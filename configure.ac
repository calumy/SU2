################################################################################
#
# \file configure.ac
# \brief Main file for configuring the autoconf/automake build process
# \author M. Colonno, T. Economon, F. Palacios, B. Kirk
# \version 7.0.8 "Blackbird"
#
# SU2 Project Website: https://su2code.github.io
# 
# The SU2 Project is maintained by the SU2 Foundation 
# (http://su2foundation.org)
#
# Copyright 2012-2020, SU2 Contributors (cf. AUTHORS.md)
#
# SU2 is free software; you can redistribute it and/or
# modify it under the terms of the GNU Lesser General Public
# License as published by the Free Software Foundation; either
# version 2.1 of the License, or (at your option) any later version.
# 
# SU2 is distributed in the hope that it will be useful,
# but WITHOUT ANY WARRANTY; without even the implied warranty of
# MERCHANTABILITY or FITNESS FOR A PARTICULAR PURPOSE. See the GNU
# Lesser General Public License for more details.
#
# You should have received a copy of the GNU Lesser General Public
# License along with SU2. If not, see <http://www.gnu.org/licenses/>.
#
################################################################################
#
# Major Changes/Contributions:
# METIS & TECIO integration added by Ben Kirk, 3/24/2014
# LAPACK connection added by Teus van der Stelt, 11/13/2014
# ParMETIS integration added by Ben Kirk & Thomas D. Economon, 2/3/2015
# CGNS integration added by Thomas D. Economon, 8/17/2016
#
##########################

AC_INIT([SU2], [6.2.0], [su2code-dev@lists.stanford.edu],
        [SU2], [https://su2code.github.io])
AC_PREREQ([2.59])
AC_CONFIG_MACRO_DIR([m4])
AC_CANONICAL_TARGET
AC_CANONICAL_HOST
AM_INIT_AUTOMAKE([foreign])
m4_ifdef([AM_SILENT_RULES], [AM_SILENT_RULES(yes)])

# AC_CONFIG_HEADERS([config.h])
SU2_SET_COMPILERS
AM_PROG_CC_C_O
AC_PROG_RANLIB
AC_PROG_MKDIR_P
AC_PROG_CXX

# Python configuration
AM_PATH_PYTHON
AC_ARG_VAR([PYTHON_INCLUDE], [Include flags for python, bypassing python-config])
AC_ARG_VAR([PYTHON_CONFIG], [Path to python-config])
AC_ARG_VAR([PYTHON_LIB], [Python lib flags])
AC_ARG_VAR([PYTHON_EXEC_PREFIX], [Python exec-prefix])
AS_IF([test -z "$PYTHON_INCLUDE"], [
  AS_IF([test -z "$PYTHON_CONFIG"], [
    AC_PATH_PROGS([PYTHON_CONFIG],
                  [python$PYTHON_VERSION-config python-config],
                  [no],
                  [`dirname $PYTHON`])
    AS_IF([test "$PYTHON_CONFIG" = no], [AC_MSG_ERROR([cannot find python-config for $PYTHON.])])
  ])
  AC_MSG_CHECKING([python include flags])
  PYTHON_INCLUDE=`$PYTHON_CONFIG --includes`
  PYTHON_LIB=`$PYTHON_CONFIG --libs --embed`
  PYTHON_EXEC_PREFIX=`$PYTHON_CONFIG --exec-prefix`
  AC_MSG_RESULT([$PYTHON_INCLUDE])
])

#PKG_PROG_PKG_CONFIG

# --------------------------------------------------------------
# Check for important type sizes
# --------------------------------------------------------------

AC_CHECK_SIZEOF(short int)
AC_CHECK_SIZEOF(int)
AC_CHECK_SIZEOF(unsigned int)
AC_CHECK_SIZEOF(long int)
AC_CHECK_SIZEOF(float)
AC_CHECK_SIZEOF(double)
AC_CHECK_SIZEOF(void *)

# optional bindings for external packages

AC_ARG_WITH(Mutationpp-lib,
    AS_HELP_STRING([--with-Mutationpp-lib[=ARG]], [Mutation++ library directory, ARG = path to libmutation++.a]),
  [with_Mutationpp_lib=$withval], [with_Mutationpp_lib="no"])
AC_ARG_WITH(Mutationpp-include,
    AS_HELP_STRING([--with-Mutationpp-include[=ARG]], [Mutation++ include directory, ARG = path to mutation++.h]),
  [with_Mutationpp_include=$withval], [with_Mutationpp_include="no"])

# Check for disabling of SU2 modules

AC_ARG_ENABLE(CFD,
    AS_HELP_STRING([--disable-CFD], [build the SU2_CFD executable (default = yes)]),
  [build_CFD=$enableval], [build_CFD="yes"])
AC_ARG_ENABLE(DOT,
   	AS_HELP_STRING([--disable-DOT], [build the SU2_DOT executable (default = yes)]),
	[build_DOT=$enableval], [build_DOT="yes"])
AC_ARG_ENABLE(DEF,
    AS_HELP_STRING([--disable-DEF], [build the SU2_DEF executable (default = yes)]),
  [build_DEF=$enableval], [build_DEF="yes"])
AC_ARG_ENABLE(SOL,
    AS_HELP_STRING([--disable-SOL], [build the SU2_SOL executable (default = yes)]),
  [build_SOL=$enableval], [build_SOL="yes"])
AC_ARG_ENABLE(GEO,
    AS_HELP_STRING([--disable-GEO], [build the SU2_GEO executable (default = yes)]),
  [build_GEO=$enableval], [build_GEO="yes"])
AC_ARG_ENABLE(PY_WRAPPER,
<<<<<<< HEAD
   	AS_HELP_STRING([--enable-PY_WRAPPER], [wrap the SU2 code with Python (default = no)]),
	[build_PY_WRAPPER="yes"], [build_PY_WRAPPER="no"])
AC_ARG_ENABLE(MKL,
   	AS_HELP_STRING([--disable-MKL], [use Intel MKL if available (default = yes)]),
	[with_MKL=$enableval], [with_MKL="yes"])
=======
    AS_HELP_STRING([--enable-PY_WRAPPER], [wrap the SU2 code with Python (default = no)]),
  [build_PY_WRAPPER="yes"], [build_PY_WRAPPER="no"])
>>>>>>> fb55e828

# Check for data types

AC_ARG_ENABLE(normal,
    AS_HELP_STRING([--disable-normal], [build executables with normal datatype (default = yes)]),
    [build_NORMAL=$enableval], [build_NORMAL="yes"])

# Check for the old MPI option so that we can throw an error

AC_ARG_WITH(MPI,
AS_HELP_STRING(),
        [with_MPI=$withval], [with_MPI="no"])
if test "$with_MPI" != "no"
then
    AC_MSG_ERROR([unsupported option --with-MPI. For MPI support, use --enable-mpi and specify your MPI implementations with --with-cc=/path/to/mpicc and --with-cxx=/path/to/mpicxx in your configure call.])
fi

# --------------------------------------------------------------
# Build up contributed packages that we will build from source
# --------------------------------------------------------------

su2_externals_INCLUDES=""
su2_externals_LIBS=""
su2_externals_LIBPTHREAD=""

# Tecplot
CONFIGURE_TECIO
if (test $enabletecio = yes); then
  su2_externals_INCLUDES="-DHAVE_TECIO $TECIO_INCLUDE $su2_externals_INCLUDES"
  if ( test x$have_MPI = xyes ); then
    su2_externals_INCLUDES="-DTECIOMPI $su2_externals_INCLUDES"
  fi
  su2_externals_LIBS="$TECIO_LIB $su2_externals_LIBS"
  # Check if boost directory exists, otherwise extract the sources
  if ( ! test -d "$srcdir/externals/tecio/boost" ); then
    AC_MSG_RESULT([Extracting boost source ...])
    if ( ! tar -xzf $srcdir/externals/tecio/boost.tar.gz -C $srcdir/externals/tecio/ ); then
	AC_MSG_ERROR([Extraction of boost sources to $srcdir/externals/tecio/boost using 'tar' failed ...])	    
    fi
  fi
   # Attempt to get pthread to work
   AC_CHECK_LIB(pthread,pthread_create,LIBPTHREAD="-lpthread")
  su2_externals_LIBPTHREAD="$LIBPTHREAD"
else
  su2_externals_INCLUDES="$su2_externals_INCLUDES"
fi

AM_CONDITIONAL(BUILD_TECIO, test x$enabletecio = xyes)
AM_CONDITIONAL(BUILD_TECIOMPI, test x$enabletecio = xyes -a x$have_MPI = xyes)
AC_CONFIG_FILES([externals/tecio/Makefile])
AC_CONFIG_FILES([externals/tecio/teciosrc/Makefile])
AC_CONFIG_FILES([externals/tecio/teciompisrc/Makefile])

# Metis
CONFIGURE_METIS
if (test $enablemetis = yes); then
  su2_externals_INCLUDES="-DHAVE_METIS $METIS_INCLUDE $su2_externals_INCLUDES"
  su2_externals_LIBS="$METIS_LIB $su2_externals_LIBS"
else
  su2_externals_INCLUDES="$su2_externals_INCLUDES"
fi
AM_CONDITIONAL(BUILD_METIS, test x$enablemetis = xyes)
AC_CONFIG_FILES([externals/metis/Makefile])

# Parmetis
CONFIGURE_PARMETIS
if (test $enableparmetis = yes); then
  su2_externals_INCLUDES="-DHAVE_PARMETIS $PARMETIS_INCLUDE $su2_externals_INCLUDES"
  su2_externals_LIBS="$PARMETIS_LIB $su2_externals_LIBS"
else
  su2_externals_INCLUDES="$su2_externals_INCLUDES"
fi
AM_CONDITIONAL(BUILD_PARMETIS, test x$enableparmetis = xyes)
AC_CONFIG_FILES([externals/parmetis/Makefile])

# CGNS
CONFIGURE_CGNS
if (test $enablecgns = yes); then
  su2_externals_INCLUDES="-DHAVE_CGNS $CGNS_INCLUDE $su2_externals_INCLUDES"
  su2_externals_LIBS="$CGNS_LIB $su2_externals_LIBS"
else
  su2_externals_INCLUDES="$su2_externals_INCLUDES"
fi
AM_CONDITIONAL(BUILD_CGNS, test x$enablecgns = xyes)
AC_CONFIG_FILES([externals/cgns/Makefile])

AC_SUBST([su2_externals_INCLUDES])
AC_SUBST([su2_externals_LIBS])
AC_SUBST([su2_externals_LIBPTHREAD])

su2_externals_INCLUDES="-I\$(top_srcdir)/externals/CLI11 $su2_externals_INCLUDES"

##########################

# check for lib
Mutationpplib=libmutation++.a
Mutationppheader=mutation++.h
have_MPP="no"

if test "$with_Mutationpp_lib" != "no"
then
  	AC_CHECK_FILE([$with_Mutationpp_lib/$Mutationpplib],[have_MPP="yes"],[have_MPP="no"])
	if test "$have_MPP" == "no"
	then
		AC_MSG_ERROR([Mutation++ requested but library file not found.])
	fi
fi

# check for header
if test "$have_MPP" != "no"
then
	if test "$with_Mutationpp_include" != "no"
	then
		AC_CHECK_FILE([$with_Mutationpp_include/$Mutationppheader],[have_MPP='yes'],[have_MPP='no'])
		if test "$have_MPP" == "no"
		then
			AC_MSG_ERROR([Mutation++ requested but header file not found.])
		fi
	else
		have_MPP="no"
	fi
fi

if test "$have_MPP" != "no"
then
  	AM_CONDITIONAL(BUILD_MUTATIONPP,true,test x$enablempp = xyes -a x$have_MPP = xyes)
	MUTATIONPP_CXX="-DHAVE_MPP -I"$with_Mutationpp_include""
	MUTATIONPP_LD="$with_Mutationpp_lib"/$Mutationpplib
else
	AM_CONDITIONAL(BUILD_MUTATIONPP,false)
	MUTATIONPP_CXX=
	MUTATION_LD=
fi
AC_SUBST([MUTATIONPP_CXX])
AC_SUBST([MUTATIONPP_LD])

##########################

# Check if MKL is available, enable if 2019.0 or newer.

have_MKL="no"

if test "${MKLROOT+set}" = set; then
  FOUND_MKL_VERSION=$(grep -F "INTEL_MKL_VERSION" ${MKLROOT}/include/mkl_version.h | tr -dc '0-9')
  REQUIRED_MKL_VERSION=20190000
  if [[ "$FOUND_MKL_VERSION" -ge "$REQUIRED_MKL_VERSION" ]]; then
    have_MKL="yes"
    if test "$with_MKL" == "yes"
    then
      CPPFLAGS="-DHAVE_MKL -DMKL_DIRECT_CALL_SEQ $CPPFLAGS"
      CXXFLAGS="-I${MKLROOT}/include $CXXFLAGS"
      case "${host_os}" in
        linux*)
          LIBS="-Wl,--start-group ${MKLROOT}/lib/intel64/libmkl_intel_lp64.a ${MKLROOT}/lib/intel64/libmkl_sequential.a ${MKLROOT}/lib/intel64/libmkl_core.a -Wl,--end-group -lpthread -lm -ldl $LIBS"
          ;;
        darwin*)
          LIBS="${MKLROOT}/lib/libmkl_intel_lp64.a ${MKLROOT}/lib/libmkl_sequential.a ${MKLROOT}/lib/libmkl_core.a -lpthread -lm -ldl $LIBS" 
          ;;
      esac
    fi
  fi
fi

###########################
# Determine what versions of the code to build

build_PY=yes

# direct differentation type
build_DIRECTDIFF=no
DIRECTDIFF_CXX=
DIRECTDIFF_LIBS=
# reverse mode type
build_REVERSE=no
REVERSE_CXX=
FORWARD_CXX=
CONFIGURE_CODI

AC_SUBST([DIRECTDIFF_CXX])
AC_SUBST([DIRECTDIFF_LIBS])
AC_SUBST([REVERSE_CXX])
AC_SUBST([REVERSE_LIBS])
# Set the variables
AM_CONDITIONAL([BUILD_NORMAL], [test $build_NORMAL != "no"])
AM_CONDITIONAL([BUILD_DIRECTDIFF], [test $build_DIRECTDIFF != "no"])
AM_CONDITIONAL([BUILD_REVERSE], [test $build_REVERSE != "no"])
if test $build_NORMAL == "no"
then
  build_DOT=no
  build_DEF=no
  build_SOL=no
  build_GEO=no
  build_PY=no
fi

if test $build_DIRECTDIFF == "yes"
then
  build_PY_WRAPPER=no
fi

if test $build_REVERSE == "yes"
then
  build_DOT=yes
fi
###########################

AM_CONDITIONAL([BUILD_CFD],[test $build_CFD != "no"])
AM_CONDITIONAL([BUILD_DOT],[test $build_DOT != "no"])
AM_CONDITIONAL([BUILD_DEF],[test $build_DEF != "no"])
AM_CONDITIONAL([BUILD_SOL],[test $build_SOL != "no"])
AM_CONDITIONAL([BUILD_GEO],[test $build_GEO != "no"])
AM_CONDITIONAL([BUILD_PY],[test $build_PY != "no"])
AM_CONDITIONAL([BUILD_PY_WRAPPER], [test $build_PY_WRAPPER != "no"])
AM_CONDITIONAL([with_MKL],[test $with_MKL != "no"])

###########################

AC_OUTPUT(Makefile \
        externals/Makefile \
	      Common/lib/Makefile \
	      SU2_CFD/obj/Makefile \
	      SU2_DOT/obj/Makefile \
	      SU2_DEF/obj/Makefile \
	      SU2_SOL/obj/Makefile \
	      SU2_GEO/obj/Makefile \
	      SU2_PY/Makefile \
	      SU2_PY/pySU2/Makefile)

abs_srcdir=`(cd $srcdir && pwd)`
abs_prefix=$prefix #`(cd $prefix && pwd)`


AC_MSG_RESULT([

-------------------------------------------------------------------------
|    ___ _   _ ___                                                      |
|   / __| | | |_  )   Release 6.2.0 'Falcon'                            |
|   \\__ \\ |_| |/ /                                                      |
|   |___/\\___//___|   Suite                                             |
|                                                                       |
-------------------------------------------------------------------------
| The current SU2 release has been coordinated by the                   |
| SU2 International Developers Society <www.su2devsociety.org>          |
| with selected contributions from the open-source community.           |
-------------------------------------------------------------------------
| The main research teams contributing to the current release are:      |
| - Prof. Juan J. Alonso's group at Stanford University.                |
| - Prof. Piero Colonna's group at Delft University of Technology.      |
| - Prof. Nicolas R. Gauger's group at Kaiserslautern U. of Technology. |
| - Prof. Alberto Guardone's group at Polytechnic University of Milan.  |
| - Prof. Rafael Palacios' group at Imperial College London.            |
| - Prof. Vincent Terrapon's group at the University of Liege.          |
| - Prof. Edwin van der Weide's group at the University of Twente.      |
| - Lab. of New Concepts in Aeronautics at Tech. Inst. of Aeronautics.  |
-------------------------------------------------------------------------
| Copyright 2012-2020, Francisco D. Palacios, Thomas D. Economon,       |
|                      Tim Albring, and the SU2 contributors.           |
|                                                                       |
| SU2 is free software; you can redistribute it and/or                  |
| modify it under the terms of the GNU Lesser General Public            |
| License as published by the Free Software Foundation; either          |
| version 2.1 of the License, or (at your option) any later version.    |
|                                                                       |
| SU2 is distributed in the hope that it will be useful,                |
| but WITHOUT ANY WARRANTY; without even the implied warranty of        |
| MERCHANTABILITY or FITNESS FOR A PARTICULAR PURPOSE. See the GNU      |
| Lesser General Public License for more details.                       |
|                                                                       |
| You should have received a copy of the GNU Lesser General Public      |
| License along with SU2. If not, see <http://www.gnu.org/licenses/>.   |
-------------------------------------------------------------------------

Build Configuration Summary:

<<<<<<< HEAD
    Source code location:    ${abs_srcdir}
    Install location: 	     ${abs_prefix}
    Version:                 ${VERSION}
    C++ Compiler:            ${CXX}
    C Compiler:              ${CC}
    Preprocessor flags:      ${CPPFLAGS}
    Compiler flags:          ${CXXFLAGS}
    Linker flags:            ${LDFLAGS}
    MPI support:             $have_MPI
    Metis support:           $enablemetis
    Parmetis support:        $enableparmetis
    TecIO support:           $enabletecio
    CGNS support:            $enablecgns
    Mutation++ support:      $have_Mutationpp
    MKL support:             $have_MKL
    With MKL (if supported): $with_MKL
=======
    Source code location: ${abs_srcdir}
    Install location: 	  ${abs_prefix}
    Version:              ${VERSION}
    C++ Compiler:         ${CXX}
    C Compiler:           ${CC}
    Preprocessor flags:   ${CPPFLAGS}
    Compiler flags:       ${CXXFLAGS}
    Linker flags:         ${LDFLAGS}
    MPI support:          $have_MPI
    Metis support:        $enablemetis
    Parmetis support:     $enableparmetis
    TecIO support:        $enabletecio
    CGNS support:         $enablecgns
    Mutation++ support:   $have_MPP
    MKL support:          $have_MKL
>>>>>>> fb55e828
    Datatype support:
        double               $build_NORMAL
        codi_reverse         $build_CODI_REVERSE
        codi_forward         $build_CODI_FORWARD

    External includes:       $su2_externals_INCLUDES
    External libs:           $su2_externals_LIBS
    External libpthreads:    $su2_externals_LIBPTHREAD

    Build SU2_CFD:        $build_CFD
    Build SU2_DOT:        $build_DOT
    Build SU2_DEF:        $build_DEF
    Build SU2_SOL:        $build_SOL
    Build SU2_GEO:        $build_GEO
    Build Py Wrapper:     $build_PY_WRAPPER

Please be sure to add the [\$]SU2_HOME and [\$]SU2_RUN environment variables,
and update your [\$]PATH (and [\$]PYTHONPATH if applicable) with [\$]SU2_RUN.

Based on the input to this configuration, add these lines to your .bashrc file:

export SU2_RUN="${abs_prefix}/bin"
export SU2_HOME="${abs_srcdir}"
export PATH=[\$]PATH:[\$]SU2_RUN
export PYTHONPATH=[\$]PYTHONPATH:[\$]SU2_RUN

])<|MERGE_RESOLUTION|>--- conflicted
+++ resolved
@@ -113,16 +113,8 @@
     AS_HELP_STRING([--disable-GEO], [build the SU2_GEO executable (default = yes)]),
   [build_GEO=$enableval], [build_GEO="yes"])
 AC_ARG_ENABLE(PY_WRAPPER,
-<<<<<<< HEAD
-   	AS_HELP_STRING([--enable-PY_WRAPPER], [wrap the SU2 code with Python (default = no)]),
-	[build_PY_WRAPPER="yes"], [build_PY_WRAPPER="no"])
-AC_ARG_ENABLE(MKL,
-   	AS_HELP_STRING([--disable-MKL], [use Intel MKL if available (default = yes)]),
-	[with_MKL=$enableval], [with_MKL="yes"])
-=======
     AS_HELP_STRING([--enable-PY_WRAPPER], [wrap the SU2 code with Python (default = no)]),
   [build_PY_WRAPPER="yes"], [build_PY_WRAPPER="no"])
->>>>>>> fb55e828
 
 # Check for data types
 
@@ -397,24 +389,6 @@
 
 Build Configuration Summary:
 
-<<<<<<< HEAD
-    Source code location:    ${abs_srcdir}
-    Install location: 	     ${abs_prefix}
-    Version:                 ${VERSION}
-    C++ Compiler:            ${CXX}
-    C Compiler:              ${CC}
-    Preprocessor flags:      ${CPPFLAGS}
-    Compiler flags:          ${CXXFLAGS}
-    Linker flags:            ${LDFLAGS}
-    MPI support:             $have_MPI
-    Metis support:           $enablemetis
-    Parmetis support:        $enableparmetis
-    TecIO support:           $enabletecio
-    CGNS support:            $enablecgns
-    Mutation++ support:      $have_Mutationpp
-    MKL support:             $have_MKL
-    With MKL (if supported): $with_MKL
-=======
     Source code location: ${abs_srcdir}
     Install location: 	  ${abs_prefix}
     Version:              ${VERSION}
@@ -430,7 +404,6 @@
     CGNS support:         $enablecgns
     Mutation++ support:   $have_MPP
     MKL support:          $have_MKL
->>>>>>> fb55e828
     Datatype support:
         double               $build_NORMAL
         codi_reverse         $build_CODI_REVERSE
