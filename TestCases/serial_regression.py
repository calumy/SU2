#!/usr/bin/env python

## \file serial_regression.py
#  \brief Python script for automated regression testing of SU2 examples
#  \author A. Aranake, A. Campos, T. Economon, T. Lukaczyk, S. Padron
#  \version 8.0.0 "Harrier"
#
# SU2 Project Website: https://su2code.github.io
#
# The SU2 Project is maintained by the SU2 Foundation
# (http://su2foundation.org)
#
# Copyright 2012-2023, SU2 Contributors (cf. AUTHORS.md)
#
# SU2 is free software; you can redistribute it and/or
# modify it under the terms of the GNU Lesser General Public
# License as published by the Free Software Foundation; either
# version 2.1 of the License, or (at your option) any later version.
#
# SU2 is distributed in the hope that it will be useful,
# but WITHOUT ANY WARRANTY; without even the implied warranty of
# MERCHANTABILITY or FITNESS FOR A PARTICULAR PURPOSE. See the GNU
# Lesser General Public License for more details.
#
# You should have received a copy of the GNU Lesser General Public
# License along with SU2. If not, see <http://www.gnu.org/licenses/>.

from __future__ import print_function, division, absolute_import
import sys
from TestCase import TestCase

def main():
    '''This program runs SU2 and ensures that the output matches specified values.
       This will be used to do checks when code is pushed to github
       to make sure nothing is broken. '''

    test_list = []

    #########################
    ## NEMO solver ###
    #########################

    # Adiabatic thermal bath
    thermalbath           = TestCase('thermalbath')
    thermalbath.cfg_dir   = "nonequilibrium/thermalbath/finitechemistry"
    thermalbath.cfg_file  = "thermalbath.cfg"
    thermalbath.test_iter = 10
    thermalbath.test_vals = [0.945997, 0.945997, -12.018025, -12.217291, -32.000000, 10.013239]
    test_list.append(thermalbath)

    # Adiabatic frozen thermal bath
    thermalbath_frozen           = TestCase('thermalbath_frozen')
    thermalbath_frozen.cfg_dir   = "nonequilibrium/thermalbath/frozen"
    thermalbath_frozen.cfg_file  = "thermalbath_frozen.cfg"
    thermalbath_frozen.test_iter = 10
    thermalbath_frozen.test_vals = [-32.000000, -32.000000, -12.018022, -11.978730, -32.000000, 10.013545]
    test_list.append(thermalbath_frozen)

    # Inviscid single wedge, implicit
    invwedge = TestCase('invwedge')
    invwedge.cfg_dir = "nonequilibrium/invwedge"
    invwedge.cfg_file = "invwedge_ausm.cfg"
    invwedge.test_iter = 10
    invwedge.test_vals = [-1.046323, -1.571086, -18.301251, -18.628639, -18.574676, 2.271778, 1.875687, 5.315769, 0.870008]
    invwedge.test_vals_aarch64 = [-1.046323, -1.571086, -18.301361, -18.628744, -18.574788, 2.271778, 1.875687, 5.315769, 0.870008]
    test_list.append(invwedge)

    # Viscous single cone - axisymmetric
    visc_cone = TestCase('visc_cone')
    visc_cone.cfg_dir = "nonequilibrium/visc_wedge"
    visc_cone.cfg_file = "axi_visccone.cfg"
    visc_cone.test_iter = 10
    visc_cone.test_vals = [-5.215236, -5.739371, -20.556662, -20.517023, -20.436970, 1.262783, -3.205463, -0.015695, 0.093205, 32656.000000]
    visc_cone.test_vals_aarch64 = [-5.215229, -5.739368, -20.556662, -20.517022, -20.437459, 1.262784, -3.205455, -0.015696, 0.093207, 32656.000000]
    test_list.append(visc_cone)

    #########################
    ## Compressible Euler ###
    #########################

    # Dry run test Euler
    channel_d           = TestCase('dry run Euler')
    channel_d.cfg_dir   = "euler/channel"
    channel_d.cfg_file  = "inv_channel_RK.cfg"
    channel_d.command   = TestCase.Command(exec = "SU2_CFD", param = "-d")
    test_list.append(channel_d)

    # Channel
    channel           = TestCase('channel')
    channel.cfg_dir   = "euler/channel"
    channel.cfg_file  = "inv_channel_RK.cfg"
    channel.test_iter = 10
    channel.test_vals = [-2.475872, 3.046370, -0.203974, 0.036018]
    test_list.append(channel)

    # NACA0012
    naca0012           = TestCase('naca0012')
    naca0012.cfg_dir   = "euler/naca0012"
    naca0012.cfg_file  = "inv_NACA0012_Roe.cfg"
    naca0012.test_iter = 20
    naca0012.test_vals = [-4.023999, -3.515034, 0.339426, 0.022217]
    test_list.append(naca0012)

    # Supersonic wedge
    wedge           = TestCase('wedge')
    wedge.cfg_dir   = "euler/wedge"
    wedge.cfg_file  = "inv_wedge_HLLC.cfg"
    wedge.test_iter = 20
    wedge.test_vals = [-0.942862, 4.784581, -0.208106, 0.036665]
    test_list.append(wedge)

    # ONERA M6 Wing
    oneram6           = TestCase('oneram6')
    oneram6.cfg_dir   = "euler/oneram6"
    oneram6.cfg_file  = "inv_ONERAM6.cfg"
    oneram6.test_iter = 10
    oneram6.test_vals = [-9.279396, -8.697739, 0.281703, 0.011821]
    oneram6.timeout   = 9600
    test_list.append(oneram6)

    # Fixed CL NACA0012
    fixedCL_naca0012           = TestCase('fixedcl_naca0012')
    fixedCL_naca0012.cfg_dir   = "fixed_cl/naca0012"
    fixedCL_naca0012.cfg_file  = "inv_NACA0012.cfg"
    fixedCL_naca0012.test_iter = 10
    fixedCL_naca0012.test_vals = [-7.382410, -1.879887, 0.300000, 0.019471]
    test_list.append(fixedCL_naca0012)

    # Polar sweep of the inviscid NACA0012
    polar_naca0012           = TestCase('polar_naca0012')
    polar_naca0012.cfg_dir   = "polar/naca0012"
    polar_naca0012.cfg_file  = "inv_NACA0012.cfg"
    polar_naca0012.polar     = True
    polar_naca0012.test_iter = 10
    polar_naca0012.test_vals         = [-1.243326, 4.224483, 0.016432, 0.016145]
    polar_naca0012.test_vals_aarch64 = [-1.811046, 3.612379, 0.012330, 0.009194]
    polar_naca0012.command   = TestCase.Command(exec = "compute_polar.py", param = "-n 1 -i 11")
    # flaky test on arm64
    polar_naca0012.enabled_on_cpu_arch = ["x86_64"]
    test_list.append(polar_naca0012)

    # HYPERSONIC FLOW PAST BLUNT BODY
    bluntbody           = TestCase('bluntbody')
    bluntbody.cfg_dir   = "euler/bluntbody"
    bluntbody.cfg_file  = "blunt.cfg"
    bluntbody.test_iter = 20
    bluntbody.test_vals = [0.540009, 6.916653, -0.000000, 1.868975]
    test_list.append(bluntbody)

    ##########################
    ###  Compressible N-S  ###
    ##########################

    # Dry run test NS
    flatplate_d           = TestCase('dry run NS')
    flatplate_d.cfg_dir   = "navierstokes/flatplate"
    flatplate_d.cfg_file  = "lam_flatplate.cfg"
    flatplate_d.command   = TestCase.Command(exec = "SU2_CFD", param = "-d")
    test_list.append(flatplate_d)

    # Laminar flat plate
    flatplate           = TestCase('flatplate')
    flatplate.cfg_dir   = "navierstokes/flatplate"
    flatplate.cfg_file  = "lam_flatplate.cfg"
    flatplate.test_iter = 100
    flatplate.test_vals = [-9.856258, -4.371983, 0.001112, 0.036277, 2.361500, -2.325300, -2.279500, -2.279500]
    test_list.append(flatplate)

    # Laminar cylinder (steady)
    cylinder           = TestCase('cylinder')
    cylinder.cfg_dir   = "navierstokes/cylinder"
    cylinder.cfg_file  = "lam_cylinder.cfg"
    cylinder.test_iter = 25
    cylinder.test_vals = [-6.765430, -1.297426, 0.019508, 0.310015, 0.123250]
    test_list.append(cylinder)

    # Laminar cylinder (low Mach correction)
    cylinder_lowmach           = TestCase('cylinder_lowmach')
    cylinder_lowmach.cfg_dir   = "navierstokes/cylinder"
    cylinder_lowmach.cfg_file  = "cylinder_lowmach.cfg"
    cylinder_lowmach.test_iter = 25
    cylinder_lowmach.test_vals = [-6.850123, -1.388088, -0.056090, 108.140176, 0.007983]
    test_list.append(cylinder_lowmach)

    # 2D Poiseuille flow (body force driven with periodic inlet / outlet)
    poiseuille           = TestCase('poiseuille')
    poiseuille.cfg_dir   = "navierstokes/poiseuille"
    poiseuille.cfg_file  = "lam_poiseuille.cfg"
    poiseuille.test_iter = 10
    poiseuille.test_vals = [-5.050732, 0.648355, 0.012273, 13.643219, -2.047100]
    test_list.append(poiseuille)

    # 2D Poiseuille flow (inlet profile file)
    poiseuille_profile           = TestCase('poiseuille_profile')
    poiseuille_profile.cfg_dir   = "navierstokes/poiseuille"
    poiseuille_profile.cfg_file  = "profile_poiseuille.cfg"
    poiseuille_profile.test_iter = 10
    poiseuille_profile.test_vals         = [-12.494681, -7.711642, -0.000000, 2.085796]
    poiseuille_profile.test_vals_aarch64 = [-12.494684, -7.711379, -0.000000, 2.085796] #last 4 columns
    test_list.append(poiseuille_profile)

    ##########################
    ### Compressible RANS  ###
    ##########################

    # Dry run RANS
    rae2822_sa_d           = TestCase('dry run RANS')
    rae2822_sa_d .cfg_dir   = "rans/rae2822"
    rae2822_sa_d .cfg_file  = "turb_SA_RAE2822.cfg"
    rae2822_sa_d .command   = TestCase.Command(exec = "SU2_CFD", param = "-d")
    test_list.append(rae2822_sa_d)

    # RAE2822 SA
    rae2822_sa           = TestCase('rae2822_sa')
    rae2822_sa.cfg_dir   = "rans/rae2822"
    rae2822_sa.cfg_file  = "turb_SA_RAE2822.cfg"
    rae2822_sa.test_iter = 20
    rae2822_sa.test_vals = [-2.020123, -5.269324, 0.807147, 0.060499, -80602.000000]
    test_list.append(rae2822_sa)

    # RAE2822 SST
    rae2822_sst           = TestCase('rae2822_sst')
    rae2822_sst.cfg_dir   = "rans/rae2822"
    rae2822_sst.cfg_file  = "turb_SST_RAE2822.cfg"
    rae2822_sst.test_iter = 20
    rae2822_sst.test_vals = [-0.510376, 4.873617, 0.816197, 0.060504, -71886.000000]
    test_list.append(rae2822_sst)

    # RAE2822 SST_SUST
    rae2822_sst_sust           = TestCase('rae2822_sst_sust')
    rae2822_sst_sust.cfg_dir   = "rans/rae2822"
    rae2822_sst_sust.cfg_file  = "turb_SST_SUST_RAE2822.cfg"
    rae2822_sst_sust.test_iter = 20
    rae2822_sst_sust.test_vals = [-2.536121, 4.873617, 0.816197, 0.060504]
    test_list.append(rae2822_sst_sust)

    # Flat plate
    turb_flatplate           = TestCase('turb_flatplate')
    turb_flatplate.cfg_dir   = "rans/flatplate"
    turb_flatplate.cfg_file  = "turb_SA_flatplate.cfg"
    turb_flatplate.test_iter = 20
    turb_flatplate.test_vals = [-4.157358, -6.736289, -0.176258, 0.057431]
    test_list.append(turb_flatplate)

    # FLAT PLATE, WALL FUNCTIONS, COMPRESSIBLE SST
    turb_wallfunction_flatplate_sst           = TestCase('turb_sst_wallfunction_flatplate')
    turb_wallfunction_flatplate_sst.cfg_dir   = "wallfunctions/flatplate/compressible_SST"
    turb_wallfunction_flatplate_sst.cfg_file  = "turb_SST_flatplate.cfg"
    turb_wallfunction_flatplate_sst.test_iter = 10
    turb_wallfunction_flatplate_sst.test_vals = [-4.181412, -1.864638, -1.966031, 1.259921, -1.487159, 1.544166, 10.000000, -2.130777, 0.073950, 0.002971]
    test_list.append(turb_wallfunction_flatplate_sst)

    # FLAT PLATE, WALL FUNCTIONS, COMPRESSIBLE SA
    turb_wallfunction_flatplate_sa           = TestCase('turb_sa_wallfunction_flatplate')
    turb_wallfunction_flatplate_sa.cfg_dir   = "wallfunctions/flatplate/compressible_SA"
    turb_wallfunction_flatplate_sa.cfg_file  = "turb_SA_flatplate.cfg"
    turb_wallfunction_flatplate_sa.test_iter = 10
    turb_wallfunction_flatplate_sa.test_vals = [-4.435719, -2.044696, -2.114266, 0.980115, -5.393813, 10.000000, -1.589802, 0.069744, 0.002686]
    test_list.append(turb_wallfunction_flatplate_sa)

    # ONERA M6 Wing
    turb_oneram6           = TestCase('turb_oneram6')
    turb_oneram6.cfg_dir   = "rans/oneram6"
    turb_oneram6.cfg_file  = "turb_ONERAM6.cfg"
    turb_oneram6.test_iter = 10
    turb_oneram6.test_vals = [-2.388841, -6.689427, 0.230321, 0.157640, -32539.000000]
    turb_oneram6.timeout   = 3200
    test_list.append(turb_oneram6)

    # NACA0012 (SA, FUN3D results for finest grid: CL=1.0983, CD=0.01242)
    turb_naca0012_sa           = TestCase('turb_naca0012_sa')
    turb_naca0012_sa.cfg_dir   = "rans/naca0012"
    turb_naca0012_sa.cfg_file  = "turb_NACA0012_sa.cfg"
    turb_naca0012_sa.test_iter = 5
    turb_naca0012_sa.test_vals = [-10.451742, -13.864841, 1.057622, 0.022916, 20.000000, -1.588482, 20.000000, -2.963093, -44.540000]
    turb_naca0012_sa.timeout   = 3200
    test_list.append(turb_naca0012_sa)

    # NACA0012 (SST, FUN3D results for finest grid: CL=1.0840, CD=0.01253)
    turb_naca0012_sst           = TestCase('turb_naca0012_sst')
    turb_naca0012_sst.cfg_dir   = "rans/naca0012"
    turb_naca0012_sst.cfg_file  = "turb_NACA0012_sst.cfg"
    turb_naca0012_sst.test_iter = 10
    turb_naca0012_sst.test_vals         = [-12.213755, -14.439873, -7.108062, 1.050109, 0.019148, -1.875539, -38.510000]
    turb_naca0012_sst.test_vals_aarch64 = [-12.213728, -14.439873, -7.108062, 1.050109, 0.019148, -1.875538, -38.510000]
    turb_naca0012_sst.timeout   = 3200
    test_list.append(turb_naca0012_sst)

    # NACA0012 (SST V2003m, FUN3D results for finest grid: CL=1.0840, CD=0.01253)
    turb_naca0012_sst_2003m           = TestCase('turb_naca0012_sst_2003m')
    turb_naca0012_sst_2003m.cfg_dir   = "rans/naca0012"
    turb_naca0012_sst_2003m.cfg_file  = "turb_NACA0012_sst_2003m.cfg"
    turb_naca0012_sst_2003m.test_iter = 10
    turb_naca0012_sst_2003m.test_vals = [-7.690803, -10.049843, -3.414020, 1.049314, 0.019686, -2.207421, -45.199000]
    turb_naca0012_sst_2003m.timeout   = 3200
    test_list.append(turb_naca0012_sst_2003m)

    # NACA0012 (SST_SUST, FUN3D results for finest grid: CL=1.0840, CD=0.01253) restart
    turb_naca0012_sst_sust_restart           = TestCase('turb_naca0012_sst_sust')
    turb_naca0012_sst_sust_restart.cfg_dir   = "rans/naca0012"
    turb_naca0012_sst_sust_restart.cfg_file  = "turb_NACA0012_sst_sust.cfg"
    turb_naca0012_sst_sust_restart.test_iter = 10
    turb_naca0012_sst_sust_restart.test_vals = [-12.153015, -14.756601, -6.342509, 1.001189, 0.019384, -1.820009]
    turb_naca0012_sst_sust_restart.test_vals_aarch64 = [-12.153059, -14.756601, -6.342509, 1.001189, 0.019384, -1.819999]
    turb_naca0012_sst_sust_restart.timeout   = 3200
    test_list.append(turb_naca0012_sst_sust_restart)

    # NACA0012 (SST, fixed values for turbulence quantities)
    turb_naca0012_sst_fixedvalues           = TestCase('turb_naca0012_sst_fixedvalues')
    turb_naca0012_sst_fixedvalues.cfg_dir   = "rans/naca0012"
    turb_naca0012_sst_fixedvalues.cfg_file  = "turb_NACA0012_sst_fixedvalues.cfg"
    turb_naca0012_sst_fixedvalues.test_iter = 10
    turb_naca0012_sst_fixedvalues.test_vals = [-5.206797, -10.023481, -1.616002, 1.021528, 0.040220, -3.480532]
    turb_naca0012_sst_fixedvalues.timeout   = 3200
    test_list.append(turb_naca0012_sst_fixedvalues)

    # PROPELLER
    propeller           = TestCase('propeller')
    propeller.cfg_dir   = "rans/propeller"
    propeller.cfg_file  = "propeller.cfg"
    propeller.test_iter = 10
    propeller.test_vals = [-3.389575, -8.409251, 0.000048, 0.056329]
    propeller.timeout   = 3200
    test_list.append(propeller)

    #######################################
    ### Axisymmetric Compressible RANS  ###
    #######################################

    # Axisymmetric air nozzle (transonic) restart
    axi_rans_air_nozzle_restart           = TestCase('axi_rans_air_nozzle_restart')
    axi_rans_air_nozzle_restart.cfg_dir   = "axisymmetric_rans/air_nozzle"
    axi_rans_air_nozzle_restart.cfg_file  = "air_nozzle_restart.cfg"
    axi_rans_air_nozzle_restart.test_iter = 10
    axi_rans_air_nozzle_restart.test_vals = [-12.063377, -7.005051, -8.705733, -4.036815, -2019.8]
    axi_rans_air_nozzle_restart.test_vals_aarch64 = [-12.063354, -7.004772, -8.705740, -4.036824, -2019.800000]
    axi_rans_air_nozzle_restart.tol       = 0.0001
    test_list.append(axi_rans_air_nozzle_restart)

    #################################
    ## Compressible RANS Restart  ###
    #################################

    # NACA0012 SST Multigrid restart
    turb_naca0012_sst_restart_mg           = TestCase('turb_naca0012_sst_restart_mg')
    turb_naca0012_sst_restart_mg.cfg_dir   = "rans/naca0012"
    turb_naca0012_sst_restart_mg.cfg_file  = "turb_NACA0012_sst_multigrid_restart.cfg"
    turb_naca0012_sst_restart_mg.test_iter = 50
    turb_naca0012_sst_restart_mg.ntest_vals = 5
    turb_naca0012_sst_restart_mg.test_vals = [-7.639702, -7.441853, -1.895004, 0.000001, 0.079178]
    turb_naca0012_sst_restart_mg.timeout   = 3200
    turb_naca0012_sst_restart_mg.tol       = 0.000001
    test_list.append(turb_naca0012_sst_restart_mg)

    #############################
    ### Incompressible Euler  ###
    #############################

    # Dry run Inc Euler
    inc_euler_naca0012_d           = TestCase('dry run Inc Euler')
    inc_euler_naca0012_d.cfg_dir   = "incomp_euler/naca0012"
    inc_euler_naca0012_d.cfg_file  = "incomp_NACA0012.cfg"
    inc_euler_naca0012_d.command   = TestCase.Command(exec = "SU2_CFD", param = "-d")
    test_list.append(inc_euler_naca0012_d)

    # NACA0012 Hydrofoil
    inc_euler_naca0012           = TestCase('inc_euler_naca0012')
    inc_euler_naca0012.cfg_dir   = "incomp_euler/naca0012"
    inc_euler_naca0012.cfg_file  = "incomp_NACA0012.cfg"
    inc_euler_naca0012.test_iter = 20
    inc_euler_naca0012.test_vals = [-4.858287, -3.810487, 0.491850, 0.007002]
    test_list.append(inc_euler_naca0012)

    # C-D nozzle with pressure inlet and mass flow outlet
    inc_nozzle           = TestCase('inc_nozzle')
    inc_nozzle.cfg_dir   = "incomp_euler/nozzle"
    inc_nozzle.cfg_file  = "inv_nozzle.cfg"
    inc_nozzle.test_iter = 20
    inc_nozzle.test_vals = [-5.971283, -4.911145, -0.000201, 0.121631]
    test_list.append(inc_nozzle)

    #############################
    ### Incompressible N-S    ###
    #############################

    # Dry Run Inc. NS
    inc_lam_cylinder_d          = TestCase('dry run Inc. NS')
    inc_lam_cylinder_d.cfg_dir   = "incomp_navierstokes/cylinder"
    inc_lam_cylinder_d.cfg_file  = "incomp_cylinder.cfg"
    inc_lam_cylinder_d.command   = TestCase.Command(exec = "SU2_CFD", param = "-d")
    test_list.append(inc_lam_cylinder_d)

    # Laminar cylinder
    inc_lam_cylinder          = TestCase('inc_lam_cylinder')
    inc_lam_cylinder.cfg_dir   = "incomp_navierstokes/cylinder"
    inc_lam_cylinder.cfg_file  = "incomp_cylinder.cfg"
    inc_lam_cylinder.test_iter = 10
    inc_lam_cylinder.test_vals = [-4.004277, -3.227956, 0.003852, 7.626578]
    test_list.append(inc_lam_cylinder)

    # Buoyancy-driven cavity
    inc_buoyancy          = TestCase('inc_buoyancy')
    inc_buoyancy.cfg_dir   = "incomp_navierstokes/buoyancy_cavity"
    inc_buoyancy.cfg_file  = "lam_buoyancy_cavity.cfg"
    inc_buoyancy.test_iter = 20
    inc_buoyancy.test_vals = [-4.436657, 0.507847, 0.000000, 0.000000]
    test_list.append(inc_buoyancy)

    # Laminar heated cylinder with polynomial fluid model
    inc_poly_cylinder          = TestCase('inc_poly_cylinder')
    inc_poly_cylinder.cfg_dir   = "incomp_navierstokes/cylinder"
    inc_poly_cylinder.cfg_file  = "poly_cylinder.cfg"
    inc_poly_cylinder.test_iter = 20
    inc_poly_cylinder.test_vals = [-8.106741, -2.160042, 0.019225, 1.902421, -172.750000]
    test_list.append(inc_poly_cylinder)

    # X-coarse laminar bend as a mixed element CGNS test
    inc_lam_bend          = TestCase('inc_lam_bend')
    inc_lam_bend.cfg_dir   = "incomp_navierstokes/bend"
    inc_lam_bend.cfg_file  = "lam_bend.cfg"
    inc_lam_bend.test_iter = 10
    inc_lam_bend.test_vals = [-3.455147, -3.082194, -0.018579, 1.169947]
    test_list.append(inc_lam_bend)

    ############################
    ### Incompressible RANS  ###
    ############################

    # Dry run Inc. RANS
    inc_turb_naca0012_d           = TestCase('dry run Inc. RANS')
    inc_turb_naca0012_d.cfg_dir   = "incomp_rans/naca0012"
    inc_turb_naca0012_d.cfg_file  = "naca0012.cfg"
    inc_turb_naca0012_d.command   = TestCase.Command(exec = "SU2_CFD", param = "-d")
    test_list.append(inc_turb_naca0012_d)

    # NACA0012, SA
    inc_turb_naca0012           = TestCase('inc_turb_naca0012')
    inc_turb_naca0012.cfg_dir   = "incomp_rans/naca0012"
    inc_turb_naca0012.cfg_file  = "naca0012.cfg"
    inc_turb_naca0012.test_iter = 20
    inc_turb_naca0012.test_vals = [-4.788496, -11.039482, 0.000023, 0.309488]
    test_list.append(inc_turb_naca0012)

    # NACA0012, SST_SUST
    inc_turb_naca0012_sst_sust           = TestCase('inc_turb_naca0012_sst_sust')
    inc_turb_naca0012_sst_sust.cfg_dir   = "incomp_rans/naca0012"
    inc_turb_naca0012_sst_sust.cfg_file  = "naca0012_SST_SUST.cfg"
    inc_turb_naca0012_sst_sust.test_iter = 20
    inc_turb_naca0012_sst_sust.test_vals = [-7.270375, 0.018431, 0.000021, 0.307673]
    test_list.append(inc_turb_naca0012_sst_sust)

    # FLAT PLATE, WALL FUNCTIONS, INCOMPRESSIBLE SST
    inc_turb_wallfunction_flatplate_sst           = TestCase('inc_turb_sst_wallfunction_flatplate')
    inc_turb_wallfunction_flatplate_sst.cfg_dir   = "wallfunctions/flatplate/incompressible_SST"
    inc_turb_wallfunction_flatplate_sst.cfg_file  = "turb_SST_flatplate.cfg"
    inc_turb_wallfunction_flatplate_sst.test_iter = 10
    inc_turb_wallfunction_flatplate_sst.test_vals = [-6.560775, -5.700721, -6.304284, -4.230488, -7.179831, -1.956057, 10.000000, -2.918240, 0.000887, 0.003680, 0.518450]
    test_list.append(inc_turb_wallfunction_flatplate_sst)

    # FLAT PLATE, WALL FUNCTIONS, INCOMPRESSIBLE SA
    inc_turb_wallfunction_flatplate_sa           = TestCase('inc_turb_sa_wallfunction_flatplate')
    inc_turb_wallfunction_flatplate_sa.cfg_dir   = "wallfunctions/flatplate/incompressible_SA"
    inc_turb_wallfunction_flatplate_sa.cfg_file  = "turb_SA_flatplate.cfg"
    inc_turb_wallfunction_flatplate_sa.test_iter = 10
    inc_turb_wallfunction_flatplate_sa.test_vals = [-6.561303, -5.718581, -6.306403, -4.230225, -9.586904, 10.000000, -2.927392, 0.000858, 0.003792]
    test_list.append(inc_turb_wallfunction_flatplate_sa)

    ####################
    ### DG-FEM Euler ###
    ####################

    # Dry run DG Euler
    fem_euler_naca0012_d           = TestCase('dry run DG Euler')
    fem_euler_naca0012_d.cfg_dir   = "hom_euler/NACA0012_5thOrder"
    fem_euler_naca0012_d.cfg_file  = "fem_NACA0012_reg.cfg"
    fem_euler_naca0012_d.command   = TestCase.Command(exec = "SU2_CFD", param = "-d")
    test_list.append(fem_euler_naca0012_d)

    # NACA0012
    fem_euler_naca0012           = TestCase('fem_euler_naca0012')
    fem_euler_naca0012.cfg_dir   = "hom_euler/NACA0012_5thOrder"
    fem_euler_naca0012.cfg_file  = "fem_NACA0012_reg.cfg"
    fem_euler_naca0012.test_iter = 10
    fem_euler_naca0012.test_vals = [-6.519946, -5.976944, 0.255551, 0.000028]
    test_list.append(fem_euler_naca0012)

    ############################
    ### DG-FEM Navier-Stokes ###
    ############################

    # Dry run DG NS
    fem_ns_flatplate_d           = TestCase('dry run DG NS')
    fem_ns_flatplate_d.cfg_dir   = "hom_navierstokes/FlatPlate/nPoly4"
    fem_ns_flatplate_d.cfg_file  = "lam_flatplate_reg.cfg"
    fem_ns_flatplate_d.command   = TestCase.Command(exec = "SU2_CFD", param = "-d")
    test_list.append(fem_ns_flatplate_d)

    # Flat plate
    fem_ns_flatplate           = TestCase('fem_ns_flatplate')
    fem_ns_flatplate.cfg_dir   = "hom_navierstokes/FlatPlate/nPoly4"
    fem_ns_flatplate.cfg_file  = "lam_flatplate_reg.cfg"
    fem_ns_flatplate.test_iter = 25
    fem_ns_flatplate.test_vals = [1.383727, 3.175247, 0.058387, 0.257951]
    test_list.append(fem_ns_flatplate)

    # Steady cylinder
    fem_ns_cylinder           = TestCase('fem_ns_cylinder')
    fem_ns_cylinder.cfg_dir   = "hom_navierstokes/CylinderViscous/nPoly3"
    fem_ns_cylinder.cfg_file  = "fem_Cylinder_reg.cfg"
    fem_ns_cylinder.test_iter = 10
    fem_ns_cylinder.test_vals = [0.454960, 0.979123, -0.000028, 79.984799]
    test_list.append(fem_ns_cylinder)

    # Steady sphere
    fem_ns_sphere           = TestCase('fem_ns_sphere')
    fem_ns_sphere.cfg_dir   = "hom_navierstokes/SphereViscous/nPoly3_QuadDominant"
    fem_ns_sphere.cfg_file  = "fem_Sphere_reg.cfg"
    fem_ns_sphere.test_iter = 10
    fem_ns_sphere.test_vals = [-0.288121, 0.240324, 0.000258, 21.797363]
    test_list.append(fem_ns_sphere)

    # Unsteady sphere ADER
    fem_ns_sphere_ader           = TestCase('fem_ns_sphere_ader')
    fem_ns_sphere_ader.cfg_dir   = "hom_navierstokes/SphereViscous/nPoly3_QuadDominant"
    fem_ns_sphere_ader.cfg_file  = "fem_Sphere_reg_ADER.cfg"
    fem_ns_sphere_ader.test_iter = 10
    fem_ns_sphere_ader.test_vals = [-35.000000, -35.000000, 0.000047, 31.110911]
    fem_ns_sphere_ader.unsteady   = True
    test_list.append(fem_ns_sphere_ader)

    # Unsteady cylinder
    fem_ns_unsteady_cylinder           = TestCase('fem_ns_unsteady_cylinder')
    fem_ns_unsteady_cylinder.cfg_dir   = "hom_navierstokes/UnsteadyCylinder/nPoly4"
    fem_ns_unsteady_cylinder.cfg_file  = "fem_unst_cylinder.cfg"
    fem_ns_unsteady_cylinder.test_iter = 11
    fem_ns_unsteady_cylinder.test_vals = [-3.558582, -3.014464, -0.038927, 1.383983]
    fem_ns_unsteady_cylinder.unsteady   = True
    test_list.append(fem_ns_unsteady_cylinder)

    # Unsteady cylinder ADER
    fem_ns_unsteady_cylinder_ader           = TestCase('fem_ns_unsteady_cylinder_ader')
    fem_ns_unsteady_cylinder_ader.cfg_dir   = "hom_navierstokes/UnsteadyCylinder/nPoly4"
    fem_ns_unsteady_cylinder_ader.cfg_file  = "fem_unst_cylinder_ADER.cfg"
    fem_ns_unsteady_cylinder_ader.test_iter = 11
    fem_ns_unsteady_cylinder_ader.test_vals = [-35.000000, -35.000000, -0.041003, 1.391339]
    fem_ns_unsteady_cylinder_ader.unsteady   = True
    test_list.append(fem_ns_unsteady_cylinder_ader)

    #########################
    ###    Transition     ###
    #########################

    # Schubauer-Klebanoff Natural Transition
    schubauer_klebanoff_transition              = TestCase('Schubauer_Klebanoff')
    schubauer_klebanoff_transition.cfg_dir      = "transition/Schubauer_Klebanoff"
    schubauer_klebanoff_transition.cfg_file     = "transitional_BC_model_ConfigFile.cfg"
    schubauer_klebanoff_transition.test_iter    = 10
    schubauer_klebanoff_transition.test_vals    = [-8.029786, -13.240213, 0.000053, 0.007986]
    test_list.append(schubauer_klebanoff_transition)

    #####################################
    ### Cont. adj. compressible Euler ###
    #####################################

    # Dry run Cont. Adj. Euler
    contadj_naca0012_d           = TestCase('dry run Cont. Adj. Euler')
    contadj_naca0012_d.cfg_dir   = "cont_adj_euler/naca0012"
    contadj_naca0012_d.cfg_file  = "inv_NACA0012.cfg"
    contadj_naca0012_d.command   = TestCase.Command(exec = "SU2_CFD", param = "-d")
    test_list.append(contadj_naca0012_d)

    # Inviscid NACA0012
    contadj_naca0012           = TestCase('contadj_naca0012')
    contadj_naca0012.cfg_dir   = "cont_adj_euler/naca0012"
    contadj_naca0012.cfg_file  = "inv_NACA0012.cfg"
    contadj_naca0012.test_iter = 5
    contadj_naca0012.test_vals = [-9.289565, -14.563859, 0.300920, 0.019552]
    contadj_naca0012.tol       = 0.001
    test_list.append(contadj_naca0012)

    # Inviscid ONERA M6
    contadj_oneram6           = TestCase('contadj_oneram6')
    contadj_oneram6.cfg_dir   = "cont_adj_euler/oneram6"
    contadj_oneram6.cfg_file  = "inv_ONERAM6.cfg"
    contadj_oneram6.test_iter = 10
    contadj_oneram6.test_vals = [-12.133160, -12.706697, 0.685900, 0.007594]
    test_list.append(contadj_oneram6)

    # Inviscid WEDGE: tests averaged outflow total pressure adjoint
    contadj_wedge             = TestCase('contadj_wedge')
    contadj_wedge.cfg_dir   = "cont_adj_euler/wedge"
    contadj_wedge.cfg_file  = "inv_wedge_ROE.cfg"
    contadj_wedge.test_iter = 10
    contadj_wedge.test_vals = [2.872691, -2.755572, 853000.000000, 0.000000]
    test_list.append(contadj_wedge)

    # Inviscid fixed CL NACA0012
    contadj_fixedCL_naca0012           = TestCase('contadj_fixedcl_naca0012')
    contadj_fixedCL_naca0012.cfg_dir   = "fixed_cl/naca0012"
    contadj_fixedCL_naca0012.cfg_file  = "inv_NACA0012_ContAdj.cfg"
    contadj_fixedCL_naca0012.test_iter = 100
    contadj_fixedCL_naca0012.test_vals = [0.293213, -5.201710, 0.360590, -0.000022]
    test_list.append(contadj_fixedCL_naca0012)

    ###################################
    ### Cont. adj. compressible N-S ###
    ###################################

    # Dry run Cont. Adj. NS
    contadj_ns_cylinder_d           = TestCase('dry run Cont. Adj. NS')
    contadj_ns_cylinder_d.cfg_dir   = "cont_adj_navierstokes/cylinder"
    contadj_ns_cylinder_d.cfg_file  = "lam_cylinder.cfg"
    contadj_ns_cylinder_d.command   = TestCase.Command(exec = "SU2_CFD", param = "-d")
    test_list.append(contadj_ns_cylinder_d)

    # Adjoint laminar cylinder
    contadj_ns_cylinder           = TestCase('contadj_ns_cylinder')
    contadj_ns_cylinder.cfg_dir   = "cont_adj_navierstokes/cylinder"
    contadj_ns_cylinder.cfg_file  = "lam_cylinder.cfg"
    contadj_ns_cylinder.test_iter = 20
    contadj_ns_cylinder.test_vals = [-3.665842, -9.132048, 2.056700, -0.000000]
    test_list.append(contadj_ns_cylinder)

    # Adjoint laminar naca0012 subsonic
    contadj_ns_naca0012_sub           = TestCase('contadj_ns_naca0012_sub')
    contadj_ns_naca0012_sub.cfg_dir   = "cont_adj_navierstokes/naca0012_sub"
    contadj_ns_naca0012_sub.cfg_file  = "lam_NACA0012.cfg"
    contadj_ns_naca0012_sub.test_iter = 20
    contadj_ns_naca0012_sub.test_vals = [-2.743268, -8.215193, 0.518810, 0.001210]
    test_list.append(contadj_ns_naca0012_sub)

    # Adjoint laminar naca0012 transonic
    contadj_ns_naca0012_trans           = TestCase('contadj_ns_naca0012_trans')
    contadj_ns_naca0012_trans.cfg_dir   = "cont_adj_navierstokes/naca0012_trans"
    contadj_ns_naca0012_trans.cfg_file  = "lam_NACA0012.cfg"
    contadj_ns_naca0012_trans.test_iter = 20
    contadj_ns_naca0012_trans.test_vals = [-1.039664, -6.575019, 1.772300, 0.012495]
    test_list.append(contadj_ns_naca0012_trans)

    #######################################################
    ### Cont. adj. compressible RANS (frozen viscosity) ###
    #######################################################

    # Adjoint turbulent NACA0012
    contadj_rans_naca0012           = TestCase('contadj_rans_naca0012')
    contadj_rans_naca0012.cfg_dir   = "cont_adj_rans/naca0012"
    contadj_rans_naca0012.cfg_file  = "turb_nasa.cfg"
    contadj_rans_naca0012.test_iter = 20
    contadj_rans_naca0012.test_vals = [-0.794162, -5.761722, 19.214000, -0.000000]
    test_list.append(contadj_rans_naca0012)

    # Adjoint turbulent NACA0012 with binary restarts
    contadj_rans_naca0012_bin           = TestCase('contadj_rans_naca0012_bin')
    contadj_rans_naca0012_bin.cfg_dir   = "cont_adj_rans/naca0012"
    contadj_rans_naca0012_bin.cfg_file  = "turb_nasa_binary.cfg"
    contadj_rans_naca0012_bin.test_iter = 18
    contadj_rans_naca0012_bin.test_vals = [-0.794169, -5.761671, 19.214000, -0.000000]
    test_list.append(contadj_rans_naca0012_bin)

    # Adjoint turbulent RAE2822
    contadj_rans_rae2822           = TestCase('contadj_rans_rae2822')
    contadj_rans_rae2822.cfg_dir   = "cont_adj_rans/rae2822"
    contadj_rans_rae2822.cfg_file  = "turb_SA_RAE2822.cfg"
    contadj_rans_rae2822.test_iter = 20
    contadj_rans_rae2822.test_vals = [-5.369688, -10.872211, -0.212470, 0.005448]
    test_list.append(contadj_rans_rae2822)

    #############################
    ### Compressibele RANS UQ ###
    #############################

    # NACA0012 1c
    turb_naca0012_1c           = TestCase('turb_naca0012_1c')
    turb_naca0012_1c.cfg_dir   = "rans_uq/naca0012"
    turb_naca0012_1c.cfg_file  = "turb_NACA0012_uq_1c.cfg"
    turb_naca0012_1c.test_iter = 10
    turb_naca0012_1c.test_vals         = [-4.986094, 1.137009, 0.378604, -0.083526]
    turb_naca0012_1c.test_vals_aarch64 = [-4.986054, 1.137073, 0.378618, -0.083513]
    test_list.append(turb_naca0012_1c)

    # NACA0012 2c
    turb_naca0012_2c           = TestCase('turb_naca0012_2c')
    turb_naca0012_2c.cfg_dir   = "rans_uq/naca0012"
    turb_naca0012_2c.cfg_file  = "turb_NACA0012_uq_2c.cfg"
    turb_naca0012_2c.test_iter = 10
    turb_naca0012_2c.test_vals         = [-5.483291, 0.968701, 0.258168, -0.114217]
    turb_naca0012_2c.test_vals_aarch64 = [-5.483307, 0.968694, 0.258049, -0.114260] #last 4 columns
    test_list.append(turb_naca0012_2c)

    # NACA0012 3c
    turb_naca0012_3c           = TestCase('turb_naca0012_3c')
    turb_naca0012_3c.cfg_dir   = "rans_uq/naca0012"
    turb_naca0012_3c.cfg_file  = "turb_NACA0012_uq_3c.cfg"
    turb_naca0012_3c.test_iter = 10
    turb_naca0012_3c.test_vals = [-5.584299, 0.931258, 0.251298, -0.114232]
    test_list.append(turb_naca0012_3c)

    # NACA0012 p1c1
    turb_naca0012_p1c1           = TestCase('turb_naca0012_p1c1')
    turb_naca0012_p1c1.cfg_dir   = "rans_uq/naca0012"
    turb_naca0012_p1c1.cfg_file  = "turb_NACA0012_uq_p1c1.cfg"
    turb_naca0012_p1c1.test_iter = 10
    turb_naca0012_p1c1.test_vals         = [-5.127497, 1.077175, 0.546823, -0.023191]
    turb_naca0012_p1c1.test_vals_aarch64 = [-5.127510, 1.077107, 0.546893, -0.023166] #last 4 columns
    test_list.append(turb_naca0012_p1c1)

    # NACA0012 p1c2
    turb_naca0012_p1c2           = TestCase('turb_naca0012_p1c2')
    turb_naca0012_p1c2.cfg_dir   = "rans_uq/naca0012"
    turb_naca0012_p1c2.cfg_file  = "turb_NACA0012_uq_p1c2.cfg"
    turb_naca0012_p1c2.test_iter = 10
    turb_naca0012_p1c2.test_vals         = [-5.554412, 0.943562, 0.322803, -0.095946]
    turb_naca0012_p1c2.test_vals_aarch64 = [-5.554381, 0.943577, 0.322676, -0.095989] #last 4 columns
    test_list.append(turb_naca0012_p1c2)

    ######################################
    ### Harmonic Balance               ###
    ######################################

    # Description of the regression test
    harmonic_balance           = TestCase('harmonic_balance')
    harmonic_balance.cfg_dir   = "harmonic_balance"
    harmonic_balance.cfg_file  = "HB.cfg"
    harmonic_balance.test_iter = 25
    harmonic_balance.test_vals = [-1.589739, 0.790169, 0.937053, 3.922579]
    test_list.append(harmonic_balance)

    # Turbulent pitching NACA 64a010 airfoil
    hb_rans_preconditioning           = TestCase('hb_rans_preconditioning')
    hb_rans_preconditioning.cfg_dir   = "harmonic_balance/hb_rans_preconditioning"
    hb_rans_preconditioning.cfg_file  = "davis.cfg"
    hb_rans_preconditioning.test_iter = 25
    hb_rans_preconditioning.test_vals = [-1.902097, 0.484069, 0.601483, 3.609005, -5.949359]
    test_list.append(hb_rans_preconditioning)

    ######################################
    ### Moving Wall                    ###
    ######################################

    # Rotating NACA 0012
    rot_naca0012           = TestCase('rot_naca0012')
    rot_naca0012.cfg_dir   = "rotating/naca0012"
    rot_naca0012.cfg_file  = "rot_NACA0012.cfg"
    rot_naca0012.test_iter = 25
    rot_naca0012.test_vals = [-2.688979, 2.857521, -0.079219, 0.002135]
    test_list.append(rot_naca0012)

    # Lid-driven cavity
    cavity           = TestCase('cavity')
    cavity.cfg_dir   = "moving_wall/cavity"
    cavity.cfg_file  = "lam_cavity.cfg"
    cavity.test_iter = 25
    cavity.test_vals = [ -5.627868, -0.164405, 0.053283, 2.545817]
    test_list.append(cavity)

    # Spinning cylinder
    spinning_cylinder           = TestCase('spinning_cylinder')
    spinning_cylinder.cfg_dir   = "moving_wall/spinning_cylinder"
    spinning_cylinder.cfg_file  = "spinning_cylinder.cfg"
    spinning_cylinder.test_iter = 25
    spinning_cylinder.test_vals = [-7.892807, -2.467378, 1.702819, 1.669208]
    test_list.append(spinning_cylinder)

    ######################################
    ### Unsteady                       ###
    ######################################

    # Square cylinder
    square_cylinder           = TestCase('square_cylinder')
    square_cylinder.cfg_dir   = "unsteady/square_cylinder"
    square_cylinder.cfg_file  = "turb_square.cfg"
    square_cylinder.test_iter = 3
    square_cylinder.test_vals = [-2.557884, -1.173573, 0.058052, 1.399794, 2.220411, 1.399748, 2.218612, -0.453340]
    square_cylinder.unsteady  = True
    test_list.append(square_cylinder)

    # Gust
    sine_gust           = TestCase('sine_gust')
    sine_gust.cfg_dir   = "gust"
    sine_gust.cfg_file  = "inv_gust_NACA0012.cfg"
    sine_gust.test_iter = 5
    sine_gust.test_vals = [-1.977520, 3.481804, -0.012277, -0.007309]
    sine_gust.unsteady  = True
    test_list.append(sine_gust)

    # Aeroelastic
    aeroelastic         = TestCase('aeroelastic')
    aeroelastic.cfg_dir   = "aeroelastic"
    aeroelastic.cfg_file  = "aeroelastic_NACA64A010.cfg"
    aeroelastic.test_iter = 2
    aeroelastic.test_vals = [0.074836, 0.033102, -0.001650, -0.000127]
    aeroelastic.unsteady  = True
    test_list.append(aeroelastic)

    # Delayed Detached Eddy Simulation
    ddes_flatplate        = TestCase('ddes_flatplate')
    ddes_flatplate.cfg_dir   = "ddes/flatplate"
    ddes_flatplate.cfg_file  = "ddes_flatplate.cfg"
    ddes_flatplate.test_iter = 10
    ddes_flatplate.test_vals = [-2.714757, -5.882779, -0.215005, 0.023783, -618.130000]
    ddes_flatplate.unsteady  = True
    test_list.append(ddes_flatplate)

    # unsteady pitching NACA0015, SA
    unst_inc_turb_naca0015_sa           = TestCase('unst_inc_turb_naca0015_sa')
    unst_inc_turb_naca0015_sa.cfg_dir   = "unsteady/pitching_naca0015_rans_inc"
    unst_inc_turb_naca0015_sa.cfg_file  = "config_incomp_turb_sa.cfg"
    unst_inc_turb_naca0015_sa.test_iter = 1
    unst_inc_turb_naca0015_sa.test_vals = [-3.007635, -6.879778, 1.445293, 0.419274]
    unst_inc_turb_naca0015_sa.unsteady  = True
    test_list.append(unst_inc_turb_naca0015_sa)

    # unsteady pitching NACA0012, Euler, Deforming
    unst_deforming_naca0012           = TestCase('unst_deforming_naca0012')
    unst_deforming_naca0012.cfg_dir   = "disc_adj_euler/naca0012_pitching_def"
    unst_deforming_naca0012.cfg_file  = "inv_NACA0012_pitching_deform.cfg"
    unst_deforming_naca0012.test_iter = 5
    unst_deforming_naca0012.test_vals = [-3.665129, -3.793590, -3.716505, -3.148308]
    unst_deforming_naca0012.unsteady  = True
    test_list.append(unst_deforming_naca0012)

    ######################################
    ### NICFD                          ###
    ######################################

    # ls89_sa
    ls89_sa           = TestCase('ls89_sa')
    ls89_sa.cfg_dir   = "nicf/LS89"
    ls89_sa.cfg_file  = "turb_SA_PR.cfg"
    ls89_sa.test_iter = 20
    ls89_sa.test_vals = [-5.050483, -13.371791, 0.174939, 0.430757]
    test_list.append(ls89_sa)

    # Rarefaction shock wave edge_VW
    edge_VW           = TestCase('edge_VW')
    edge_VW.cfg_dir   = "nicf/edge"
    edge_VW.cfg_file  = "edge_VW.cfg"
    edge_VW.test_iter = 20
    edge_VW.test_vals = [-0.711552, 5.490479, -0.000975, 0.000000]
    test_list.append(edge_VW)

    # Rarefaction shock wave edge_PPR
    edge_PPR           = TestCase('edge_PPR')
    edge_PPR.cfg_dir   = "nicf/edge"
    edge_PPR.cfg_file  = "edge_PPR.cfg"
    edge_PPR.test_iter = 20
    edge_PPR.test_vals = [-1.670439, 4.522842, 0.001027, 0.000000]
    test_list.append(edge_PPR)


    ######################################
    ### turbomachinery                 ###
    ######################################

    # Jones APU Turbocharger restart
    Jones_tc_restart           = TestCase('jones_turbocharger_restart')
    Jones_tc_restart.cfg_dir   = "turbomachinery/APU_turbocharger"
    Jones_tc_restart.cfg_file  = "Jones_restart.cfg"
    Jones_tc_restart.test_iter = 5
    Jones_tc_restart.test_vals = [-6.604538, -2.792279, -14.328534, -8.769317, -11.371438, -5.845632, 73273.000000, 73273.000000]
    Jones_tc_restart.tol       = 0.0001
    test_list.append(Jones_tc_restart)

    # 2D axial stage
    axial_stage2D           = TestCase('axial_stage2D')
    axial_stage2D.cfg_dir   = "turbomachinery/axial_stage_2D"
    axial_stage2D.cfg_file  = "Axial_stage2D.cfg"
    axial_stage2D.test_iter = 20
    axial_stage2D.test_vals = [0.974801, 1.534472, -2.897692, 2.599377, -2.418396, 3.087203, 106380.000000, 106380.000000]
    test_list.append(axial_stage2D)

    # 2D transonic stator restart
    transonic_stator_restart           = TestCase('transonic_stator_restart')
    transonic_stator_restart.cfg_dir   = "turbomachinery/transonic_stator_2D"
    transonic_stator_restart.cfg_file  = "transonic_stator_restart.cfg"
    transonic_stator_restart.test_iter = 20
    transonic_stator_restart.test_vals = [-5.345491, -3.512311, -3.153972, 0.753530, -3.835478, 1.808296, -471690]
    test_list.append(transonic_stator_restart)


    ######################################
    ### Sliding Mesh                   ###
    ######################################

    # Dry run Multizone
    uniform_flow_d         = TestCase('dry run Multizone')
    uniform_flow_d.cfg_dir   = "sliding_interface/uniform_flow"
    uniform_flow_d.cfg_file  = "uniform_NN.cfg"
    uniform_flow_d.command   = TestCase.Command(exec = "SU2_CFD", param = "-d")
    test_list.append(uniform_flow_d)

    # Uniform flow
    uniform_flow         = TestCase('uniform_flow')
    uniform_flow.cfg_dir   = "sliding_interface/uniform_flow"
    uniform_flow.cfg_file  = "uniform_NN.cfg"
    uniform_flow.test_iter = 2
    uniform_flow.test_vals         = [2.000000, 0.000000, -0.205134, -13.251542]
    uniform_flow.test_vals_aarch64 = [2.000000, 0.000000, -0.205134, -13.250720] #last 4 columns
    uniform_flow.tol       = 0.000001
    uniform_flow.unsteady  = True
    uniform_flow.multizone = True
    test_list.append(uniform_flow)

   # Channel_2D
    channel_2D           = TestCase('channel_2D')
    channel_2D.cfg_dir   = "sliding_interface/channel_2D"
    channel_2D.cfg_file  = "channel_2D_WA.cfg"
    channel_2D.test_iter = 2
    channel_2D.test_vals         = [2.000000, 0.000000, 0.397995, 0.352789, 0.405474]
    channel_2D.test_vals_aarch64 = [2.000000, 0.000000, 0.398053, 0.352788, 0.405474] #last 5 columns
    channel_2D.timeout   = 100
    channel_2D.unsteady  = True
    channel_2D.multizone = True
    test_list.append(channel_2D)

    # Channel_3D
    channel_3D           = TestCase('channel_3D')
    channel_3D.cfg_dir   = "sliding_interface/channel_3D"
    channel_3D.cfg_file  = "channel_3D_WA.cfg"
    channel_3D.test_iter = 1
    channel_3D.test_vals         = [1.000000, 0.000000, 0.661408, 0.769988, 0.696033]
    channel_3D.test_vals_aarch64 = [1.000000, 0.000000, 0.661408, 0.769902, 0.695663] #last 5 columns
    channel_3D.unsteady  = True
    channel_3D.multizone = True
    test_list.append(channel_3D)

    # Pipe
    pipe           = TestCase('pipe')
    pipe.cfg_dir   = "sliding_interface/pipe"
    pipe.cfg_file  = "pipe_NN.cfg"
    pipe.test_iter = 2
    pipe.test_vals = [0.491954, 0.677756, 0.963981, 1.006936]
    pipe.unsteady  = True
    pipe.multizone = True
    test_list.append(pipe)

    # Rotating cylinders
    rotating_cylinders           = TestCase('rotating_cylinders')
    rotating_cylinders.cfg_dir   = "sliding_interface/rotating_cylinders"
    rotating_cylinders.cfg_file  = "rot_cylinders_WA.cfg"
    rotating_cylinders.test_iter = 3
    rotating_cylinders.test_vals = [3.000000, 0.000000, 0.777574, 1.134794, 1.224127]
    rotating_cylinders.unsteady  = True
    rotating_cylinders.multizone = True
    test_list.append(rotating_cylinders)

    # Supersonic vortex shedding
    supersonic_vortex_shedding           = TestCase('supersonic_vortex_shedding')
    supersonic_vortex_shedding.cfg_dir   = "sliding_interface/supersonic_vortex_shedding"
    supersonic_vortex_shedding.cfg_file  = "sup_vor_shed_WA.cfg"
    supersonic_vortex_shedding.test_iter = 5
    supersonic_vortex_shedding.test_vals = [5.000000, 0.000000, 1.214359, 1.663910]
    supersonic_vortex_shedding.unsteady  = True
    supersonic_vortex_shedding.multizone = True
    test_list.append(supersonic_vortex_shedding)

    # Bars_SST_2D
    bars_SST_2D           = TestCase('bars_SST_2D')
    bars_SST_2D.cfg_dir   = "sliding_interface/bars_SST_2D"
    bars_SST_2D.cfg_file  = "bars.cfg"
    bars_SST_2D.test_iter = 13
    bars_SST_2D.test_vals = [13.000000, -0.773513, -1.700012]
    bars_SST_2D.multizone = True
    test_list.append(bars_SST_2D)

    # Sliding mesh with incompressible flows (steady)
    slinc_steady           = TestCase('slinc_steady')
    slinc_steady.cfg_dir   = "sliding_interface/incompressible_steady"
    slinc_steady.cfg_file  = "config.cfg"
    slinc_steady.test_iter = 19
    slinc_steady.test_vals = [19.000000, -1.803732, -2.108492]
    slinc_steady.timeout   = 100
    slinc_steady.multizone = True
    test_list.append(slinc_steady)

    # Sliding mesh with incompressible flows (unsteady)
    # slinc_unsteady           = TestCase('slinc_unsteady')
    # slinc_unsteady.cfg_dir   = "sliding_interface/incompressible_unsteady"
    # slinc_unsteady.cfg_file  = "config.cfg"
    # slinc_unsteady.test_iter = 19
    # slinc_unsteady.test_vals = [-3.515218,1.930028,0.000000,0.000000] #last 4 columns
    # slinc_unsteady.timeout   = 100
    # slinc_unsteady.unsteady  = True
    # test_list.append(slinc_unsteady)

    ##########################
    ### FEA - FSI          ###
    ##########################

    # Dry run FEA
    statbeam3d_d           = TestCase('dry run FEA')
    statbeam3d_d.cfg_dir   = "fea_fsi/StatBeam_3d"
    statbeam3d_d.cfg_file  = "configBeam_3d.cfg"
    statbeam3d_d.command   = TestCase.Command(exec = "SU2_CFD", param = "-d")
    test_list.append(statbeam3d_d)

    # Static beam, 3d
    statbeam3d           = TestCase('statbeam3d')
    statbeam3d.cfg_dir   = "fea_fsi/StatBeam_3d"
    statbeam3d.cfg_file  = "configBeam_3d.cfg"
    statbeam3d.test_iter = 0
    statbeam3d.test_vals         = [-8.498245, -8.230816, -8.123810, 64095.000000]
    statbeam3d.test_vals_aarch64 = [-8.498254, -8.230683, -8.123819, 64095.0] #last 4 columns
    test_list.append(statbeam3d)

    # Mix elem, 3d beam, Knowles
    knowlesbeam           = TestCase('mixelemknowles')
    knowlesbeam.cfg_dir   = "fea_fsi/MixElemsKnowles"
    knowlesbeam.cfg_file  = "config.cfg"
    knowlesbeam.test_iter = 0
    knowlesbeam.test_vals         = [-14.513598, -13.577350, -28.126416, 0.445030, 9.730600]
    knowlesbeam.test_vals_aarch64 = [-14.475326, -13.54641, -28.057487, 0.44503, 9.7306] #last 5 columns
    knowlesbeam.tol       = 0.0001
    test_list.append(knowlesbeam)

    # Dynamic beam, 2d
    dynbeam2d           = TestCase('dynbeam2d')
    dynbeam2d.cfg_dir   = "fea_fsi/DynBeam_2d"
    dynbeam2d.cfg_file  = "configBeam_2d.cfg"
    dynbeam2d.unsteady  = True
    dynbeam2d.test_iter = 6
    dynbeam2d.test_vals = [-3.240015, 2.895057, -0.353146, 66127.000000]
    test_list.append(dynbeam2d)

    # # FSI, 2d
    fsi2d           = TestCase('fsi2d')
    fsi2d.cfg_dir   = "fea_fsi/WallChannel_2d"
    fsi2d.cfg_file  = "configFSI.cfg"
    fsi2d.test_iter = 4
    fsi2d.test_vals = [4.000000, 0.000000, -3.743214, -4.133482]
    fsi2d.multizone = True
    fsi2d.unsteady  = True
    test_list.append(fsi2d)

    # FSI, Static, 2D, new mesh solver
    stat_fsi           = TestCase('stat_fsi')
    stat_fsi.cfg_dir   = "fea_fsi/stat_fsi"
    stat_fsi.cfg_file  = "config.cfg"
    stat_fsi.test_iter = 7
    stat_fsi.test_vals = [-3.326934, -4.981505, 0.000000, 7.000000]
    stat_fsi.multizone = True
    test_list.append(stat_fsi)

    # FSI, Static, 2D, new mesh solver, restart
    stat_fsi_restart           = TestCase('stat_fsi_restart')
    stat_fsi_restart.cfg_dir   = "fea_fsi/stat_fsi"
    stat_fsi_restart.cfg_file  = "config_restart.cfg"
    stat_fsi_restart.test_iter = 1
    stat_fsi_restart.test_vals = [-3.407486, -4.339837, 0.000000, 27.000000]
    stat_fsi_restart.multizone = True
    test_list.append(stat_fsi_restart)

    # FSI, Dynamic, 2D, new mesh solver
    dyn_fsi           = TestCase('dyn_fsi')
    dyn_fsi.cfg_dir   = "fea_fsi/dyn_fsi"
    dyn_fsi.cfg_file  = "config.cfg"
    dyn_fsi.test_iter = 4
    dyn_fsi.test_vals         = [-4.355809, -4.060588, 0.000000, 87.000000]
    dyn_fsi.test_vals_aarch64 = [-4.355809, -4.060588, 0.000000, 86.000000] #last 4 columns
    dyn_fsi.multizone = True
    dyn_fsi.unsteady  = True
    test_list.append(dyn_fsi)

    # FSI, 2D airfoil with RBF interpolation
    airfoilRBF           = TestCase('airfoil_fsi_rbf')
    airfoilRBF.cfg_dir   = "fea_fsi/Airfoil_RBF"
    airfoilRBF.cfg_file  = "config.cfg"
    airfoilRBF.test_iter = 1
<<<<<<< HEAD
    airfoilRBF.test_vals = [ 1.000000, -2.786186, -4.977944]
=======
    airfoilRBF.test_vals = [1.000000, -2.786186, -4.977944]
>>>>>>> 5e826456
    airfoilRBF.multizone = True
    test_list.append(airfoilRBF)

    # ###############################
    # ### Radiative Heat Transfer ###
    # ###############################

    # Radiative heat transfer
    p1rad           = TestCase('p1rad')
    p1rad.cfg_dir   = "radiation/p1model"
    p1rad.cfg_file  = "configp1.cfg"
    p1rad.test_iter = 100
    p1rad.test_vals = [-7.751309, -7.923059, -2.119084, 0.091733, -44.537000]
    test_list.append(p1rad)

    # ###############################
    # ### Conjugate heat transfer ###
    # ###############################

    # Dry run CHT
    cht_incompressible_d           = TestCase('dry run CHT')
    cht_incompressible_d.cfg_dir   = "coupled_cht/incomp_2d"
    cht_incompressible_d.cfg_file  = "cht_2d_3cylinders.cfg"
    cht_incompressible_d.command   = TestCase.Command(exec = "SU2_CFD", param = "-d")
    test_list.append(cht_incompressible_d)

    # CHT incompressible
    cht_incompressible           = TestCase('cht_incompressible')
    cht_incompressible.cfg_dir   = "coupled_cht/incomp_2d"
    cht_incompressible.cfg_file  = "cht_2d_3cylinders.cfg"
    cht_incompressible.test_iter = 10
    cht_incompressible.test_vals = [-2.128826, -0.588813, -0.588813, -0.588813]
    cht_incompressible.multizone = True
    test_list.append(cht_incompressible)

     # CHT compressible
    cht_incompressible           = TestCase('cht_compressible')
    cht_incompressible.cfg_dir   = "coupled_cht/comp_2d"
    cht_incompressible.cfg_file  = "cht_2d_3cylinders.cfg"
    cht_incompressible.test_iter = 10
    cht_incompressible.test_vals = [-4.256032, -0.532728, -0.532729, -0.532728]
    cht_incompressible.multizone = True
    test_list.append(cht_incompressible)

    ##############################################
    ### Method of Manufactured Solutions (MMS) ###
    ##############################################

    # FVM, compressible, laminar N-S
    mms_fvm_ns           = TestCase('mms_fvm_ns')
    mms_fvm_ns.cfg_dir   = "mms/fvm_navierstokes"
    mms_fvm_ns.cfg_file  = "lam_mms_roe.cfg"
    mms_fvm_ns.test_iter = 20
    mms_fvm_ns.test_vals = [-2.851428, 2.192348, 0.000000, 0.000000]
    mms_fvm_ns.tol       = 0.0001
    test_list.append(mms_fvm_ns)

    # FVM, incompressible, euler
    mms_fvm_inc_euler           = TestCase('mms_fvm_inc_euler')
    mms_fvm_inc_euler.cfg_dir   = "mms/fvm_incomp_euler"
    mms_fvm_inc_euler.cfg_file  = "inv_mms_jst.cfg"
    mms_fvm_inc_euler.test_iter = 20
    mms_fvm_inc_euler.test_vals = [-9.128345, -9.441741, 0.000000, 0.000000]
    mms_fvm_inc_euler.tol       = 0.0001
    test_list.append(mms_fvm_inc_euler)

    # FVM, incompressible, laminar N-S
    mms_fvm_inc_ns           = TestCase('mms_fvm_inc_ns')
    mms_fvm_inc_ns.cfg_dir   = "mms/fvm_incomp_navierstokes"
    mms_fvm_inc_ns.cfg_file  = "lam_mms_fds.cfg"
    mms_fvm_inc_ns.test_iter = 20
    mms_fvm_inc_ns.test_vals = [-7.414944, -7.631546, 0.000000, 0.000000]
    mms_fvm_inc_ns.tol       = 0.0001
    test_list.append(mms_fvm_inc_ns)

    # DG, compressible, euler
    ringleb_dg_euler           = TestCase('ringleb_dg_euler')
    ringleb_dg_euler.cfg_dir   = "mms/dg_ringleb"
    ringleb_dg_euler.cfg_file  = "ringleb_dg.cfg"
    ringleb_dg_euler.test_iter = 100
    ringleb_dg_euler.test_vals = [-5.136652, -4.724941, 0.000000, 0.000000]
    ringleb_dg_euler.tol       = 0.0001
    test_list.append(ringleb_dg_euler)

    # DG, compressible, laminar N-S
    mms_dg_ns           = TestCase('mms_dg_ns')
    mms_dg_ns.cfg_dir   = "mms/dg_navierstokes"
    mms_dg_ns.cfg_file  = "lam_mms_dg.cfg"
    mms_dg_ns.test_iter = 100
    mms_dg_ns.test_vals = [-1.845393, 3.520699, 0.000000, 0.000000]
    mms_dg_ns.tol       = 0.0001
    test_list.append(mms_dg_ns)

    # DG, compressible, laminar N-S 3D
    mms_dg_ns_3d           = TestCase('mms_dg_ns_3d')
    mms_dg_ns_3d.cfg_dir   = "mms/dg_navierstokes_3d"
    mms_dg_ns_3d.cfg_file  = "lam_mms_dg_3d.cfg"
    mms_dg_ns_3d.test_iter = 100
    mms_dg_ns_3d.test_vals = [-0.146826, 5.356413, 0.000000, 0.000000]
    mms_dg_ns_3d.tol       = 0.0001
    test_list.append(mms_dg_ns_3d)

    ######################################
    ### RUN TESTS                      ###
    ######################################

    # set suitable defaults unless something else has been specified
    # command: "SU2_CFD"
    # timeout: 1600
    # tol:     0.00001
    for test in test_list:
        if test.command.empty():
            test.command = TestCase.Command(exec = "SU2_CFD")
        if test.timeout == 0:
            test.timeout = 1600
        if test.tol == 0.0:
            test.tol = 0.00001

    pass_list = [ test.run_test() for test in test_list ]


    ######################################
    ### RUN SU2_GEO TESTS              ###
    ######################################

    # NACA0012
    naca0012_geo           = TestCase('naca0012_geo')
    naca0012_geo.cfg_dir   = "optimization_euler/steady_naca0012"
    naca0012_geo.cfg_file  = "inv_NACA0012_adv.cfg"
    naca0012_geo.test_vals = [1.0000, 62.0455, 0.120011, 0.0000] #chord, LE radius, ToC, Alpha
    naca0012_geo.command   =  TestCase.Command(exec = "SU2_GEO")
    naca0012_geo.timeout   = 1600
    naca0012_geo.tol       = 0.00001
    pass_list.append(naca0012_geo.run_geo())
    test_list.append(naca0012_geo)

    ######################################
    ### RUN SU2_DEF TESTS              ###
    ######################################

    # intersection prevention
    intersect_def            = TestCase('intersectionprevention')
    intersect_def.cfg_dir   = "deformation/intersection_prevention"
    intersect_def.cfg_file  = "def_intersect.cfg"
    intersect_def.test_iter = 10
    intersect_def.test_vals = [0.000112] #residual
    intersect_def.command   =  TestCase.Command(exec = "SU2_DEF")
    intersect_def.timeout   = 1600
    intersect_def.tol       = 1e-04

    pass_list.append(intersect_def.run_def())
    test_list.append(intersect_def)

    # Inviscid NACA0012 (triangles)
    naca0012_def            = TestCase('naca0012_def')
    naca0012_def.cfg_dir   = "deformation/naca0012"
    naca0012_def.cfg_file  = "def_NACA0012.cfg"
    naca0012_def.test_iter = 10
    naca0012_def.test_vals = [0.00344658] #residual
    naca0012_def.command   =  TestCase.Command(exec = "SU2_DEF")
    naca0012_def.timeout   = 1600
    naca0012_def.tol       = 1e-08

    pass_list.append(naca0012_def.run_def())
    test_list.append(naca0012_def)

    # Inviscid NACA0012 based on SURFACE_FILE input (surface_bump.dat)
    naca0012_def_file            = TestCase('naca0012_def_file')
    naca0012_def_file.cfg_dir   = "deformation/naca0012"
    naca0012_def_file.cfg_file  = "surface_file_NACA0012.cfg"
    naca0012_def_file.test_iter = 10
    naca0012_def_file.test_vals = [0.00344658] #residual
    naca0012_def_file.command   =  TestCase.Command(exec = "SU2_DEF")
    naca0012_def_file.timeout   = 1600
    naca0012_def_file.tol       = 1e-8

    pass_list.append(naca0012_def_file.run_def())
    test_list.append(naca0012_def_file)

    # RAE2822 (mixed tris + quads)
    rae2822_def            = TestCase('rae2822_def')
    rae2822_def.cfg_dir   = "deformation/rae2822"
    rae2822_def.cfg_file  = "def_RAE2822.cfg"
    rae2822_def.test_iter = 10
    rae2822_def.test_vals = [7.94218e-09] #residual
    rae2822_def.command   =  TestCase.Command(exec = "SU2_DEF")
    rae2822_def.timeout   = 1600
    rae2822_def.tol       = 1e-13

    pass_list.append(rae2822_def.run_def())
    test_list.append(rae2822_def)

    # Turb NACA4412 (quads, wall distance)
    naca4412_def            = TestCase('naca4412_def')
    naca4412_def.cfg_dir   = "deformation/naca4412"
    naca4412_def.cfg_file  = "def_NACA4412.cfg"
    naca4412_def.test_iter = 10
    naca4412_def.test_vals = [8.855370e-13] #residual
    naca4412_def.command   =  TestCase.Command(exec = "SU2_DEF")
    naca4412_def.timeout   = 1600
    naca4412_def.tol       = 1e-12

    pass_list.append(naca4412_def.run_def())
    test_list.append(naca4412_def)

    # Brick of tets (inverse volume)
    brick_tets_def            = TestCase('brick_tets_def')
    brick_tets_def.cfg_dir   = "deformation/brick_tets"
    brick_tets_def.cfg_file  = "def_brick_tets.cfg"
    brick_tets_def.test_iter = 10
    brick_tets_def.test_vals = [8.973010e-04] #residual
    brick_tets_def.command   =  TestCase.Command(exec = "SU2_DEF")
    brick_tets_def.timeout   = 1600
    brick_tets_def.tol       = 1e-09

    pass_list.append(brick_tets_def.run_def())
    test_list.append(brick_tets_def)

    # Brick of isotropic hexas (inverse volume)
    brick_hex_def           = TestCase('brick_hex_def')
    brick_hex_def.cfg_dir   = "deformation/brick_hex"
    brick_hex_def.cfg_file  = "def_brick_hex.cfg"
    brick_hex_def.test_iter = 10
    brick_hex_def.test_vals = [2.082100e-04] #residual
    brick_hex_def.command   =  TestCase.Command(exec = "SU2_DEF")
    brick_hex_def.timeout   = 1600
    brick_hex_def.tol       = 1e-09

    pass_list.append(brick_hex_def.run_def())
    test_list.append(brick_hex_def)

    # Brick with a pyramid layer (inverse volume)
    brick_pyra_def           = TestCase('brick_pyra_def')
    brick_pyra_def.cfg_dir   = "deformation/brick_pyra"
    brick_pyra_def.cfg_file  = "def_brick_pyra.cfg"
    brick_pyra_def.test_iter = 10
    brick_pyra_def.test_vals = [0.00150063] #residual
    brick_pyra_def.command   =  TestCase.Command(exec = "SU2_DEF")
    brick_pyra_def.timeout   = 1600
    brick_pyra_def.tol       = 1e-08

    pass_list.append(brick_pyra_def.run_def())
    test_list.append(brick_pyra_def)

    # Brick of isotropic prisms (inverse volume)
    brick_prism_def           = TestCase('brick_prism_def')
    brick_prism_def.cfg_dir   = "deformation/brick_prism"
    brick_prism_def.cfg_file  = "def_brick_prism.cfg"
    brick_prism_def.test_iter = 10
    brick_prism_def.test_vals = [0.00212069] #residual
    brick_prism_def.command   =  TestCase.Command(exec = "SU2_DEF")
    brick_prism_def.timeout   = 1600
    brick_prism_def.tol       = 1e-08

    pass_list.append(brick_prism_def.run_def())
    test_list.append(brick_prism_def)

    # Brick of prisms with high aspect ratio cells near the wall (wall distance)
    brick_prism_rans_def           = TestCase('brick_prism_rans_def')
    brick_prism_rans_def.cfg_dir   = "deformation/brick_prism_rans"
    brick_prism_rans_def.cfg_file  = "def_brick_prism_rans.cfg"
    brick_prism_rans_def.test_iter = 10
    brick_prism_rans_def.test_vals = [4.8066e-08] #residual
    brick_prism_rans_def.command   =  TestCase.Command(exec = "SU2_DEF")
    brick_prism_rans_def.timeout   = 1600
    brick_prism_rans_def.tol       = 1e-12

    pass_list.append(brick_prism_rans_def.run_def())
    test_list.append(brick_prism_rans_def)

    # Brick of hexas with high aspect ratio cells near the wall (inverse volume)
    brick_hex_rans_def           = TestCase('brick_hex_rans_def')
    brick_hex_rans_def.cfg_dir   = "deformation/brick_hex_rans"
    brick_hex_rans_def.cfg_file  = "def_brick_hex_rans.cfg"
    brick_hex_rans_def.test_iter = 10
    brick_hex_rans_def.test_vals = [2.260750e-07] #residual
    brick_hex_rans_def.command   =  TestCase.Command(exec = "SU2_DEF")
    brick_hex_rans_def.timeout   = 1600
    brick_hex_rans_def.tol       = 1e-12

    pass_list.append(brick_hex_rans_def.run_def())
    test_list.append(brick_hex_rans_def)

    # Cylindrical FFD test
    cylinder_ffd_def           = TestCase('cylinder_ffd_def')
    cylinder_ffd_def.cfg_dir   = "deformation/cylindrical_ffd"
    cylinder_ffd_def.cfg_file  = "def_cylindrical.cfg"
    cylinder_ffd_def.test_iter = 10
    cylinder_ffd_def.test_vals = [0.000470133] #residual
    cylinder_ffd_def.command   =  TestCase.Command(exec = "SU2_DEF")
    cylinder_ffd_def.timeout   = 1600
    cylinder_ffd_def.tol       = 1e-09

    pass_list.append(cylinder_ffd_def.run_def())
    test_list.append(cylinder_ffd_def)

    # Spherical FFD test
    sphere_ffd_def           = TestCase('sphere_ffd_def')
    sphere_ffd_def.cfg_dir   = "deformation/spherical_ffd"
    sphere_ffd_def.cfg_file  = "def_spherical.cfg"
    sphere_ffd_def.test_iter = 10
    sphere_ffd_def.test_vals = [0.00356699] #residual
    sphere_ffd_def.command   =  TestCase.Command(exec = "SU2_DEF")
    sphere_ffd_def.timeout   = 1600
    sphere_ffd_def.tol       = 1e-08

    pass_list.append(sphere_ffd_def.run_def())
    test_list.append(sphere_ffd_def)

    # Spherical FFD test using BSplines
    sphere_ffd_def_bspline           = TestCase('sphere_ffd_def_bspline')
    sphere_ffd_def_bspline.cfg_dir   = "deformation/spherical_ffd"
    sphere_ffd_def_bspline.cfg_file  = "def_spherical_bspline.cfg"
    sphere_ffd_def_bspline.test_iter = 10
    sphere_ffd_def_bspline.test_vals = [0.00206808] #residual
    sphere_ffd_def_bspline.command   =  TestCase.Command(exec = "SU2_DEF")
    sphere_ffd_def_bspline.timeout   = 1600
    sphere_ffd_def_bspline.tol       = 1e-08

    pass_list.append(sphere_ffd_def_bspline.run_def())
    test_list.append(sphere_ffd_def_bspline)

    ######################################
    ### RUN PYTHON TESTS               ###
    ######################################

    # test continuous_adjoint.py
    contadj_euler_py = TestCase('contadj_euler_py')
    contadj_euler_py.cfg_dir = "cont_adj_euler/naca0012"
    contadj_euler_py.cfg_file  = "inv_NACA0012.cfg"
    contadj_euler_py.test_iter = 10
    contadj_euler_py.command   =  TestCase.Command(exec = "continuous_adjoint.py", param = "-f")
    contadj_euler_py.timeout   = 1600
    contadj_euler_py.reference_file = "of_grad_cd.dat.ref"
    contadj_euler_py.test_file = "of_grad_cd.dat"
    pass_list.append(contadj_euler_py.run_filediff())
    test_list.append(contadj_euler_py)

    # test shape_optimization.py
    shape_opt_euler_py           = TestCase('shape_opt_euler_py')
    shape_opt_euler_py.cfg_dir   = "optimization_euler/steady_naca0012"
    shape_opt_euler_py.cfg_file  = "inv_NACA0012_adv.cfg"
    shape_opt_euler_py.test_iter = 1
    shape_opt_euler_py.test_vals = [1, 1, 2.134974E-05, 0.003847] #last 4 columns
    shape_opt_euler_py.command   =  TestCase.Command(exec = "shape_optimization.py", param = "-g CONTINUOUS_ADJOINT -f")
    shape_opt_euler_py.timeout   = 1600
    shape_opt_euler_py.tol       = 0.00001
    pass_list.append(shape_opt_euler_py.run_opt())
    test_list.append(shape_opt_euler_py)

    # Multiple functionals with the continuous adjoint
    contadj_multi_py            = TestCase('contadj_multi_py')
    contadj_multi_py.cfg_dir    = "cont_adj_euler/wedge"
    contadj_multi_py.cfg_file   = "inv_wedge_ROE_multiobj.cfg"
    contadj_multi_py.test_iter  = 10
    contadj_multi_py.command    =  TestCase.Command(exec = "continuous_adjoint.py", param = "-f")
    contadj_multi_py.timeout    = 1600
    contadj_multi_py.reference_file = "of_grad_combo.dat.ref"
    contadj_multi_py.test_file  = "of_grad_combo.dat"
    pass_list.append(contadj_multi_py.run_filediff())
    test_list.append(contadj_multi_py)

    # Optimization with multiple objectives, with gradients evaluated individually
    # the difference in gradient value relative to combined case
    # is due to lack of solution file for the adjoint and small number of iterations
#    opt_multiobj_py            = TestCase('opt_multiobj_py')
#    opt_multiobj_py.cfg_dir    = "optimization_euler/multiobjective_wedge"
#    opt_multiobj_py.cfg_file   = "inv_wedge_ROE_multiobj.cfg"
#    opt_multiobj_py.test_iter  = 1
#    opt_multiobj_py.test_vals = [1, 1, 1.084701E+02, 3.799222E+00] #last 4 columns
#    opt_multiobj_py.command    =  TestCase.Command(exec = "shape_optimization.py", param = "-g CONTINUOUS_ADJOINT -f")
#    opt_multiobj_py.timeout    = 1600
#    opt_multiobj_py.tol       = 0.00001
#    pass_list.append(opt_multiobj_py.run_opt())
#    test_list.append(opt_multiobj_py)
#
#    # test optimization, with multiple objectives and gradient evaluated as 'combo'
#    opt_multiobjcombo_py            = TestCase('opt_multiobjcombo_py')
#    opt_multiobjcombo_py.cfg_dir    = "optimization_euler/multiobjective_wedge"
#    opt_multiobjcombo_py.cfg_file   = "inv_wedge_ROE_multiobj_combo.cfg"
#    opt_multiobjcombo_py.test_iter  = 1
#    opt_multiobjcombo_py.test_vals = [1, 1, 1.084701E+02, 3.789322E+00] #last 4 columns
#    opt_multiobjcombo_py.command    =  TestCase.Command(exec = "shape_optimization.py", param = "-g CONTINUOUS_ADJOINT -f")
#    opt_multiobjcombo_py.timeout    = 1600
#    opt_multiobjcombo_py.tol       = 0.00001
#    pass_list.append(opt_multiobjcombo_py.run_opt())
#    test_list.append(opt_multiobjcombo_py)

    # test optimization, with multiple objectives evaluated on a single surface
    opt_multiobj1surf_py            = TestCase('opt_multiobj1surf_py')
    opt_multiobj1surf_py.cfg_dir    = "optimization_euler/multiobjective_wedge"
    opt_multiobj1surf_py.cfg_file   = "inv_wedge_ROE_multiobj_1surf.cfg"
    opt_multiobj1surf_py.test_iter  = 1
    opt_multiobj1surf_py.test_vals = [1.000000, 1.000000, 30.428280, 2.039416]
    opt_multiobj1surf_py.command    =  TestCase.Command(exec = "shape_optimization.py", param = "-g CONTINUOUS_ADJOINT -f")
    opt_multiobj1surf_py.timeout    = 1600
    opt_multiobj1surf_py.tol       = 0.00001
    pass_list.append(opt_multiobj1surf_py.run_opt())
    test_list.append(opt_multiobj1surf_py)

    # test optimization, with a single objective evaluated on multiple surfaces
    opt_2surf1obj_py            = TestCase('opt_2surf1obj_py')
    opt_2surf1obj_py.cfg_dir    = "optimization_euler/multiobjective_wedge"
    opt_2surf1obj_py.cfg_file   = "inv_wedge_ROE_2surf_1obj.cfg"
    opt_2surf1obj_py.test_iter  = 1
    opt_2surf1obj_py.test_vals = [1.000000, 1.000000, 2.005694, 0.000185]
    opt_2surf1obj_py.command    =  TestCase.Command(exec = "shape_optimization.py", param = "-g CONTINUOUS_ADJOINT -f")
    opt_2surf1obj_py.timeout    = 1600
    opt_2surf1obj_py.tol       = 0.00001
    pass_list.append(opt_2surf1obj_py.run_opt())
    test_list.append(opt_2surf1obj_py)

    ##########################
    ###   Python wrapper   ###
    ##########################

    # NACA0012
    pywrapper_naca0012           = TestCase('pywrapper_naca0012')
    pywrapper_naca0012.cfg_dir   = "euler/naca0012"
    pywrapper_naca0012.cfg_file  = "inv_NACA0012_Roe.cfg"
    pywrapper_naca0012.test_iter = 20
    pywrapper_naca0012.test_vals = [-4.023999, -3.515034, 0.339426, 0.022217]
    pywrapper_naca0012.command   =  TestCase.Command(exec = "SU2_CFD.py", param = "-f")
    pywrapper_naca0012.timeout   = 1600
    pywrapper_naca0012.tol       = 0.00001
    test_list.append(pywrapper_naca0012)
    pass_list.append(pywrapper_naca0012.run_test())

    # NACA0012 (SST, FUN3D results for finest grid: CL=1.0840, CD=0.01253)
    pywrapper_turb_naca0012_sst           = TestCase('pywrapper_turb_naca0012_sst')
    pywrapper_turb_naca0012_sst.cfg_dir   = "rans/naca0012"
    pywrapper_turb_naca0012_sst.cfg_file  = "turb_NACA0012_sst.cfg"
    pywrapper_turb_naca0012_sst.test_iter = 10
    pywrapper_turb_naca0012_sst.test_vals         = [-12.213755, -14.439873, -7.108062, 1.050109, 0.019148, -1.875539, -38.510000]
    pywrapper_turb_naca0012_sst.test_vals_aarch64 = [-12.213728, -14.439873, -7.108062, 1.050109, 0.019148, -1.875538, -38.510000]
    pywrapper_turb_naca0012_sst.command   =  TestCase.Command(exec = "SU2_CFD.py", param = "-f")
    pywrapper_turb_naca0012_sst.timeout   = 3200
    pywrapper_turb_naca0012_sst.tol       = 0.00001
    test_list.append(pywrapper_turb_naca0012_sst)
    pass_list.append(pywrapper_turb_naca0012_sst.run_test())

    # Square cylinder
    pywrapper_square_cylinder           = TestCase('pywrapper_square_cylinder')
    pywrapper_square_cylinder.cfg_dir   = "unsteady/square_cylinder"
    pywrapper_square_cylinder.cfg_file  = "turb_square.cfg"
    pywrapper_square_cylinder.test_iter = 3
    pywrapper_square_cylinder.test_vals = [-2.557884, -1.173573, 0.058052, 1.399794, 2.220411, 1.399748, 2.218612, -0.453340]
    pywrapper_square_cylinder.command   =  TestCase.Command(exec = "SU2_CFD.py", param = "-f")
    pywrapper_square_cylinder.timeout   = 1600
    pywrapper_square_cylinder.tol       = 0.00001
    pywrapper_square_cylinder.unsteady  = True
    test_list.append(pywrapper_square_cylinder)
    pass_list.append(pywrapper_square_cylinder.run_test())

    # Aeroelastic
    pywrapper_aeroelastic         = TestCase('pywrapper_aeroelastic')
    pywrapper_aeroelastic.cfg_dir   = "aeroelastic"
    pywrapper_aeroelastic.cfg_file  = "aeroelastic_NACA64A010.cfg"
    pywrapper_aeroelastic.test_iter = 2
    pywrapper_aeroelastic.test_vals = [0.074836, 0.033102, -0.001650, -0.000127]
    pywrapper_aeroelastic.command   =  TestCase.Command(exec = "SU2_CFD.py", param = "-f")
    pywrapper_aeroelastic.timeout   = 1600
    pywrapper_aeroelastic.tol       = 0.00001
    pywrapper_aeroelastic.unsteady  = True
    test_list.append(pywrapper_aeroelastic)
    pass_list.append(pywrapper_aeroelastic.run_test())

    # FSI, 2d
    pywrapper_fsi2d           = TestCase('pywrapper_fsi2d')
    pywrapper_fsi2d.cfg_dir   = "fea_fsi/WallChannel_2d"
    pywrapper_fsi2d.cfg_file  = "configFSI.cfg"
    pywrapper_fsi2d.test_iter = 4
    pywrapper_fsi2d.test_vals = [4.000000, 0.000000, -3.743214, -4.133482]
    pywrapper_fsi2d.command   =  TestCase.Command(exec = "SU2_CFD.py", param = "--nZone 2 --fsi True -f")
    pywrapper_fsi2d.unsteady  = True
    pywrapper_fsi2d.multizone   = True
    pywrapper_fsi2d.timeout   = 1600
    pywrapper_fsi2d.tol       = 0.00001
    test_list.append(pywrapper_fsi2d)
    pass_list.append(pywrapper_fsi2d.run_test())

    # Unsteady CHT
    pywrapper_unsteadyCHT               = TestCase('pywrapper_unsteadyCHT')
    pywrapper_unsteadyCHT.cfg_dir       = "py_wrapper/flatPlate_unsteady_CHT"
    pywrapper_unsteadyCHT.cfg_file      = "unsteady_CHT_FlatPlate_Conf.cfg"
    pywrapper_unsteadyCHT.test_iter     = 5
    pywrapper_unsteadyCHT.test_vals     = [-1.614167, 2.240658, 0.000772, 0.177467]
    pywrapper_unsteadyCHT.command       =  TestCase.Command(exec = "python", param = "launch_unsteady_CHT_FlatPlate.py -f")
    pywrapper_unsteadyCHT.timeout       = 1600
    pywrapper_unsteadyCHT.tol           = 0.00001
    pywrapper_unsteadyCHT.unsteady      = True
    test_list.append(pywrapper_unsteadyCHT)
    pass_list.append(pywrapper_unsteadyCHT.run_test())

    # Rigid motion
    pywrapper_rigidMotion               = TestCase('pywrapper_rigidMotion')
    pywrapper_rigidMotion.cfg_dir       = "py_wrapper/flatPlate_rigidMotion"
    pywrapper_rigidMotion.cfg_file      = "flatPlate_rigidMotion_Conf.cfg"
    pywrapper_rigidMotion.test_iter     = 5
    pywrapper_rigidMotion.test_vals     = [-1.614165, 2.238592, 0.349984, 0.095593]
    pywrapper_rigidMotion.command       = TestCase.Command(exec = "python", param = "launch_flatPlate_rigidMotion.py -f")
    pywrapper_rigidMotion.timeout       = 1600
    pywrapper_rigidMotion.tol           = 0.00001
    pywrapper_rigidMotion.unsteady      = True
    test_list.append(pywrapper_rigidMotion)
    pass_list.append(pywrapper_rigidMotion.run_test())

    # Tests summary
    print('==================================================================')
    print('Summary of the serial tests')
    print('python version:', sys.version)
    for i, test in enumerate(test_list):
        if (pass_list[i]):
            print('  passed - %s'%test.tag)
        else:
            print('* FAILED - %s'%test.tag)

    if all(pass_list):
        sys.exit(0)
    else:
        sys.exit(1)
    # done

if __name__ == '__main__':
    main()<|MERGE_RESOLUTION|>--- conflicted
+++ resolved
@@ -1066,11 +1066,7 @@
     airfoilRBF.cfg_dir   = "fea_fsi/Airfoil_RBF"
     airfoilRBF.cfg_file  = "config.cfg"
     airfoilRBF.test_iter = 1
-<<<<<<< HEAD
-    airfoilRBF.test_vals = [ 1.000000, -2.786186, -4.977944]
-=======
     airfoilRBF.test_vals = [1.000000, -2.786186, -4.977944]
->>>>>>> 5e826456
     airfoilRBF.multizone = True
     test_list.append(airfoilRBF)
 
