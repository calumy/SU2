/*!
 * \file config_structure.inl
 * \brief In-Line subroutines of the <i>config_structure.hpp</i> file.
 * \author F. Palacios, T. Economon
 * \version 6.2.0 "Falcon"
 *
 * The current SU2 release has been coordinated by the
 * SU2 International Developers Society <www.su2devsociety.org>
 * with selected contributions from the open-source community.
 *
 * The main research teams contributing to the current release are:
 *  - Prof. Juan J. Alonso's group at Stanford University.
 *  - Prof. Piero Colonna's group at Delft University of Technology.
 *  - Prof. Nicolas R. Gauger's group at Kaiserslautern University of Technology.
 *  - Prof. Alberto Guardone's group at Polytechnic University of Milan.
 *  - Prof. Rafael Palacios' group at Imperial College London.
 *  - Prof. Vincent Terrapon's group at the University of Liege.
 *  - Prof. Edwin van der Weide's group at the University of Twente.
 *  - Lab. of New Concepts in Aeronautics at Tech. Institute of Aeronautics.
 *
 * Copyright 2012-2019, Francisco D. Palacios, Thomas D. Economon,
 *                      Tim Albring, and the SU2 contributors.
 *
 * SU2 is free software; you can redistribute it and/or
 * modify it under the terms of the GNU Lesser General Public
 * License as published by the Free Software Foundation; either
 * version 2.1 of the License, or (at your option) any later version.
 *
 * SU2 is distributed in the hope that it will be useful,
 * but WITHOUT ANY WARRANTY; without even the implied warranty of
 * MERCHANTABILITY or FITNESS FOR A PARTICULAR PURPOSE. See the GNU
 * Lesser General Public License for more details.
 *
 * You should have received a copy of the GNU Lesser General Public
 * License along with SU2. If not, see <http://www.gnu.org/licenses/>.
 */

#pragma once
#include "config_structure.hpp"

inline su2double CConfig::GetHTP_Axis(unsigned short val_index) { return HTP_Axis[val_index]; }

inline su2double CConfig::GetCFL_AdaptParam(unsigned short val_index) { return CFL_AdaptParam[val_index]; }

inline bool CConfig::GetCFL_Adapt(void) { return CFL_Adapt; }

inline bool CConfig::GetHB_Precondition(void) { return HB_Precondition; }

inline void CConfig::SetInflow_Mach(unsigned short val_imarker, su2double val_fanface_mach) { Inflow_Mach[val_imarker] = val_fanface_mach; }

inline void CConfig::SetInflow_Pressure(unsigned short val_imarker, su2double val_fanface_pressure) { Inflow_Pressure[val_imarker] = val_fanface_pressure; }

inline void CConfig::SetInflow_MassFlow(unsigned short val_imarker, su2double val_fanface_massflow) { Inflow_MassFlow[val_imarker] = val_fanface_massflow; }

inline void CConfig::SetInflow_ReverseMassFlow(unsigned short val_imarker, su2double val_fanface_reversemassflow) { Inflow_ReverseMassFlow[val_imarker] = val_fanface_reversemassflow; }

inline void CConfig::SetInflow_TotalPressure(unsigned short val_imarker, su2double val_fanface_totalpressure) { Inflow_TotalPressure[val_imarker] = val_fanface_totalpressure; }

inline void CConfig::SetInflow_Temperature(unsigned short val_imarker, su2double val_fanface_temperature) { Inflow_Temperature[val_imarker] = val_fanface_temperature; }

inline void CConfig::SetInflow_TotalTemperature(unsigned short val_imarker, su2double val_fanface_totaltemperature) { Inflow_TotalTemperature[val_imarker] = val_fanface_totaltemperature; }

inline void CConfig::SetInflow_RamDrag(unsigned short val_imarker, su2double val_fanface_ramdrag) { Inflow_RamDrag[val_imarker] = val_fanface_ramdrag; }

inline void CConfig::SetInflow_Force(unsigned short val_imarker, su2double val_fanface_force) { Inflow_Force[val_imarker] = val_fanface_force; }

inline void CConfig::SetInflow_Power(unsigned short val_imarker, su2double val_fanface_power) { Inflow_Power[val_imarker] = val_fanface_power; }

inline su2double CConfig::GetInflow_ReverseMassFlow(unsigned short val_imarker) { return Inflow_ReverseMassFlow[val_imarker]; }

inline void CConfig::SetExhaust_Pressure(unsigned short val_imarker, su2double val_exhaust_pressure) { Exhaust_Pressure[val_imarker] = val_exhaust_pressure; }

inline void CConfig::SetExhaust_Temperature(unsigned short val_imarker, su2double val_exhaust_temp) { Exhaust_Temperature[val_imarker] = val_exhaust_temp; }

inline void CConfig::SetExhaust_MassFlow(unsigned short val_imarker, su2double val_exhaust_massflow) { Exhaust_MassFlow[val_imarker] = val_exhaust_massflow; }

inline void CConfig::SetExhaust_TotalPressure(unsigned short val_imarker, su2double val_exhaust_totalpressure) { Exhaust_TotalPressure[val_imarker] = val_exhaust_totalpressure; }

inline void CConfig::SetExhaust_TotalTemperature(unsigned short val_imarker, su2double val_exhaust_totaltemp) { Exhaust_TotalTemperature[val_imarker] = val_exhaust_totaltemp; }

inline void CConfig::SetExhaust_GrossThrust(unsigned short val_imarker, su2double val_exhaust_grossthrust) { Exhaust_GrossThrust[val_imarker] = val_exhaust_grossthrust; }

inline void CConfig::SetExhaust_Force(unsigned short val_imarker, su2double val_exhaust_force) { Exhaust_Force[val_imarker] = val_exhaust_force; }

inline void CConfig::SetExhaust_Power(unsigned short val_imarker, su2double val_exhaust_power) { Exhaust_Power[val_imarker] = val_exhaust_power; }

inline void CConfig::SetEngine_Mach(unsigned short val_imarker, su2double val_engine_mach) { Engine_Mach[val_imarker] = val_engine_mach; }

inline void CConfig::SetEngine_Force(unsigned short val_imarker, su2double val_engine_force) { Engine_Force[val_imarker] = val_engine_force; }

inline void CConfig::SetEngine_Power(unsigned short val_imarker, su2double val_engine_power) { Engine_Power[val_imarker] = val_engine_power; }

inline void CConfig::SetEngine_NetThrust(unsigned short val_imarker, su2double val_engine_netthrust) { Engine_NetThrust[val_imarker] = val_engine_netthrust; }

inline void CConfig::SetEngine_GrossThrust(unsigned short val_imarker, su2double val_engine_grossthrust) { Engine_GrossThrust[val_imarker] = val_engine_grossthrust; }

inline void CConfig::SetEngine_Area(unsigned short val_imarker, su2double val_engine_area) { Engine_Area[val_imarker] = val_engine_area; }

inline void CConfig::SetActDisk_DeltaPress(unsigned short val_imarker, su2double val_actdisk_deltapress) { ActDisk_DeltaPress[val_imarker] = val_actdisk_deltapress; }

inline void CConfig::SetActDisk_Power(unsigned short val_imarker, su2double val_actdisk_power) { ActDisk_Power[val_imarker] = val_actdisk_power; }

inline void CConfig::SetActDisk_MassFlow(unsigned short val_imarker, su2double val_actdisk_massflow) { ActDisk_MassFlow[val_imarker] = val_actdisk_massflow; }

inline void CConfig::SetActDisk_Mach(unsigned short val_imarker, su2double val_actdisk_mach) { ActDisk_Mach[val_imarker] = val_actdisk_mach; }

inline void CConfig::SetActDisk_Force(unsigned short val_imarker, su2double val_actdisk_force) { ActDisk_Force[val_imarker] = val_actdisk_force; }

inline void CConfig::SetOutlet_MassFlow(unsigned short val_imarker, su2double val_massflow) { Outlet_MassFlow[val_imarker] = val_massflow; }

inline void CConfig::SetOutlet_Density(unsigned short val_imarker, su2double val_density) { Outlet_Density[val_imarker] = val_density; }

inline void CConfig::SetOutlet_Area(unsigned short val_imarker, su2double val_area) { Outlet_Area[val_imarker] = val_area; }

inline void CConfig::SetSurface_DC60(unsigned short val_imarker, su2double val_surface_distortion) { Surface_DC60[val_imarker] = val_surface_distortion; }

inline void CConfig::SetSurface_MassFlow(unsigned short val_imarker, su2double val_surface_massflow) { Surface_MassFlow[val_imarker] = val_surface_massflow; }

inline void CConfig::SetSurface_Mach(unsigned short val_imarker, su2double val_surface_mach) { Surface_Mach[val_imarker] = val_surface_mach; }

inline void CConfig::SetSurface_Temperature(unsigned short val_imarker, su2double val_surface_temperature) { Surface_Temperature[val_imarker] = val_surface_temperature; }

inline void CConfig::SetSurface_Pressure(unsigned short val_imarker, su2double val_surface_pressure) { Surface_Pressure[val_imarker] = val_surface_pressure; }

inline void CConfig::SetSurface_Density(unsigned short val_imarker, su2double val_surface_density) { Surface_Density[val_imarker] = val_surface_density; }

inline void CConfig::SetSurface_Enthalpy(unsigned short val_imarker, su2double val_surface_enthalpy) { Surface_Enthalpy[val_imarker] = val_surface_enthalpy; }

inline void CConfig::SetSurface_NormalVelocity(unsigned short val_imarker, su2double val_surface_normalvelocity) { Surface_NormalVelocity[val_imarker] = val_surface_normalvelocity; }

inline void CConfig::SetSurface_Uniformity(unsigned short val_imarker, su2double val_surface_streamwiseuniformity) { Surface_Uniformity[val_imarker] = val_surface_streamwiseuniformity; }

inline void CConfig::SetSurface_SecondaryStrength(unsigned short val_imarker, su2double val_surface_secondarystrength) { Surface_SecondaryStrength[val_imarker] = val_surface_secondarystrength; }

inline void CConfig::SetSurface_SecondOverUniform(unsigned short val_imarker, su2double val_surface_secondaryoverstream) { Surface_SecondOverUniform[val_imarker] = val_surface_secondaryoverstream; }

inline void CConfig::SetSurface_MomentumDistortion(unsigned short val_imarker, su2double val_surface_momentumdistortion) { Surface_MomentumDistortion[val_imarker] = val_surface_momentumdistortion; }

inline void CConfig::SetSurface_TotalTemperature(unsigned short val_imarker, su2double val_surface_totaltemperature) { Surface_TotalTemperature[val_imarker] = val_surface_totaltemperature; }

inline void CConfig::SetSurface_TotalPressure(unsigned short val_imarker, su2double val_surface_totalpressure) { Surface_TotalPressure[val_imarker] = val_surface_totalpressure; }

inline void CConfig::SetSurface_PressureDrop(unsigned short val_imarker, su2double val_surface_pressuredrop) { Surface_PressureDrop[val_imarker] = val_surface_pressuredrop; }

inline void CConfig::SetSurface_IDC(unsigned short val_imarker, su2double val_surface_distortion) { Surface_IDC[val_imarker] = val_surface_distortion; }

inline void CConfig::SetSurface_IDC_Mach(unsigned short val_imarker, su2double val_surface_distortion) { Surface_IDC_Mach[val_imarker] = val_surface_distortion; }

inline void CConfig::SetSurface_IDR(unsigned short val_imarker, su2double val_surface_distortion) { Surface_IDR[val_imarker] = val_surface_distortion; }

inline void CConfig::SetActDisk_DeltaTemp(unsigned short val_imarker, su2double val_actdisk_deltatemp) { ActDisk_DeltaTemp[val_imarker] = val_actdisk_deltatemp; }

inline void CConfig::SetActDisk_TotalPressRatio(unsigned short val_imarker, su2double val_actdisk_pressratio) { ActDisk_TotalPressRatio[val_imarker] = val_actdisk_pressratio; }

inline void CConfig::SetActDisk_TotalTempRatio(unsigned short val_imarker, su2double val_actdisk_tempratio) { ActDisk_TotalTempRatio[val_imarker] = val_actdisk_tempratio; }

inline void CConfig::SetActDisk_StaticPressRatio(unsigned short val_imarker, su2double val_actdisk_pressratio) { ActDisk_StaticPressRatio[val_imarker] = val_actdisk_pressratio; }

inline void CConfig::SetActDisk_StaticTempRatio(unsigned short val_imarker, su2double val_actdisk_tempratio) { ActDisk_StaticTempRatio[val_imarker] = val_actdisk_tempratio; }

inline void CConfig::SetActDisk_NetThrust(unsigned short val_imarker, su2double val_actdisk_netthrust) { ActDisk_NetThrust[val_imarker] = val_actdisk_netthrust; }

inline void CConfig::SetActDisk_BCThrust(unsigned short val_imarker, su2double val_actdisk_bcthrust) { ActDisk_BCThrust[val_imarker] = val_actdisk_bcthrust; }

inline void CConfig::SetActDisk_BCThrust_Old(unsigned short val_imarker, su2double val_actdisk_bcthrust_old) { ActDisk_BCThrust_Old[val_imarker] = val_actdisk_bcthrust_old; }

inline void CConfig::SetActDisk_GrossThrust(unsigned short val_imarker, su2double val_actdisk_grossthrust) { ActDisk_GrossThrust[val_imarker] = val_actdisk_grossthrust; }

inline void CConfig::SetActDisk_Area(unsigned short val_imarker, su2double val_actdisk_area) { ActDisk_Area[val_imarker] = val_actdisk_area; }

inline void CConfig::SetActDiskInlet_ReverseMassFlow(unsigned short val_imarker, su2double val_actdisk_area) { ActDisk_ReverseMassFlow[val_imarker] = val_actdisk_area; }

inline su2double CConfig::GetActDisk_DeltaPress(unsigned short val_imarker) { return ActDisk_DeltaPress[val_imarker]; }

inline su2double CConfig::GetActDisk_DeltaTemp(unsigned short val_imarker) { return ActDisk_DeltaTemp[val_imarker]; }

inline su2double CConfig::GetActDisk_TotalPressRatio(unsigned short val_imarker) { return ActDisk_TotalPressRatio[val_imarker]; }

inline su2double CConfig::GetActDisk_TotalTempRatio(unsigned short val_imarker) { return ActDisk_TotalTempRatio[val_imarker]; }

inline su2double CConfig::GetActDisk_StaticPressRatio(unsigned short val_imarker) { return ActDisk_StaticPressRatio[val_imarker]; }

inline su2double CConfig::GetActDisk_StaticTempRatio(unsigned short val_imarker) { return ActDisk_StaticTempRatio[val_imarker]; }

inline su2double CConfig::GetActDisk_Power(unsigned short val_imarker) { return ActDisk_Power[val_imarker]; }

inline su2double CConfig::GetActDisk_MassFlow(unsigned short val_imarker) { return ActDisk_MassFlow[val_imarker]; }

inline su2double CConfig::GetActDisk_Mach(unsigned short val_imarker) { return ActDisk_Mach[val_imarker]; }

inline su2double CConfig::GetActDisk_Force(unsigned short val_imarker) { return ActDisk_Force[val_imarker]; }

inline su2double CConfig::GetSurface_MassFlow(unsigned short val_imarker) { return Surface_MassFlow[val_imarker]; }

inline su2double CConfig::GetSurface_Mach(unsigned short val_imarker) { return Surface_Mach[val_imarker]; }

inline su2double CConfig::GetSurface_Temperature(unsigned short val_imarker) { return Surface_Temperature[val_imarker]; }

inline su2double CConfig::GetSurface_Pressure(unsigned short val_imarker) { return Surface_Pressure[val_imarker]; }

inline su2double CConfig::GetSurface_Density(unsigned short val_imarker) { return Surface_Density[val_imarker]; }

inline su2double CConfig::GetSurface_Enthalpy(unsigned short val_imarker) { return Surface_Enthalpy[val_imarker]; }

inline su2double CConfig::GetSurface_NormalVelocity(unsigned short val_imarker) { return Surface_NormalVelocity[val_imarker]; }

inline su2double CConfig::GetSurface_Uniformity(unsigned short val_imarker) { return Surface_Uniformity[val_imarker]; }

inline su2double CConfig::GetSurface_SecondaryStrength(unsigned short val_imarker) { return Surface_SecondaryStrength[val_imarker]; }

inline su2double CConfig::GetSurface_SecondOverUniform(unsigned short val_imarker) { return Surface_SecondOverUniform[val_imarker]; }

inline su2double CConfig::GetSurface_MomentumDistortion(unsigned short val_imarker) { return Surface_MomentumDistortion[val_imarker]; }

inline su2double CConfig::GetSurface_TotalTemperature(unsigned short val_imarker) { return Surface_TotalTemperature[val_imarker]; }

inline su2double CConfig::GetSurface_TotalPressure(unsigned short val_imarker) { return Surface_TotalPressure[val_imarker]; }

inline su2double CConfig::GetSurface_PressureDrop(unsigned short val_imarker) { return Surface_PressureDrop[val_imarker]; }

inline su2double CConfig::GetSurface_DC60(unsigned short val_imarker) { return Surface_DC60[val_imarker]; }

inline su2double CConfig::GetSurface_IDC(unsigned short val_imarker) { return Surface_IDC[val_imarker]; }

inline su2double CConfig::GetSurface_IDC_Mach(unsigned short val_imarker) { return Surface_IDC_Mach[val_imarker]; }

inline su2double CConfig::GetSurface_IDR(unsigned short val_imarker) { return Surface_IDR[val_imarker]; }

inline su2double CConfig::GetActDisk_NetThrust(unsigned short val_imarker) { return ActDisk_NetThrust[val_imarker]; }

inline su2double CConfig::GetActDisk_BCThrust(unsigned short val_imarker) { return ActDisk_BCThrust[val_imarker]; }

inline su2double CConfig::GetActDisk_BCThrust_Old(unsigned short val_imarker) { return ActDisk_BCThrust_Old[val_imarker]; }

inline su2double CConfig::GetActDisk_GrossThrust(unsigned short val_imarker) { return ActDisk_GrossThrust[val_imarker]; }

inline su2double CConfig::GetActDisk_Area(unsigned short val_imarker) { return ActDisk_Area[val_imarker]; }

inline su2double CConfig::GetActDisk_ReverseMassFlow(unsigned short val_imarker) { return ActDisk_ReverseMassFlow[val_imarker]; }

inline void CConfig::SetActDiskInlet_Pressure(unsigned short val_imarker, su2double val_actdisk_press) { ActDiskInlet_Pressure[val_imarker] = val_actdisk_press; }

inline void CConfig::SetActDiskInlet_TotalPressure(unsigned short val_imarker, su2double val_actdisk_totalpress) { ActDiskInlet_TotalPressure[val_imarker] = val_actdisk_totalpress; }

inline void CConfig::SetActDiskInlet_RamDrag(unsigned short val_imarker, su2double val_actdisk_ramdrag) { ActDiskInlet_RamDrag[val_imarker] = val_actdisk_ramdrag; }

inline void CConfig::SetActDiskInlet_Force(unsigned short val_imarker, su2double val_actdisk_force) { ActDiskInlet_Force[val_imarker] = val_actdisk_force; }

inline void CConfig::SetActDiskInlet_Power(unsigned short val_imarker, su2double val_actdisk_power) { ActDiskInlet_Power[val_imarker] = val_actdisk_power; }

inline void CConfig::SetActDiskInlet_Temperature(unsigned short val_imarker, su2double val_actdisk_temp) { ActDiskInlet_Temperature[val_imarker] = val_actdisk_temp; }

inline void CConfig::SetActDiskInlet_TotalTemperature(unsigned short val_imarker, su2double val_actdisk_totaltemp) { ActDiskInlet_TotalTemperature[val_imarker] = val_actdisk_totaltemp; }

inline void CConfig::SetActDiskInlet_MassFlow(unsigned short val_imarker, su2double val_actdisk_massflow) { ActDiskInlet_MassFlow[val_imarker] = val_actdisk_massflow; }

inline void CConfig::SetActDiskOutlet_Pressure(unsigned short val_imarker, su2double val_actdisk_press) { ActDiskOutlet_Pressure[val_imarker] = val_actdisk_press; }

inline void CConfig::SetActDiskOutlet_TotalPressure(unsigned short val_imarker, su2double val_actdisk_totalpress) { ActDiskOutlet_TotalPressure[val_imarker] = val_actdisk_totalpress; }

inline void CConfig::SetActDiskOutlet_GrossThrust(unsigned short val_imarker, su2double val_actdisk_grossthrust) { ActDiskOutlet_GrossThrust[val_imarker] = val_actdisk_grossthrust; }

inline void CConfig::SetActDiskOutlet_Force(unsigned short val_imarker, su2double val_actdisk_force) { ActDiskOutlet_Force[val_imarker] = val_actdisk_force; }

inline void CConfig::SetActDiskOutlet_Power(unsigned short val_imarker, su2double val_actdisk_power) { ActDiskOutlet_Power[val_imarker] = val_actdisk_power; }

inline void CConfig::SetActDiskOutlet_Temperature(unsigned short val_imarker, su2double val_actdisk_temp) { ActDiskOutlet_Temperature[val_imarker] = val_actdisk_temp; }

inline void CConfig::SetActDiskOutlet_TotalTemperature(unsigned short val_imarker, su2double val_actdisk_totaltemp) { ActDiskOutlet_TotalTemperature[val_imarker] = val_actdisk_totaltemp; }

inline void CConfig::SetActDiskOutlet_MassFlow(unsigned short val_imarker, su2double val_actdisk_massflow) { ActDiskOutlet_MassFlow[val_imarker] = val_actdisk_massflow; }

inline su2double CConfig::GetEngine_Mach(unsigned short val_imarker) { return Engine_Mach[val_imarker]; }

inline su2double CConfig::GetEngine_Force(unsigned short val_imarker) { return Engine_Force[val_imarker]; }

inline su2double CConfig::GetEngine_Power(unsigned short val_imarker) { return Engine_Power[val_imarker]; }

inline su2double CConfig::GetEngine_NetThrust(unsigned short val_imarker) { return Engine_NetThrust[val_imarker]; }

inline su2double CConfig::GetEngine_GrossThrust(unsigned short val_imarker) { return Engine_GrossThrust[val_imarker]; }

inline su2double CConfig::GetEngine_Area(unsigned short val_imarker) { return Engine_Area[val_imarker]; }

inline unsigned short CConfig::GetnZone(void) { return nZone; }

inline unsigned short CConfig::GetiZone(void) { return iZone; }

inline unsigned short CConfig::GetKind_SU2(void) { return Kind_SU2; }

inline unsigned short CConfig::GetRef_NonDim(void) { return Ref_NonDim; }

inline unsigned short CConfig::GetRef_Inc_NonDim(void) { return Ref_Inc_NonDim; }

inline void CConfig::SetKind_SU2(unsigned short val_kind_su2) { Kind_SU2 = val_kind_su2 ; }

inline bool CConfig::GetContinuous_Adjoint(void) { return ContinuousAdjoint; }

inline bool CConfig::GetViscous(void) { return Viscous; }

inline unsigned long CConfig::GetnExtIter(void) { return nExtIter; }

inline unsigned short CConfig::GetnTimeInstances(void) { return nTimeInstances; }

inline su2double CConfig::GetHarmonicBalance_Period(void) { return HarmonicBalance_Period; }

inline void CConfig::SetExtIter(unsigned long val_iter) { ExtIter = val_iter; }

inline void CConfig::SetExtIter_OffSet(unsigned long val_iter) { ExtIter_OffSet = val_iter; }

inline void CConfig::SetOuterIter(unsigned long val_iter) { OuterIter = val_iter; }

inline void CConfig::SetInnerIter(unsigned long val_iter) { InnerIter = val_iter; }

inline void CConfig::SetTimeIter(unsigned long val_iter) { TimeIter = val_iter; }

inline void CConfig::SetIntIter(unsigned long val_iter) { IntIter = val_iter; }

inline unsigned long CConfig::GetExtIter(void) { return ExtIter; }

inline unsigned long CConfig::GetExtIter_OffSet(void) { return ExtIter_OffSet; }

inline unsigned long CConfig::GetOuterIter(void) { return OuterIter; }

inline unsigned long CConfig::GetInnerIter(void) { return InnerIter; }

inline unsigned long CConfig::GetTimeIter(void) { return TimeIter; }

inline unsigned long CConfig::GetIntIter(void) { return IntIter; }

inline unsigned long CConfig::GetUnst_nIntIter(void) { return Unst_nIntIter; }

inline unsigned long CConfig::GetDyn_nIntIter(void) { return Dyn_nIntIter; }

inline long CConfig::GetUnst_AdjointIter(void) { return Unst_AdjointIter; }

inline void CConfig::SetPhysicalTime(su2double val_t) { PhysicalTime = val_t; }

inline su2double CConfig::GetPhysicalTime(void) { return PhysicalTime; }

inline bool CConfig::GetReorientElements(void) { return ReorientElements; }

inline unsigned long CConfig::GetIter_Avg_Objective(void) { return Iter_Avg_Objective ; }

inline string CConfig::GetPlaneTag(unsigned short index) { return PlaneTag[index]; }

inline su2double CConfig::GetEA_IntLimit(unsigned short index) { return EA_IntLimit[index]; }

inline su2double CConfig::GetEA_ScaleFactor(void) { return EA_ScaleFactor; }

inline su2double CConfig::GetAdjointLimit(void) { return AdjointLimit; }

inline su2double *CConfig::GetHold_GridFixed_Coord(void) { return Hold_GridFixed_Coord; }

inline su2double *CConfig::GetSubsonicEngine_Cyl(void) { return SubsonicEngine_Cyl; }

inline su2double *CConfig::GetSubsonicEngine_Values(void) { return SubsonicEngine_Values; }

inline su2double *CConfig::GetDistortionRack(void) { return DistortionRack; }

inline unsigned short CConfig::GetAnalytical_Surface(void) { return Analytical_Surface; }

inline unsigned short CConfig::GetGeo_Description(void) { return Geo_Description; }

inline su2double CConfig::GetDualVol_Power(void) { return DualVol_Power; }

inline bool CConfig::GetExtraOutput(void) { return ExtraOutput; }

inline long CConfig::GetExtraHeatOutputZone(void) { return ExtraHeatOutputZone; }

inline su2double CConfig::GetRefArea(void) { return RefArea; }

inline su2double CConfig::GetThermalDiffusivity(void) { return Thermal_Diffusivity; }

inline su2double CConfig::GetThermalDiffusivity_Solid(void) { return Thermal_Diffusivity_Solid; }

inline su2double CConfig::GetTemperature_Freestream_Solid(void) { return Temperature_Freestream_Solid;  }

inline su2double CConfig::GetElasticyMod(unsigned short id_val) { return ElasticityMod[id_val]; }

inline bool CConfig::GetDE_Effects(void) { return DE_Effects; }

inline unsigned short CConfig::GetnElectric_Constant(void) { return nElectric_Constant; }

inline su2double CConfig::GetElectric_Constant(unsigned short iVar) { return Electric_Constant[iVar]; }

inline su2double CConfig::GetKnowles_B(void) { return Knowles_B; }

inline su2double CConfig::GetKnowles_N(void) { return Knowles_N; }

inline unsigned short CConfig::GetDV_FEA(void) { return Kind_DV_FEA; }

inline unsigned long CConfig::GetRefNode_ID(void) { return refNodeID; }

inline su2double CConfig::GetRefNode_Displacement(unsigned short val_coeff) { return RefNode_Displacement[val_coeff]; }

inline su2double CConfig::GetRefNode_Penalty(void) { return RefNode_Penalty; }

inline bool CConfig::GetRefGeom(void) { return RefGeom; }

inline string CConfig::GetRefGeom_FEMFileName(void) { return RefGeom_FEMFileName; }

inline unsigned short CConfig::GetRefGeom_FileFormat(void) { return RefGeom_FileFormat; }

inline unsigned short CConfig::GetElas2D_Formulation(void) { return Kind_2DElasForm; }

inline su2double CConfig::GetPoissonRatio(unsigned short id_val) { return PoissonRatio[id_val]; }

inline su2double CConfig::GetMaterialDensity(unsigned short id_val) { return MaterialDensity[id_val]; }

inline unsigned short CConfig::GetnElasticityMod(void) { return nElasticityMod; }

inline unsigned short CConfig::GetnPoissonRatio(void) { return nPoissonRatio; }

inline unsigned short CConfig::GetnMaterialDensity(void) { return nMaterialDensity; }

inline unsigned short CConfig::GetMaterialCompressibility(void) { return Kind_Material_Compress; }

inline unsigned short CConfig::GetMaterialModel(void) { return Kind_Material; }

inline unsigned short CConfig::GetGeometricConditions(void) { return Kind_Struct_Solver; }

inline bool CConfig::GetPrestretch(void) { return Prestretch; }

inline bool CConfig::Add_CrossTerm(void) { return addCrossTerm; }

inline void CConfig::Set_CrossTerm(bool needCrossTerm) { addCrossTerm = needCrossTerm; }

inline string CConfig::GetFEA_FileName(void) { return FEA_FileName; }

inline string CConfig::GetPrestretch_FEMFileName(void) { return Prestretch_FEMFileName; }

inline su2double CConfig::GetRefLength(void) { return RefLength; }

inline su2double CConfig::GetRefElemLength(void) { return RefElemLength; }

inline su2double CConfig::GetRefSharpEdges(void) { return RefSharpEdges; }

inline su2double CConfig::GetDomainVolume(void) { return DomainVolume; }

inline void CConfig::SetRefArea(su2double val_area) { RefArea = val_area; }

inline void CConfig::SetSemiSpan(su2double val_semispan) { SemiSpan = val_semispan; }

inline void CConfig::SetDomainVolume(su2double val_volume) { DomainVolume = val_volume; }

inline void CConfig::SetnExtIter(unsigned long val_niter) { nExtIter = val_niter; }

inline su2double CConfig::GetMach(void) { return Mach; }

inline su2double CConfig::GetGamma(void) { return Gamma; }

inline su2double CConfig::GetStations_Bounds(unsigned short val_var) { return Stations_Bounds[val_var]; }

inline su2double CConfig::GetFFD_Axis(unsigned short val_var) { return FFD_Axis[val_var]; }

inline su2double CConfig::GetBulk_Modulus(void) { return Bulk_Modulus; }

inline su2double CConfig::GetBeta_Factor(void) { return Beta_Factor; }

inline su2double CConfig::GetGas_Constant(void) { return Gas_Constant; }

inline su2double CConfig::GetGas_ConstantND(void) { return Gas_ConstantND; }

inline su2double CConfig::GetMolecular_Weight(void) { return Molecular_Weight; }

inline su2double CConfig::GetSpecific_Heat_Cp(void) { return Specific_Heat_Cp; }

inline su2double CConfig::GetSpecific_Heat_Cp_Solid(void) { return Specific_Heat_Cp_Solid; }

inline su2double CConfig::GetSpecific_Heat_CpND(void) { return Specific_Heat_CpND; }

inline su2double CConfig::GetSpecific_Heat_Cv(void) { return Specific_Heat_Cv; }

inline su2double CConfig::GetSpecific_Heat_CvND(void) { return Specific_Heat_CvND; }

inline su2double CConfig::GetThermal_Expansion_Coeff(void) { return Thermal_Expansion_Coeff; }

inline su2double CConfig::GetThermal_Expansion_CoeffND(void) { return Thermal_Expansion_CoeffND; }

inline su2double CConfig::GetInc_Density_Ref(void) { return Inc_Density_Ref; }

inline su2double CConfig::GetInc_Velocity_Ref(void) { return Inc_Velocity_Ref; }

inline su2double CConfig::GetInc_Temperature_Ref(void) { return Inc_Temperature_Ref; }

inline su2double CConfig::GetInc_Density_Init(void) { return Inc_Density_Init; }

inline su2double* CConfig::GetInc_Velocity_Init(void) { return Inc_Velocity_Init; }

inline su2double CConfig::GetInc_Temperature_Init(void) { return Inc_Temperature_Init; }

inline su2double CConfig::GetHeat_Flux_Ref(void) { return Heat_Flux_Ref; }

inline su2double CConfig::GetWallTemperature(void) { return Wall_Temperature; }

inline su2double CConfig::GetGas_Constant_Ref(void) { return Gas_Constant_Ref; }

inline su2double CConfig::GetTemperature_FreeStream(void) { return Temperature_FreeStream; }

inline su2double CConfig::GetEnergy_FreeStream(void) { return Energy_FreeStream; }

inline su2double CConfig::GetViscosity_FreeStream(void) { return Viscosity_FreeStream; }

inline su2double CConfig::GetDensity_FreeStream(void) { return Density_FreeStream; }

inline su2double CConfig::GetDensity_Solid(void) { return Density_Solid; }

inline su2double CConfig::GetModVel_FreeStream(void) { return ModVel_FreeStream; }

inline su2double CConfig::GetModVel_FreeStreamND(void) { return ModVel_FreeStreamND; }

inline su2double CConfig::GetPressure_FreeStream(void) { return Pressure_FreeStream; }

inline su2double CConfig::GetPressure_Thermodynamic(void) { return Pressure_Thermodynamic; }

inline su2double CConfig::GetTemperature_ve_FreeStream(void) { return Temperature_ve_FreeStream; }

inline su2double CConfig::GetPrandtl_Lam(void) { return Prandtl_Lam; }

inline su2double CConfig::GetPrandtl_Turb(void) { return Prandtl_Turb; }

inline su2double CConfig::GetThermalConductivity_Solid(void) { return Thermal_Conductivity_Solid; }

inline su2double CConfig::GetLength_Ref(void) { return Length_Ref; }

inline su2double CConfig::GetPressure_Ref(void) { return Pressure_Ref; }

inline su2double CConfig::GetTemperature_Ref(void) { return Temperature_Ref; }

inline su2double CConfig::GetDensity_Ref(void) { return Density_Ref; }

inline su2double CConfig::GetVelocity_Ref(void) { return Velocity_Ref; }

inline su2double CConfig::GetEnergy_Ref(void) { return Energy_Ref; }

inline su2double CConfig::GetTime_Ref(void) { return Time_Ref; }

inline su2double CConfig::GetViscosity_Ref(void) { return Viscosity_Ref; }

inline su2double CConfig::GetConductivity_Ref(void) { return Conductivity_Ref; }

inline su2double CConfig::GetHighlite_Area(void) { return Highlite_Area; }

inline su2double CConfig::GetFan_Poly_Eff(void) { return Fan_Poly_Eff; }

inline su2double CConfig::GetOmega_Ref(void) { return Omega_Ref; }

inline su2double CConfig::GetForce_Ref(void) { return Force_Ref; }

inline su2double CConfig::GetPressure_FreeStreamND(void) { return Pressure_FreeStreamND; }

inline su2double CConfig::GetPressure_ThermodynamicND(void) { return Pressure_ThermodynamicND; }

inline su2double CConfig::GetTemperature_FreeStreamND(void) { return Temperature_FreeStreamND; }

inline su2double CConfig::GetDensity_FreeStreamND(void) { return Density_FreeStreamND; }

inline su2double* CConfig::GetVelocity_FreeStreamND(void) { return Velocity_FreeStreamND; }

inline su2double* CConfig::GetVelocity_FreeStream(void) { return Velocity_FreeStream; }

inline su2double CConfig::GetEnergy_FreeStreamND(void) { return Energy_FreeStreamND; }

inline su2double CConfig::GetViscosity_FreeStreamND(void) { return Viscosity_FreeStreamND; }

inline su2double CConfig::GetTke_FreeStreamND(void) { return Tke_FreeStreamND; }

inline su2double CConfig::GetOmega_FreeStreamND(void) { return Omega_FreeStreamND; }

inline su2double CConfig::GetTke_FreeStream(void) { return Tke_FreeStream; }

inline su2double CConfig::GetOmega_FreeStream(void) { return Omega_FreeStream; }

inline su2double CConfig::GetNuFactor_FreeStream(void) { return NuFactor_FreeStream; }

inline su2double CConfig::GetNuFactor_Engine(void) { return NuFactor_Engine; }

inline su2double CConfig::GetSecondaryFlow_ActDisk(void) { return SecondaryFlow_ActDisk; }

inline su2double CConfig::GetInitial_BCThrust(void) { return Initial_BCThrust; }

inline void CConfig::SetInitial_BCThrust(su2double val_bcthrust) { Initial_BCThrust = val_bcthrust; }

inline su2double CConfig::GetIntermittency_FreeStream(void) { return Intermittency_FreeStream; }

inline su2double CConfig::GetTurbulenceIntensity_FreeStream(void) { return TurbulenceIntensity_FreeStream; }

inline su2double CConfig::GetTurb2LamViscRatio_FreeStream(void) { return Turb2LamViscRatio_FreeStream;}

inline su2double* CConfig::GetMassFrac_FreeStream(void) { return MassFrac_FreeStream; }

inline su2double CConfig::GetLength_Reynolds(void) { return Length_Reynolds; }

inline unsigned short CConfig::GetnStartUpIter(void) { return nStartUpIter; }

inline su2double *CConfig::GetRefOriginMoment(unsigned short val_marker) {
    if(val_marker < nMarker_Monitoring) {
      RefOriginMoment[0] = RefOriginMoment_X[val_marker];
      RefOriginMoment[1] = RefOriginMoment_Y[val_marker];
      RefOriginMoment[2] = RefOriginMoment_Z[val_marker];
    }
    return RefOriginMoment;
}

inline su2double CConfig::GetRefOriginMoment_X(unsigned short val_marker) { return RefOriginMoment_X[val_marker]; }

inline su2double CConfig::GetRefOriginMoment_Y(unsigned short val_marker) { return RefOriginMoment_Y[val_marker]; }

inline su2double CConfig::GetRefOriginMoment_Z(unsigned short val_marker) { return RefOriginMoment_Z[val_marker]; }

inline void CConfig::SetRefOriginMoment_X(unsigned short val_marker, su2double val_origin) { RefOriginMoment_X[val_marker] = val_origin; }

inline void CConfig::SetRefOriginMoment_Y(unsigned short val_marker, su2double val_origin) { RefOriginMoment_Y[val_marker] = val_origin; }

inline void CConfig::SetRefOriginMoment_Z(unsigned short val_marker, su2double val_origin) { RefOriginMoment_Z[val_marker] = val_origin; }

inline su2double CConfig::GetChargeCoeff(void) { return ChargeCoeff; }

inline su2double CConfig::GetVenkat_LimiterCoeff(void) { return Venkat_LimiterCoeff; }

inline unsigned long CConfig::GetLimiterIter(void) { return LimiterIter; }

inline su2double CConfig::GetAdjSharp_LimiterCoeff(void) { return AdjSharp_LimiterCoeff; }

inline su2double CConfig::GetReynolds(void) { return Reynolds; }

inline su2double CConfig::GetFroude(void) { return Froude; }

inline void CConfig::SetPressure_FreeStreamND(su2double val_pressure_freestreamnd) { Pressure_FreeStreamND = val_pressure_freestreamnd; }

inline void CConfig::SetPressure_FreeStream(su2double val_pressure_freestream) { Pressure_FreeStream = val_pressure_freestream; }

inline void CConfig::SetPressure_ThermodynamicND(su2double val_pressure_thermodynamicnd) { Pressure_ThermodynamicND = val_pressure_thermodynamicnd; }

inline void CConfig::SetPressure_Thermodynamic(su2double val_pressure_thermodynamic) { Pressure_Thermodynamic = val_pressure_thermodynamic; }

inline void CConfig::SetDensity_FreeStreamND(su2double val_density_freestreamnd) { Density_FreeStreamND = val_density_freestreamnd; }

inline void CConfig::SetDensity_FreeStream(su2double val_density_freestream) { Density_FreeStream = val_density_freestream; }

inline void CConfig::SetViscosity_FreeStream(su2double val_viscosity_freestream) { Viscosity_FreeStream = val_viscosity_freestream; }

inline void CConfig::SetModVel_FreeStream(su2double val_modvel_freestream) { ModVel_FreeStream = val_modvel_freestream; }

inline void CConfig::SetModVel_FreeStreamND(su2double val_modvel_freestreamnd) { ModVel_FreeStreamND = val_modvel_freestreamnd; }

inline void CConfig::SetTemperature_FreeStream(su2double val_temperature_freestream) { Temperature_FreeStream = val_temperature_freestream; }

inline void CConfig::SetTemperature_FreeStreamND(su2double val_temperature_freestreamnd) { Temperature_FreeStreamND = val_temperature_freestreamnd; }

inline void CConfig::SetGas_ConstantND(su2double val_gas_constantnd) { Gas_ConstantND = val_gas_constantnd; }

inline void CConfig::SetSpecific_Heat_CpND(su2double val_specific_heat_cpnd) { Specific_Heat_CpND = val_specific_heat_cpnd; }

inline void CConfig::SetSpecific_Heat_CvND(su2double val_specific_heat_cvnd) { Specific_Heat_CvND = val_specific_heat_cvnd; }

inline void CConfig::SetThermal_Expansion_CoeffND(su2double val_thermal_expansion_coeffnd) { Thermal_Expansion_CoeffND = val_thermal_expansion_coeffnd; }

inline void CConfig::SetVelocity_FreeStream(su2double val_velocity_freestream, unsigned short val_dim) { Velocity_FreeStream[val_dim] = val_velocity_freestream; }

inline void CConfig::SetVelocity_FreeStreamND(su2double val_velocity_freestreamnd, unsigned short val_dim) { Velocity_FreeStreamND[val_dim] = val_velocity_freestreamnd; }

inline void CConfig::SetViscosity_FreeStreamND(su2double val_viscosity_freestreamnd) { Viscosity_FreeStreamND = val_viscosity_freestreamnd; }

inline void CConfig::SetTke_FreeStreamND(su2double val_tke_freestreamnd) { Tke_FreeStreamND = val_tke_freestreamnd; }

inline void CConfig::SetOmega_FreeStreamND(su2double val_omega_freestreamnd) { Omega_FreeStreamND = val_omega_freestreamnd; }

inline void CConfig::SetTke_FreeStream(su2double val_tke_freestream) { Tke_FreeStream = val_tke_freestream; }

inline void CConfig::SetOmega_FreeStream(su2double val_omega_freestream) { Omega_FreeStream = val_omega_freestream; }

inline void CConfig::SetEnergy_FreeStreamND(su2double val_energy_freestreamnd) { Energy_FreeStreamND = val_energy_freestreamnd; }

inline void CConfig::SetEnergy_FreeStream(su2double val_energy_freestream) { Energy_FreeStream = val_energy_freestream; }

inline void CConfig::SetTotal_UnstTimeND(su2double val_total_unsttimend) { Total_UnstTimeND = val_total_unsttimend; }

inline void CConfig::SetFroude(su2double val_froude) { Froude = val_froude; }

inline void CConfig::SetReynolds(su2double val_reynolds) { Reynolds = val_reynolds; }

inline void CConfig::SetMach(su2double val_mach) { Mach = val_mach; }

inline void CConfig::SetLength_Ref(su2double val_length_ref) { Length_Ref = val_length_ref; }

inline void CConfig::SetVelocity_Ref(su2double val_velocity_ref) { Velocity_Ref = val_velocity_ref; }

inline void CConfig::SetPressure_Ref(su2double val_pressure_ref) { Pressure_Ref = val_pressure_ref; }

inline void CConfig::SetDensity_Ref(su2double val_density_ref) { Density_Ref = val_density_ref; }

inline void CConfig::SetTemperature_Ref(su2double val_temperature_ref) { Temperature_Ref = val_temperature_ref; }

inline void CConfig::SetTime_Ref(su2double val_time_ref) { Time_Ref = val_time_ref; }

inline void CConfig::SetOmega_Ref(su2double val_omega_ref) { Omega_Ref = val_omega_ref; }

inline void CConfig::SetForce_Ref(su2double val_force_ref) { Force_Ref = val_force_ref; }

inline void CConfig::SetGas_Constant_Ref(su2double val_gas_constant_ref) { Gas_Constant_Ref = val_gas_constant_ref; }

inline void CConfig::SetGas_Constant(su2double val_gas_constant) { Gas_Constant = val_gas_constant; }

inline void CConfig::SetSpecific_Heat_Cp(su2double val_specific_heat_cp) { Specific_Heat_Cp = val_specific_heat_cp; }

inline void CConfig::SetSpecific_Heat_Cv(su2double val_specific_heat_cv) { Specific_Heat_Cv = val_specific_heat_cv; }

inline void CConfig::SetThermal_Expansion_Coeff(su2double val_thermal_expansion_coeff) { Thermal_Expansion_Coeff = val_thermal_expansion_coeff; }

inline void CConfig::SetHeat_Flux_Ref(su2double val_heat_flux_ref) { Heat_Flux_Ref = val_heat_flux_ref; }

inline void CConfig::SetViscosity_Ref(su2double val_viscosity_ref) { Viscosity_Ref = val_viscosity_ref; }

inline void CConfig::SetConductivity_Ref(su2double val_conductivity_ref) { Conductivity_Ref = val_conductivity_ref; }

inline void CConfig::SetEnergy_Ref(su2double val_energy_ref) { Energy_Ref = val_energy_ref; }

inline void CConfig::SetThermalDiffusivity_Solid(su2double val_thermal_diffusivity) { Thermal_Diffusivity_Solid = val_thermal_diffusivity; }

inline su2double CConfig::GetAoA(void) { return AoA; }

inline void CConfig::SetAoA(su2double val_AoA) { AoA = val_AoA; }

inline void CConfig::SetAoA_Offset(su2double val_AoA_offset) { AoA_Offset = val_AoA_offset; }

inline void CConfig::SetAoS_Offset(su2double val_AoS_offset) { AoS_Offset = val_AoS_offset; }

inline void CConfig::SetAoA_Sens(su2double val_AoA_sens) { AoA_Sens = val_AoA_sens; }

inline void CConfig::SetAoS(su2double val_AoS) { AoS = val_AoS; }

inline su2double CConfig::GetAoS(void) { return AoS; }

inline su2double CConfig::GetAoA_Offset(void) { return AoA_Offset; }

inline su2double CConfig::GetAoS_Offset(void) { return AoS_Offset; }

inline su2double CConfig::GetAoA_Sens(void) { return AoA_Sens; }

inline unsigned short CConfig::GetnMGLevels(void) { return nMGLevels; }

inline void CConfig::SetMGLevels(unsigned short val_nMGLevels) { nMGLevels = val_nMGLevels; }

inline unsigned short CConfig::GetFinestMesh(void) { return FinestMesh; }

inline void CConfig::SetFinestMesh(unsigned short val_finestmesh) { FinestMesh = val_finestmesh; }

inline void CConfig::SubtractFinestMesh(void) { FinestMesh = FinestMesh-1; }

inline unsigned short CConfig::GetDesign_Variable(unsigned short val_dv) { return Design_Variable[val_dv]; }

inline bool CConfig::GetBuffet_Monitoring(void) { return Buffet_Monitoring; }

inline su2double CConfig::GetBuffet_k(void) { return Buffet_k; }

inline su2double CConfig::GetBuffet_lambda(void) { return Buffet_lambda; }

inline unsigned short CConfig::GetConvCriteria(void) { return ConvCriteria; }

inline unsigned short CConfig::GetMGCycle(void) { return MGCycle; }

inline unsigned short CConfig::GetGeometryMode(void) { return GeometryMode; }

inline su2double CConfig::GetCFL(unsigned short val_mesh) {	return CFL[val_mesh]; }

inline su2double CConfig::GetCFL_Solid(void) {	return CFLSolid; }

inline void CConfig::SetCFL(unsigned short val_mesh, su2double val_cfl) { CFL[val_mesh] = val_cfl; }

inline su2double CConfig::GetUnst_CFL(void) {	return Unst_CFL; }

inline su2double CConfig::GetMax_DeltaTime(void) {	return Max_DeltaTime; }

inline su2double CConfig::GetParamDV(unsigned short val_dv, unsigned short val_param) {	return ParamDV[val_dv][val_param]; }

inline su2double CConfig::GetCoordFFDBox(unsigned short val_ffd, unsigned short val_index) {	return CoordFFDBox[val_ffd][val_index]; }

inline unsigned short CConfig::GetDegreeFFDBox(unsigned short val_ffd, unsigned short val_index) {	return DegreeFFDBox[val_ffd][val_index]; }

inline string CConfig::GetFFDTag(unsigned short val_dv) {	return FFDTag[val_dv]; }

inline string CConfig::GetTagFFDBox(unsigned short val_ffd) {	return TagFFDBox[val_ffd]; }

inline unsigned short CConfig::GetnDV(void) {	return nDV; }

inline unsigned short CConfig::GetnDV_Value(unsigned short iDV) {	return nDV_Value[iDV]; }

inline unsigned short CConfig::GetnFFDBox(void) {	return nFFDBox; }

inline unsigned short CConfig::GetFFD_Continuity(void) { return FFD_Continuity; }

inline unsigned short CConfig::GetFFD_CoordSystem(void) { return FFD_CoordSystem; }

inline unsigned short CConfig::GetnRKStep(void) { return nRKStep; }

inline unsigned short CConfig::GetnLevels_TimeAccurateLTS(void) { return nLevels_TimeAccurateLTS; }

inline void CConfig::SetnLevels_TimeAccurateLTS(unsigned short val_nLevels) {nLevels_TimeAccurateLTS = val_nLevels;}

inline unsigned short CConfig::GetnTimeDOFsADER_DG(void) { return nTimeDOFsADER_DG; }

inline su2double *CConfig::GetTimeDOFsADER_DG(void) { return TimeDOFsADER_DG; }

inline unsigned short CConfig::GetnTimeIntegrationADER_DG(void) { return nTimeIntegrationADER_DG; }

inline su2double *CConfig::GetTimeIntegrationADER_DG(void) { return TimeIntegrationADER_DG; }

inline su2double *CConfig::GetWeightsIntegrationADER_DG(void) { return WeightsIntegrationADER_DG; }

inline su2double CConfig::Get_Alpha_RKStep(unsigned short val_step) { return RK_Alpha_Step[val_step]; }

inline su2double CConfig::GetLocationStations(unsigned short val_section) { return LocationStations[val_section]; }

inline su2double CConfig::GetNacelleLocation(unsigned short val_index) { return NacelleLocation[val_index]; }

inline unsigned short CConfig::GetnFFD_Fix_IDir(void) { return nFFD_Fix_IDir; }

inline unsigned short CConfig::GetnFFD_Fix_JDir(void) { return nFFD_Fix_JDir; }

inline unsigned short CConfig::GetnFFD_Fix_KDir(void) { return nFFD_Fix_KDir; }

inline short CConfig::GetFFD_Fix_IDir(unsigned short val_index) { return FFD_Fix_IDir[val_index]; }

inline short CConfig::GetFFD_Fix_JDir(unsigned short val_index) { return FFD_Fix_JDir[val_index]; }

inline short CConfig::GetFFD_Fix_KDir(unsigned short val_index) { return FFD_Fix_KDir[val_index]; }

inline unsigned short CConfig::GetMG_PreSmooth(unsigned short val_mesh) {	
	if (nMG_PreSmooth == 0) return 1;
	else return MG_PreSmooth[val_mesh]; 
}

inline unsigned short CConfig::GetMG_PostSmooth(unsigned short val_mesh) { 
	if (nMG_PostSmooth == 0) return 0;
	else return MG_PostSmooth[val_mesh];
}

inline unsigned short CConfig::GetMG_CorrecSmooth(unsigned short val_mesh) { 
	if (nMG_CorrecSmooth == 0) return 0;
	else return MG_CorrecSmooth[val_mesh]; 
}

inline unsigned long CConfig::GetWrt_Sol_Freq(void) { return Wrt_Sol_Freq; }

inline unsigned long CConfig::GetWrt_Sol_Freq_DualTime(void) { return Wrt_Sol_Freq_DualTime; }

inline unsigned long CConfig::GetWrt_Con_Freq(void) { return Wrt_Con_Freq; }

inline void CConfig::SetWrt_Con_Freq(unsigned long val_freq) { Wrt_Con_Freq = val_freq; }

inline unsigned long CConfig::GetWrt_Con_Freq_DualTime(void) { return Wrt_Con_Freq_DualTime; }

inline bool CConfig::GetWrt_Unsteady(void) { return Wrt_Unsteady; }

inline unsigned short CConfig::GetKind_Solver(void) { return Kind_Solver; }

inline void CConfig::SetKind_Solver(unsigned short val_solver) { Kind_Solver = val_solver; }

inline unsigned short CConfig::GetKind_MZSolver(void) { return Kind_MZSolver; }

inline unsigned short CConfig::GetKind_Regime(void) { return Kind_Regime; }

inline unsigned short CConfig::GetSystemMeasurements(void) { return SystemMeasurements; }

inline unsigned short CConfig::GetKind_GasModel(void) { return Kind_GasModel; }

inline unsigned short CConfig::GetKind_FluidModel(void) { return Kind_FluidModel; }

inline unsigned short CConfig::GetKind_FreeStreamOption(void) { return Kind_FreeStreamOption; } 

inline unsigned short CConfig::GetKind_DensityModel(void) { return Kind_DensityModel; } 

inline bool CConfig::GetEnergy_Equation(void) { return Energy_Equation; } 

inline unsigned short CConfig::GetKind_InitOption(void) { return Kind_InitOption; }

inline su2double CConfig::GetPressure_Critical(void) { return Pressure_Critical; }

inline su2double CConfig::GetTemperature_Critical(void) { return Temperature_Critical; }

inline su2double CConfig::GetAcentric_Factor(void) { return Acentric_Factor; }

inline unsigned short CConfig::GetKind_ViscosityModel(void) { return Kind_ViscosityModel; }

inline unsigned short CConfig::GetKind_ConductivityModel(void) { return Kind_ConductivityModel; }

inline unsigned short CConfig::GetKind_ConductivityModel_Turb(void) { return Kind_ConductivityModel_Turb; }

inline su2double CConfig::GetMu_Constant(void) { return Mu_Constant; }

inline su2double CConfig::GetMu_ConstantND(void) { return Mu_ConstantND; }

inline su2double CConfig::GetKt_Constant(void) { return Kt_Constant; }

inline su2double CConfig::GetKt_ConstantND(void) { return Kt_ConstantND; }

inline su2double CConfig::GetMu_Ref(void) { return Mu_Ref; }

inline su2double CConfig::GetMu_RefND(void) { return Mu_RefND; }

inline su2double CConfig::GetMu_Temperature_Ref(void) { return Mu_Temperature_Ref; }

inline su2double CConfig::GetMu_Temperature_RefND(void) { return Mu_Temperature_RefND; }

inline su2double CConfig::GetMu_S(void) { return Mu_S; }

inline su2double CConfig::GetMu_SND(void) { return Mu_SND; }

inline unsigned short CConfig::GetnPolyCoeffs(void) { return nPolyCoeffs; }

inline su2double CConfig::GetCp_PolyCoeff(unsigned short val_index) { return CpPolyCoefficients[val_index]; }

inline su2double CConfig::GetCp_PolyCoeffND(unsigned short val_index) { return CpPolyCoefficientsND[val_index]; }

inline su2double CConfig::GetMu_PolyCoeff(unsigned short val_index) { return MuPolyCoefficients[val_index]; }

inline su2double CConfig::GetMu_PolyCoeffND(unsigned short val_index) { return MuPolyCoefficientsND[val_index]; }

inline su2double* CConfig::GetMu_PolyCoeffND(void) { return MuPolyCoefficientsND; }

inline su2double CConfig::GetKt_PolyCoeff(unsigned short val_index) { return KtPolyCoefficients[val_index]; }

inline su2double CConfig::GetKt_PolyCoeffND(unsigned short val_index) { return KtPolyCoefficientsND[val_index]; }

inline su2double* CConfig::GetKt_PolyCoeffND(void) { return KtPolyCoefficientsND; }

inline void CConfig::SetMu_ConstantND(su2double mu_const) { Mu_ConstantND = mu_const; }

inline void CConfig::SetMu_RefND(su2double mu_ref) { Mu_RefND = mu_ref; }

inline void CConfig::SetMu_Temperature_RefND(su2double mu_Tref) {Mu_Temperature_RefND = mu_Tref; }

inline void CConfig::SetMu_SND(su2double mu_s) {Mu_SND = mu_s; }

inline void CConfig::SetKt_ConstantND(su2double kt_const) { Kt_ConstantND = kt_const; }

inline void CConfig::SetCp_PolyCoeffND(su2double val_coeff, unsigned short val_index) { CpPolyCoefficientsND[val_index] = val_coeff; }

inline void CConfig::SetMu_PolyCoeffND(su2double val_coeff, unsigned short val_index) { MuPolyCoefficientsND[val_index] = val_coeff; }

inline void CConfig::SetKt_PolyCoeffND(su2double val_coeff, unsigned short val_index) { KtPolyCoefficientsND[val_index] = val_coeff; }

inline unsigned short CConfig::GetKind_GridMovement() { return Kind_GridMovement; }

inline void CConfig::SetKind_GridMovement(unsigned short motion_Type) { Kind_GridMovement = motion_Type; }

inline su2double CConfig::GetMotion_Origin(unsigned short iDim){return Motion_Origin[iDim];}

inline su2double CConfig::GetMarkerMotion_Origin(unsigned short iMarkerMoving, unsigned short iDim){return MarkerMotion_Origin[3*iMarkerMoving + iDim];}

inline void CConfig::SetMarkerMotion_Origin(su2double* val, unsigned short iMarkerMoving){
  for (unsigned short iDim = 0; iDim < 3; iDim++){
    MarkerMotion_Origin[3*iMarkerMoving + iDim] = val[iDim];
  }
}

inline void CConfig::SetMotion_Origin(su2double* val){
  for (unsigned short iDim = 0; iDim < 3; iDim++){
    Motion_Origin[iDim] = val[iDim];
  }
}

inline su2double CConfig::GetTranslation_Rate(unsigned short iDim){return Translation_Rate[iDim];}

inline su2double CConfig::GetMarkerTranslationRate(unsigned short iMarkerMoving, unsigned short iDim){return MarkerTranslation_Rate[3*iMarkerMoving + iDim];}

inline su2double CConfig::GetRotation_Rate(unsigned short iDim){return Rotation_Rate[iDim];}

inline void CConfig::SetRotation_Rate(unsigned short iDim, su2double val){Rotation_Rate[iDim] = val;}

inline su2double CConfig::GetFinalRotation_Rate_Z(){return FinalRotation_Rate_Z;}

inline su2double CConfig::GetMarkerRotationRate(unsigned short iMarkerMoving, unsigned short iDim){return MarkerRotation_Rate[3*iMarkerMoving + iDim];}

inline su2double CConfig::GetPitching_Omega(unsigned short iDim){return Pitching_Omega[iDim];}

inline su2double CConfig::GetMarkerPitching_Omega(unsigned short iMarkerMoving, unsigned short iDim){return MarkerPitching_Omega[3*iMarkerMoving + iDim];}

inline su2double CConfig::GetPitching_Ampl(unsigned short iDim){return Pitching_Ampl[iDim];}

inline su2double CConfig::GetMarkerPitching_Ampl(unsigned short iMarkerMoving, unsigned short iDim){return MarkerPitching_Ampl[3*iMarkerMoving + iDim];}

inline su2double CConfig::GetPitching_Phase(unsigned short iDim){return Pitching_Phase[iDim];}

inline su2double CConfig::GetMarkerPitching_Phase(unsigned short iMarkerMoving, unsigned short iDim){return MarkerPitching_Phase[3*iMarkerMoving + iDim];}

inline su2double CConfig::GetPlunging_Omega(unsigned short iDim){return Plunging_Omega[iDim];}

inline su2double CConfig::GetMarkerPlunging_Omega(unsigned short iMarkerMoving, unsigned short iDim){return MarkerPlunging_Omega[3*iMarkerMoving + iDim];}

inline su2double CConfig::GetPlunging_Ampl(unsigned short iDim){return Plunging_Ampl[iDim];}

inline su2double CConfig::GetMarkerPlunging_Ampl(unsigned short iMarkerMoving, unsigned short iDim){return MarkerPlunging_Ampl[3*iMarkerMoving + iDim];}

inline su2double CConfig::GetMach_Motion(void) { return Mach_Motion; }

inline su2double* CConfig::GetOmega_HB(void) { return  Omega_HB; }

inline unsigned short CConfig::GetMoveMotion_Origin(unsigned short val_marker) { return MoveMotion_Origin[val_marker]; }

inline su2double CConfig::GetminTurkelBeta() { return  Min_Beta_RoeTurkel; }

inline su2double CConfig::GetmaxTurkelBeta() { return  Max_Beta_RoeTurkel; }

inline unsigned short CConfig::GetKind_Gradient_Method(void) { return Kind_Gradient_Method; }

inline unsigned short CConfig::GetKind_Linear_Solver(void) { return Kind_Linear_Solver; }

inline unsigned short CConfig::GetKind_Deform_Linear_Solver(void) { return Kind_Deform_Linear_Solver; }

inline void CConfig::SetKind_Deform_Linear_Solver_Prec(unsigned short val_kind_prec) { Kind_Deform_Linear_Solver_Prec = val_kind_prec; }

inline unsigned short CConfig::GetKind_Linear_Solver_Prec(void) { return Kind_Linear_Solver_Prec; }

inline void CConfig::SetKind_Linear_Solver_Prec(unsigned short val_kind_prec) { Kind_Linear_Solver_Prec = val_kind_prec; }

inline su2double CConfig::GetLinear_Solver_Error(void) { return Linear_Solver_Error; }

inline su2double CConfig::GetDeform_Linear_Solver_Error(void) { return Deform_Linear_Solver_Error; }

inline unsigned long CConfig::GetLinear_Solver_Iter(void) { return Linear_Solver_Iter; }

inline unsigned long CConfig::GetDeform_Linear_Solver_Iter(void) { return Deform_Linear_Solver_Iter; }

inline unsigned short CConfig::GetLinear_Solver_ILU_n(void) { return Linear_Solver_ILU_n; }

inline unsigned long CConfig::GetLinear_Solver_Restart_Frequency(void) { return Linear_Solver_Restart_Frequency; }

inline su2double CConfig::GetRelaxation_Factor_Flow(void) { return Relaxation_Factor_Flow; }

inline su2double CConfig::GetRelaxation_Factor_AdjFlow(void) { return Relaxation_Factor_AdjFlow; }

inline su2double CConfig::GetRelaxation_Factor_Turb(void) { return Relaxation_Factor_Turb; }

inline su2double CConfig::GetRelaxation_Factor_CHT(void) { return Relaxation_Factor_CHT; }

inline su2double CConfig::GetRoe_Kappa(void) { return Roe_Kappa; }

inline su2double CConfig::GetSemiSpan(void) { return SemiSpan; }

inline unsigned short CConfig::GetKind_AdjTurb_Linear_Solver(void) { return Kind_AdjTurb_Linear_Solver; }

inline unsigned short CConfig::GetKind_AdjTurb_Linear_Prec(void) { return Kind_AdjTurb_Linear_Prec; }

inline unsigned short CConfig::GetKind_DiscAdj_Linear_Solver(void) { return Kind_DiscAdj_Linear_Solver; }

inline unsigned short CConfig::GetKind_DiscAdj_Linear_Prec(void) { return Kind_DiscAdj_Linear_Prec; }

inline unsigned short CConfig::GetKind_Deform_Linear_Solver_Prec(void) { return Kind_Deform_Linear_Solver_Prec; }

inline void CConfig::SetKind_AdjTurb_Linear_Prec(unsigned short val_kind_prec) { Kind_AdjTurb_Linear_Prec = val_kind_prec; }

inline su2double CConfig::GetAdjTurb_Linear_Error(void) { return AdjTurb_Linear_Error; }

inline su2double CConfig::GetEntropyFix_Coeff(void) { return EntropyFix_Coeff; }

inline unsigned short CConfig::GetAdjTurb_Linear_Iter(void) { return AdjTurb_Linear_Iter; }

inline su2double CConfig::GetCFLRedCoeff_AdjTurb(void) { return CFLRedCoeff_AdjTurb; }

inline unsigned long CConfig::GetGridDef_Linear_Iter(void) { return GridDef_Linear_Iter; }

inline unsigned long CConfig::GetGridDef_Nonlinear_Iter(void) { return GridDef_Nonlinear_Iter; }

inline bool CConfig::GetDeform_Output(void) { return Deform_Output; }

inline su2double CConfig::GetDeform_Coeff(void) { return Deform_Coeff; }

inline su2double CConfig::GetDeform_Limit(void) { return Deform_Limit; }

inline su2double CConfig::GetDeform_ElasticityMod(void) { return Deform_ElasticityMod; }

inline su2double CConfig::GetDeform_PoissonRatio(void) { return Deform_PoissonRatio; }

inline unsigned short CConfig::GetDeform_Stiffness_Type(void) { return Deform_Stiffness_Type; }

inline bool CConfig::GetVisualize_Volume_Def(void) { return Visualize_Volume_Def; }

inline bool CConfig::GetVisualize_Surface_Def(void) { return Visualize_Surface_Def; }

inline bool CConfig::GetFFD_Symmetry_Plane(void) { return FFD_Symmetry_Plane; }

inline unsigned short CConfig::GetKind_Adaptation(void) { return Kind_Adaptation; }

inline su2double CConfig::GetNew_Elem_Adapt(void) { return New_Elem_Adapt; }

inline unsigned short CConfig::GetKind_TimeIntScheme(void) { return Kind_TimeNumScheme; }

inline unsigned short CConfig::GetKind_ConvNumScheme(void) { return Kind_ConvNumScheme; }

inline unsigned short CConfig::GetKind_Centered(void) { return Kind_Centered; }

inline unsigned short CConfig::GetKind_Upwind(void) { return Kind_Upwind; }

inline bool CConfig::GetMUSCL(void) { return MUSCL; }

inline bool CConfig::GetMUSCL_Flow(void) { return MUSCL_Flow; }

inline bool CConfig::GetMUSCL_Turb(void) { return MUSCL_Turb; }

inline bool CConfig::GetMUSCL_Heat(void) { return MUSCL_Heat; }

inline bool CConfig::GetMUSCL_AdjFlow(void) { return MUSCL_AdjFlow; }

inline bool CConfig::GetMUSCL_AdjTurb(void) { return MUSCL_AdjTurb; }

inline unsigned short CConfig::GetKind_TimeIntScheme_Flow(void) { return Kind_TimeIntScheme_Flow; }

inline unsigned short CConfig::GetKind_ADER_Predictor(void) { return Kind_ADER_Predictor; }

inline unsigned short CConfig::GetKind_TimeIntScheme_Heat(void) { return Kind_TimeIntScheme_Heat; }

inline unsigned short CConfig::GetKind_TimeStep_Heat(void) { return Kind_TimeStep_Heat; }

inline unsigned short CConfig::GetKind_TimeIntScheme_FEA(void) { return Kind_TimeIntScheme_FEA; }

inline unsigned short CConfig::GetKind_SpaceIteScheme_FEA(void) { return Kind_SpaceIteScheme_FEA; }

inline unsigned short CConfig::GetKind_TimeIntScheme_Radiation(void) { return Kind_TimeIntScheme_Radiation; }

inline unsigned short CConfig::GetKind_ConvNumScheme_Flow(void) { return Kind_ConvNumScheme_Flow; }

inline unsigned short CConfig::GetKind_ConvNumScheme_FEM_Flow(void) { return Kind_ConvNumScheme_FEM_Flow; }

inline unsigned short CConfig::GetKind_ConvNumScheme_Template(void) { return Kind_ConvNumScheme_Template; }

inline unsigned short CConfig::GetKind_Centered_Flow(void) { return Kind_Centered_Flow; }

inline unsigned short CConfig::GetKind_SlopeLimit(void) { return Kind_SlopeLimit; }

inline unsigned short CConfig::GetKind_SlopeLimit_Flow(void) { return Kind_SlopeLimit_Flow; }

inline unsigned short CConfig::GetKind_SlopeLimit_Turb(void) { return Kind_SlopeLimit_Turb; }

inline unsigned short CConfig::GetKind_SlopeLimit_AdjTurb(void) { return Kind_SlopeLimit_AdjTurb; }

inline unsigned short CConfig::GetKind_SlopeLimit_AdjFlow(void) { return Kind_SlopeLimit_AdjFlow; }

inline unsigned short CConfig::GetKind_Upwind_Flow(void) { return Kind_Upwind_Flow; }

inline unsigned short CConfig::GetKind_FEM_Flow(void) { return Kind_FEM_Flow; }

inline unsigned short CConfig::GetKind_FEM_DG_Shock(void) { return Kind_FEM_DG_Shock; }

inline unsigned short CConfig::GetKind_Matrix_Coloring(void) { return Kind_Matrix_Coloring; }

inline su2double CConfig::GetKappa_1st_Flow(void) { return Kappa_1st_Flow; }

inline su2double CConfig::GetKappa_2nd_Flow(void) { return Kappa_2nd_Flow; }

inline su2double CConfig::GetKappa_4th_Flow(void) { return Kappa_4th_Flow; }

inline su2double CConfig::GetKappa_2nd_Heat(void) { return Kappa_2nd_Heat; }

inline su2double CConfig::GetKappa_4th_Heat(void) { return Kappa_4th_Heat; }

inline unsigned short CConfig::GetKind_TimeIntScheme_AdjFlow(void) { return Kind_TimeIntScheme_AdjFlow; }

inline unsigned short CConfig::GetKind_ConvNumScheme_AdjFlow(void) { return Kind_ConvNumScheme_AdjFlow; }

inline unsigned short CConfig::GetKind_Centered_AdjFlow(void) { return Kind_Centered_AdjFlow; }

inline unsigned short CConfig::GetKind_Upwind_AdjFlow(void) { return Kind_Upwind_AdjFlow; }

inline su2double CConfig::GetKappa_1st_AdjFlow(void) { return Kappa_1st_AdjFlow; }

inline su2double CConfig::GetKappa_2nd_AdjFlow(void) { return Kappa_2nd_AdjFlow; }

inline su2double CConfig::GetKappa_4th_AdjFlow(void) { return Kappa_4th_AdjFlow; }

inline unsigned short CConfig::GetKind_TimeIntScheme_Turb(void) { return Kind_TimeIntScheme_Turb; }

inline unsigned short CConfig::GetKind_ConvNumScheme_Turb(void) { return Kind_ConvNumScheme_Turb; }

inline unsigned short CConfig::GetKind_Centered_Turb(void) { return Kind_Centered_Turb; }

inline unsigned short CConfig::GetKind_Upwind_Turb(void) {	return Kind_Upwind_Turb; }

inline unsigned short CConfig::GetKind_TimeIntScheme_AdjTurb(void) { return Kind_TimeIntScheme_AdjTurb; }

inline unsigned short CConfig::GetKind_ConvNumScheme_AdjTurb(void) { return Kind_ConvNumScheme_AdjTurb; }

inline unsigned short CConfig::GetKind_Centered_AdjTurb(void) { return Kind_Centered_AdjTurb; }

inline unsigned short CConfig::GetKind_Upwind_AdjTurb(void) { return Kind_Upwind_AdjTurb; }

inline unsigned short CConfig::GetKind_ConvNumScheme_Heat(void) {	return Kind_ConvNumScheme_Heat; }

inline unsigned short CConfig::GetKind_Inlet(void) { return Kind_Inlet; }

inline bool CConfig::GetInlet_Profile_From_File(void) { return Inlet_From_File; }

inline string CConfig::GetInlet_FileName(void) { return Inlet_Filename; }

inline su2double CConfig::GetInlet_Profile_Matching_Tolerance(void) { return Inlet_Matching_Tol; }

inline unsigned short CConfig::GetnInc_Inlet(void) { return nInc_Inlet;}

inline bool CConfig::GetInc_Inlet_UseNormal(void) { return Inc_Inlet_UseNormal;}

inline su2double CConfig::GetInc_Inlet_Damping(void) { return Inc_Inlet_Damping; }

inline su2double CConfig::GetInc_Outlet_Damping(void) { return Inc_Outlet_Damping; }

inline unsigned short CConfig::GetKind_Engine_Inflow(void) { return Kind_Engine_Inflow; }

inline unsigned short CConfig::GetKind_ActDisk(void) { return Kind_ActDisk; }

inline su2double* CConfig::GetFreeStreamTurboNormal(void){return FreeStreamTurboNormal;}

inline unsigned short CConfig::GetKind_AverageProcess(void) { return Kind_AverageProcess; }

inline unsigned short CConfig::GetKind_PerformanceAverageProcess(void) { return Kind_PerformanceAverageProcess; }

inline void CConfig::SetKind_AverageProcess(unsigned short new_AverageProcess) {Kind_AverageProcess = new_AverageProcess; }

inline void CConfig::SetKind_PerformanceAverageProcess(unsigned short new_AverageProcess) {Kind_PerformanceAverageProcess = new_AverageProcess; }

inline su2double CConfig::GetRampRotatingFrame_Coeff(unsigned short iCoeff) { return RampRotatingFrame_Coeff[iCoeff];}

inline bool CConfig::GetRampRotatingFrame(void) { return RampRotatingFrame;}

inline su2double CConfig::GetRampOutletPressure_Coeff(unsigned short iCoeff) { return RampOutletPressure_Coeff[iCoeff];}

inline su2double CConfig::GetFinalOutletPressure(void) { return  FinalOutletPressure; }

inline su2double CConfig::GetMonitorOutletPressure(void) { return MonitorOutletPressure; }

inline void CConfig::SetMonitotOutletPressure(su2double newMonPres) {MonitorOutletPressure = newMonPres;}

inline bool CConfig::GetRampOutletPressure(void) { return RampOutletPressure;}

inline su2double CConfig::GetMixedout_Coeff(unsigned short iCoeff) { return Mixedout_Coeff[iCoeff];}

inline su2double CConfig::GetExtraRelFacGiles(unsigned short iCoeff) { return ExtraRelFacGiles[iCoeff];}

inline su2double CConfig::GetAverageMachLimit(void) { return AverageMachLimit;}

inline unsigned short CConfig::GetKind_MixingPlaneInterface(void) { return Kind_MixingPlaneInterface;}

inline unsigned short CConfig::GetKind_TurboMachinery(unsigned short val_iZone) { return Kind_TurboMachinery[val_iZone]; }

inline unsigned short CConfig::GetKind_SpanWise(void) { return Kind_SpanWise; }

inline bool CConfig::GetBoolMixingPlaneInterface(void) { return (nMarker_MixingPlaneInterface !=0);}

inline bool CConfig::GetBoolTurbomachinery(void) { return (nMarker_Turbomachinery !=0);}

inline bool CConfig::GetBoolZoneSpecific(void) { return ZoneSpecific_Problem;}

inline bool CConfig::GetBoolTurbMixingPlane(void) { return turbMixingPlane;}

inline bool CConfig::GetSpatialFourier(void){return SpatialFourier;}

inline su2double CConfig::GetnBlades(unsigned short val_iZone) { return nBlades[val_iZone];}

inline void CConfig::SetnBlades(unsigned short val_iZone, su2double nblades) { nBlades[val_iZone] = nblades;}

inline bool CConfig::GetBoolGiles(void) { return (nMarker_Giles!=0);}

inline bool CConfig::GetBoolRiemann(void) { return (nMarker_Riemann!=0);}

inline unsigned short CConfig::GetnMarker_MixingPlaneInterface(void) { return nMarker_MixingPlaneInterface;}

inline unsigned short CConfig::GetnMarker_Turbomachinery(void) { return nMarker_Turbomachinery;}

inline unsigned short CConfig::GetnMarker_Shroud(void) { return nMarker_Shroud;}

inline string CConfig::GetMarker_Shroud(unsigned short val_marker){return Marker_Shroud[val_marker];}

inline unsigned short CConfig::GetnMarker_TurboPerformance(void) { return nMarker_TurboPerformance;}

inline unsigned short CConfig::Get_nSpanWiseSections_User(void) { return nSpanWiseSections_User;}

inline unsigned short CConfig::GetnSpanWiseSections(void) { return nSpanWiseSections;}

inline void CConfig::SetnSpanWiseSections(unsigned short nSpan) {nSpanWiseSections = nSpan;}

inline void CConfig::SetnSpanMaxAllZones(unsigned short val_nSpna_max) { nSpanMaxAllZones = val_nSpna_max;}

inline unsigned short CConfig::GetnSpanMaxAllZones(void) { return nSpanMaxAllZones;}

inline void CConfig::SetnSpan_iZones(unsigned short nSpan, unsigned short iZone) {nSpan_iZones[iZone] = nSpan;}

inline unsigned short CConfig::GetnSpan_iZones(unsigned short iZone) { return nSpan_iZones[iZone];}

inline string CConfig::GetMarker_TurboPerf_BoundIn(unsigned short index) { return Marker_TurboBoundIn[index];}

inline string CConfig::GetMarker_TurboPerf_BoundOut(unsigned short index) { return Marker_TurboBoundOut[index];}

inline string CConfig::GetMarker_PerBound(unsigned short val_marker){return Marker_PerBound[val_marker];}

inline unsigned short CConfig::GetnLocationStations(void) { return nLocationStations; }

inline unsigned short CConfig::GetnWingStations(void) { return nWingStations; }

inline su2double CConfig::GetGeo_Waterline_Location(void) { return Geo_Waterline_Location; }

inline void CConfig::SetKind_TimeIntScheme(unsigned short val_kind_timeintscheme) { Kind_TimeNumScheme = val_kind_timeintscheme; }

inline unsigned short CConfig::GetKind_ObjFunc(void) { return Kind_ObjFunc[0]; }

inline unsigned short CConfig::GetKind_ObjFunc(unsigned short val_obj) { return Kind_ObjFunc[val_obj]; }

inline su2double CConfig::GetWeight_ObjFunc(unsigned short val_obj) { return Weight_ObjFunc[val_obj]; }

inline void CConfig::SetWeight_ObjFunc(unsigned short val_obj, su2double val) {Weight_ObjFunc[val_obj] = val; }

inline su2double CConfig::GetCoeff_ObjChainRule(unsigned short iVar) { return Obj_ChainRuleCoeff[iVar]; }

inline unsigned short CConfig::GetKind_SensSmooth(void) { return Kind_SensSmooth; }

inline unsigned short CConfig::GetUnsteady_Simulation(void) { return Unsteady_Simulation; }

inline bool CConfig::GetRestart(void) {	return Restart; }

inline bool CConfig::GetWrt_Binary_Restart(void) {	return Wrt_Binary_Restart; }

inline bool CConfig::GetRead_Binary_Restart(void) {	return Read_Binary_Restart; }

inline bool CConfig::GetRestart_Flow(void) { return Restart_Flow; }

inline bool CConfig::GetEquivArea(void) { return EquivArea; }

inline bool CConfig::GetInvDesign_Cp(void) { return InvDesign_Cp; }

inline bool CConfig::GetInvDesign_HeatFlux(void) { return InvDesign_HeatFlux; }

inline void CConfig::SetnMarker_All(unsigned short val_nmarker) { nMarker_All = val_nmarker; }

inline string CConfig::GetMarker_All_TagBound(unsigned short val_marker) { return Marker_All_TagBound[val_marker]; }

inline string CConfig::GetMarker_ActDiskInlet_TagBound(unsigned short val_marker) { return Marker_ActDiskInlet[val_marker]; }

inline string CConfig::GetMarker_ActDiskOutlet_TagBound(unsigned short val_marker) { return Marker_ActDiskOutlet[val_marker]; }

inline string CConfig::GetMarker_Outlet_TagBound(unsigned short val_marker) { return Marker_Outlet[val_marker]; }

inline string CConfig::GetMarker_EngineInflow_TagBound(unsigned short val_marker) { return Marker_EngineInflow[val_marker]; }

inline string CConfig::GetMarker_EngineExhaust_TagBound(unsigned short val_marker) { return Marker_EngineExhaust[val_marker]; }

inline string CConfig::GetMarker_Monitoring_TagBound(unsigned short val_marker) { return Marker_Monitoring[val_marker]; }

inline string CConfig::GetMarker_HeatFlux_TagBound(unsigned short val_marker) { return Marker_HeatFlux[val_marker]; }

inline string CConfig::GetMarker_Moving_TagBound(unsigned short val_marker) { return Marker_Moving[val_marker]; }

inline string CConfig::GetMarker_PyCustom_TagBound(unsigned short val_marker){ return Marker_PyCustom[val_marker]; }

inline string CConfig::GetMarker_Analyze_TagBound(unsigned short val_marker) { return Marker_Analyze[val_marker]; }

inline short CConfig::GetMarker_All_TagBound(string val_tag) {
	for (unsigned short iMarker = 0; iMarker < nMarker_All; iMarker++) {
		if (val_tag == Marker_All_TagBound[iMarker]) return iMarker;
	}
	return -1;
}

inline unsigned short CConfig::GetMarker_All_KindBC(unsigned short val_marker) { return Marker_All_KindBC[val_marker]; }

inline void CConfig::SetMarker_All_KindBC(unsigned short val_marker, unsigned short val_boundary) { Marker_All_KindBC[val_marker] = val_boundary; }

inline void CConfig::SetMarker_All_TagBound(unsigned short val_marker, string val_index) { Marker_All_TagBound[val_marker] = val_index; }

inline void CConfig::SetMarker_All_Monitoring(unsigned short val_marker, unsigned short val_monitoring) { Marker_All_Monitoring[val_marker] = val_monitoring; }

inline void CConfig::SetMarker_All_GeoEval(unsigned short val_marker, unsigned short val_geoeval) { Marker_All_GeoEval[val_marker] = val_geoeval; }

inline void CConfig::SetMarker_All_Designing(unsigned short val_marker, unsigned short val_designing) { Marker_All_Designing[val_marker] = val_designing; }

inline void CConfig::SetMarker_All_Plotting(unsigned short val_marker, unsigned short val_plotting) { Marker_All_Plotting[val_marker] = val_plotting; }

inline void CConfig::SetMarker_All_Analyze(unsigned short val_marker, unsigned short val_analyze) { Marker_All_Analyze[val_marker] = val_analyze; }

inline void CConfig::SetMarker_All_ZoneInterface(unsigned short val_marker, unsigned short val_fsiinterface) { Marker_All_ZoneInterface[val_marker] = val_fsiinterface; }

inline void CConfig::SetMarker_All_Turbomachinery(unsigned short val_marker, unsigned short val_turbo) { Marker_All_Turbomachinery[val_marker] = val_turbo; }

inline void CConfig::SetMarker_All_TurbomachineryFlag(unsigned short val_marker, unsigned short val_turboflag) { Marker_All_TurbomachineryFlag[val_marker] = val_turboflag; }

inline void CConfig::SetMarker_All_MixingPlaneInterface(unsigned short val_marker, unsigned short val_mixpla_interface) { Marker_All_MixingPlaneInterface[val_marker] = val_mixpla_interface; }

inline void CConfig::SetMarker_All_DV(unsigned short val_marker, unsigned short val_DV) { Marker_All_DV[val_marker] = val_DV; }

inline void CConfig::SetMarker_All_Moving(unsigned short val_marker, unsigned short val_moving) { Marker_All_Moving[val_marker] = val_moving; }

inline void CConfig::SetMarker_All_PyCustom(unsigned short val_marker, unsigned short val_PyCustom) { Marker_All_PyCustom[val_marker] = val_PyCustom; }

inline void CConfig::SetMarker_All_PerBound(unsigned short val_marker, short val_perbound) { Marker_All_PerBound[val_marker] = val_perbound; }

inline short CConfig::GetMarker_All_PerBound(unsigned short val_marker) { return Marker_All_PerBound[val_marker]; }

inline unsigned short CConfig::GetMarker_All_Monitoring(unsigned short val_marker) { return Marker_All_Monitoring[val_marker]; }

inline unsigned short CConfig::GetMarker_All_GeoEval(unsigned short val_marker) { return Marker_All_GeoEval[val_marker]; }

inline unsigned short CConfig::GetMarker_All_Designing(unsigned short val_marker) { return Marker_All_Designing[val_marker]; }

inline short CConfig::GetMarker_All_SendRecv(unsigned short val_marker) { return Marker_All_SendRecv[val_marker]; }

inline void CConfig::SetMarker_All_SendRecv(unsigned short val_marker, short val_index) { Marker_All_SendRecv[val_marker] = val_index; }

inline unsigned short CConfig::GetMarker_All_Plotting(unsigned short val_marker) { return Marker_All_Plotting[val_marker]; }

inline unsigned short CConfig::GetMarker_All_Analyze(unsigned short val_marker) { return Marker_All_Analyze[val_marker]; }

inline unsigned short CConfig::GetMarker_All_ZoneInterface(unsigned short val_marker) { return Marker_All_ZoneInterface[val_marker]; }

inline unsigned short CConfig::GetMarker_n_ZoneInterface(void) { return nMarker_ZoneInterface; }

inline unsigned short CConfig::GetMarker_All_Turbomachinery(unsigned short val_marker) { return Marker_All_Turbomachinery[val_marker]; }

inline unsigned short CConfig::GetMarker_All_TurbomachineryFlag(unsigned short val_marker) { return Marker_All_TurbomachineryFlag[val_marker]; }

inline unsigned short CConfig::GetMarker_All_MixingPlaneInterface(unsigned short val_marker) { return Marker_All_MixingPlaneInterface[val_marker]; }

inline unsigned short CConfig::GetMarker_All_DV(unsigned short val_marker) { return Marker_All_DV[val_marker]; }

inline unsigned short CConfig::GetMarker_All_Moving(unsigned short val_marker) { return Marker_All_Moving[val_marker]; }

inline unsigned short CConfig::GetMarker_All_PyCustom(unsigned short val_marker) { return Marker_All_PyCustom[val_marker];}

inline unsigned short CConfig::GetnMarker_All(void) { return nMarker_All; }

inline unsigned short CConfig::GetnMarker_Max(void) { return nMarker_Max; }

inline unsigned short CConfig::GetnMarker_EngineInflow(void) {	return nMarker_EngineInflow; }

inline unsigned short CConfig::GetnMarker_EngineExhaust(void) { return nMarker_EngineExhaust; }

inline unsigned short CConfig::GetnMarker_Fluid_InterfaceBound(void) { return nMarker_Fluid_InterfaceBound; }

inline unsigned short CConfig::GetnMarker_Monitoring(void) { return nMarker_Monitoring; }

inline unsigned short CConfig::GetnMarker_DV(void) { return nMarker_DV; }

inline unsigned short CConfig::GetnMarker_Moving(void) { return nMarker_Moving; }

inline unsigned short CConfig::GetnMarker_PyCustom(void) { return nMarker_PyCustom; }

inline unsigned short CConfig::GetnMarker_Analyze(void) { return nMarker_Analyze; }

inline unsigned short CConfig::GetnMarker_NearFieldBound(void) { return nMarker_NearFieldBound; }

inline unsigned short CConfig::GetnMarker_ActDiskInlet(void) { return nMarker_ActDiskInlet; }

inline unsigned short CConfig::GetnMarker_ActDiskOutlet(void) { return nMarker_ActDiskOutlet; }

inline unsigned short CConfig::GetnMarker_Outlet(void) { return nMarker_Outlet; }

inline unsigned short CConfig::GetnMarker_Periodic(void) { return nMarker_PerBound; }

inline unsigned short CConfig::GetnMarker_HeatFlux(void) { return nMarker_HeatFlux; }

inline unsigned short CConfig::GetnObj(void) { return nObj;}

inline string CConfig::GetMesh_FileName(void) { return Mesh_FileName; }

inline string CConfig::GetMesh_Out_FileName(void) { return Mesh_Out_FileName; }

inline unsigned short CConfig::GetMesh_FileFormat(void) { return Mesh_FileFormat; }

inline unsigned short CConfig::GetOutput_FileFormat(void) { return Output_FileFormat; }

inline unsigned short CConfig::GetActDisk_Jump(void) { return ActDisk_Jump; }

inline string CConfig::GetConv_FileName(void) { return Conv_FileName; }

inline string CConfig::GetBreakdown_FileName(void) { return Breakdown_FileName; }

inline string CConfig::GetSolution_FileName(void) { return Solution_FileName; }

inline string CConfig::GetSolution_AdjFileName(void) { return Solution_AdjFileName; }

inline string CConfig::GetVolume_FileName(void) { return Volume_FileName; }

inline string CConfig::GetRestart_FileName(void) { return Restart_FileName; }

inline string CConfig::GetRestart_AdjFileName(void) { return Restart_AdjFileName; }

inline string CConfig::GetAdj_FileName(void) { return Adj_FileName; }

inline string CConfig::GetObjFunc_Grad_FileName(void) { return ObjFunc_Grad_FileName; }

inline string CConfig::GetObjFunc_Value_FileName(void) { return ObjFunc_Value_FileName; }

inline string CConfig::GetSurfCoeff_FileName(void) { return SurfCoeff_FileName; }

inline string CConfig::GetSurfAdjCoeff_FileName(void) { return SurfAdjCoeff_FileName; }

inline string CConfig::GetSurfSens_FileName(void) { return SurfSens_FileName; }

inline string CConfig::GetVolSens_FileName(void) { return VolSens_FileName; }

inline unsigned short CConfig::GetResidual_Criteria_FEM(void) { return Res_FEM_CRIT; }

inline unsigned short CConfig::GetResidual_Func_Flow(void) { return Residual_Func_Flow; }

inline unsigned short CConfig::GetCauchy_Func_Flow(void) { return Cauchy_Func_Flow; }

inline unsigned short CConfig::GetCauchy_Func_AdjFlow(void) { return Cauchy_Func_AdjFlow; }

inline unsigned short CConfig::GetCauchy_Elems(void) { return Cauchy_Elems; }

inline unsigned long CConfig::GetStartConv_Iter(void) { return StartConv_Iter; }

inline su2double CConfig::GetCauchy_Eps(void) { return Cauchy_Eps; }

inline su2double CConfig::GetDelta_UnstTimeND(void) { return Delta_UnstTimeND; }

inline su2double CConfig::GetTotal_UnstTimeND(void) { return Total_UnstTimeND; }

inline su2double CConfig::GetDelta_UnstTime(void) { return Delta_UnstTime; }

inline su2double CConfig::GetCurrent_UnstTime(void) { return Current_UnstTime; }

inline void CConfig::SetDelta_UnstTimeND(su2double val_delta_unsttimend) { Delta_UnstTimeND = val_delta_unsttimend; }

inline su2double CConfig::GetTotal_UnstTime(void) { return Total_UnstTime; }

inline bool CConfig::GetSubsonicEngine(void) { return SubsonicEngine; }

inline bool CConfig::GetActDisk_DoubleSurface(void) { return ActDisk_DoubleSurface; }

inline bool CConfig::GetEngine_HalfModel(void) { return Engine_HalfModel; }

inline bool CConfig::GetActDisk_SU2_DEF(void) { return ActDisk_SU2_DEF; }

inline su2double CConfig::GetDV_Value(unsigned short val_dv, unsigned short val_value) { return DV_Value[val_dv][val_value]; }

inline void CConfig::SetDV_Value(unsigned short val_dv, unsigned short val_ind, su2double val) { DV_Value[val_dv][val_ind] = val; }

inline su2double CConfig::GetOrderMagResidual(void) { return OrderMagResidual; }

inline su2double CConfig::GetMinLogResidual(void) { return MinLogResidual; }

inline su2double CConfig::GetDamp_Engine_Inflow(void) { return Damp_Engine_Inflow; }

inline su2double CConfig::GetDamp_Engine_Exhaust(void) { return Damp_Engine_Exhaust; }

inline su2double CConfig::GetDamp_Res_Restric(void) { return Damp_Res_Restric; }

inline su2double CConfig::GetDamp_Correc_Prolong(void) { return Damp_Correc_Prolong; }

inline su2double CConfig::GetPosition_Plane(void) { return Position_Plane; }

inline su2double CConfig::GetWeightCd(void) { return WeightCd; }

inline su2double CConfig::GetdCD_dCL(void) { return dCD_dCL; }

inline su2double CConfig::GetdCMx_dCL(void) { return dCMx_dCL; }

inline su2double CConfig::GetdCMy_dCL(void) { return dCMy_dCL; }

inline su2double CConfig::GetdCMz_dCL(void) { return dCMz_dCL; }

inline void CConfig::SetdCD_dCL(su2double val_dcd_dcl) { dCD_dCL = val_dcd_dcl; }

inline void CConfig::SetdCMx_dCL(su2double val_dcmx_dcl) { dCMx_dCL = val_dcmx_dcl; }

inline void CConfig::SetdCMy_dCL(su2double val_dcmy_dcl) { dCMy_dCL = val_dcmy_dcl; }

inline void CConfig::SetdCMz_dCL(su2double val_dcmz_dcl) { dCMz_dCL = val_dcmz_dcl; }

inline void CConfig::SetdCL_dAlpha(su2double val_dcl_dalpha) { dCL_dAlpha = val_dcl_dalpha; }

inline void CConfig::SetdCM_diH(su2double val_dcm_dhi) { dCM_diH = val_dcm_dhi; }

inline su2double CConfig::GetdCD_dCMy(void) { return dCD_dCMy; }

inline void CConfig::SetdCD_dCMy(su2double val_dcd_dcmy) { dCD_dCMy = val_dcd_dcmy; }

inline su2double CConfig::GetCL_Target(void) { return CL_Target; }

inline su2double CConfig::GetCM_Target(void) { return CM_Target; }

inline su2double CConfig::GetFixAzimuthalLine(void) { return FixAzimuthalLine; }

inline su2double CConfig::GetCFLRedCoeff_Turb(void) { return CFLRedCoeff_Turb; }

inline bool CConfig::GetGrid_Movement(void) { return (Kind_GridMovement != NO_MOVEMENT) || (nKind_SurfaceMovement > 0) && !GetSurface_Movement(FLUID_STRUCTURE_STATIC); }

inline unsigned short CConfig::GetKind_SurfaceMovement(unsigned short iMarkerMoving){return Kind_SurfaceMovement[iMarkerMoving];}

inline bool CConfig::GetRotating_Frame(void) { return Rotating_Frame; }

inline bool CConfig::GetAxisymmetric(void) { return Axisymmetric; }

inline bool CConfig::GetAdaptBoundary(void) { return AdaptBoundary; }

inline bool CConfig::GetPoissonSolver(void) { return PoissonSolver; }

inline bool CConfig::Low_Mach_Preconditioning(void) { return Low_Mach_Precon; }

inline bool CConfig::Low_Mach_Correction(void) { return Low_Mach_Corr; }

inline bool CConfig::GetGravityForce(void) { return GravityForce; }

inline bool CConfig::GetBody_Force(void) { return Body_Force; }

inline su2double* CConfig::GetBody_Force_Vector(void) { return Body_Force_Vector; }

inline bool CConfig::GetHeatSource(void) { return HeatSource; }

inline su2double CConfig::GetValHeatSource(void) { return ValHeatSource; }

inline bool CConfig::GetSmoothNumGrid(void) { return SmoothNumGrid; }

inline void CConfig::SetSmoothNumGrid(bool val_smoothnumgrid) { SmoothNumGrid = val_smoothnumgrid; }

inline unsigned short CConfig::GetKind_Turb_Model(void) { return Kind_Turb_Model; }

inline unsigned short CConfig::GetKind_Trans_Model(void) { return Kind_Trans_Model; }

inline unsigned short CConfig::GetKind_SGS_Model(void) { return Kind_SGS_Model; }

inline bool CConfig::GetFrozen_Visc_Cont(void) { return Frozen_Visc_Cont; }

inline bool CConfig::GetFrozen_Visc_Disc(void) { return Frozen_Visc_Disc; }

inline bool CConfig::GetFrozen_Limiter_Disc(void){ return Frozen_Limiter_Disc; }

inline bool CConfig::GetInconsistent_Disc(void){ return Inconsistent_Disc; }

inline bool CConfig::GetSens_Remove_Sharp(void) { return Sens_Remove_Sharp; }

inline bool CConfig::GetHold_GridFixed(void) { return Hold_GridFixed; }

inline su2double CConfig::GetCyclic_Pitch(void) { return Cyclic_Pitch; }

inline su2double CConfig::GetCollective_Pitch(void) { return Collective_Pitch; }

inline string CConfig::GetDV_Filename(void) { return DV_Filename; }

inline string CConfig::GetDV_Sens_Filename(void) { return DV_Sens_Filename; }

inline string CConfig::GetDV_Unordered_Sens_Filename(void) { return DV_Unordered_Sens_Filename; }

inline bool CConfig::GetLow_MemoryOutput(void) { return Low_MemoryOutput; }

inline bool CConfig::GetWrt_Output(void) { return Wrt_Output; }

inline bool CConfig::GetWrt_Vol_Sol(void) { return Wrt_Vol_Sol; }

inline bool CConfig::GetWrt_Srf_Sol(void) { return Wrt_Srf_Sol; }

inline bool CConfig::GetWrt_Csv_Sol(void) { return Wrt_Csv_Sol; }

inline bool CConfig::GetWrt_Crd_Sol(void) { return Wrt_Crd_Sol; }

inline bool CConfig::GetWrt_Residuals(void) { return Wrt_Residuals; }

inline bool CConfig::GetWrt_Limiters(void) { return Wrt_Limiters; }

inline bool CConfig::GetWrt_Surface(void) { return Wrt_Surface; }

inline bool CConfig::GetWrt_SharpEdges(void) { return Wrt_SharpEdges; }

inline bool CConfig::GetWrt_Halo(void) { return Wrt_Halo; }

inline bool CConfig::GetWrt_Performance(void) { return Wrt_Performance; }

inline bool CConfig::GetWrt_InletFile(void) { return Wrt_InletFile; }

inline void CConfig::SetWrt_InletFile(bool val_wrt_inletfile) { Wrt_InletFile = val_wrt_inletfile; }

inline bool CConfig::GetWrt_Slice(void) { return Wrt_Slice; }

inline bool CConfig::GetWrt_Projected_Sensitivity(void) { return Wrt_Projected_Sensitivity; }

inline unsigned short CConfig::GetSensitivity_Format(void) { return Sensitivity_FileFormat; }

inline bool CConfig::GetPlot_Section_Forces(void) { return Plot_Section_Forces; }

inline vector<vector<su2double> > CConfig::GetAeroelastic_np1(unsigned short iMarker) { return Aeroelastic_np1[iMarker]; }

inline vector<vector<su2double> > CConfig::GetAeroelastic_n(unsigned short iMarker) { return Aeroelastic_n[iMarker]; }

inline vector<vector<su2double> > CConfig::GetAeroelastic_n1(unsigned short iMarker) { return Aeroelastic_n1[iMarker]; }

inline void CConfig::SetAeroelastic_np1(unsigned short iMarker, vector<vector<su2double> > solution) {Aeroelastic_np1[iMarker] = solution;}

inline su2double CConfig::GetAeroelastic_plunge(unsigned short val_marker) { return Aeroelastic_plunge[val_marker]; }

inline su2double CConfig::GetAeroelastic_pitch(unsigned short val_marker) { return Aeroelastic_pitch[val_marker]; }

inline void CConfig::SetAeroelastic_plunge(unsigned short val_marker, su2double val) {Aeroelastic_plunge[val_marker] = val; }

inline void CConfig::SetAeroelastic_pitch(unsigned short val_marker, su2double val) {Aeroelastic_pitch[val_marker] = val; }

inline void CConfig::SetAeroelastic_n1(void) {
        Aeroelastic_n1 = Aeroelastic_n;
}

inline void CConfig::SetAeroelastic_n(void) {
        Aeroelastic_n = Aeroelastic_np1;
}

inline su2double CConfig::GetAeroelastic_Flutter_Speed_Index(void) { return FlutterSpeedIndex; }

inline su2double CConfig::GetAeroelastic_Frequency_Plunge(void) { return PlungeNaturalFrequency; }

inline su2double CConfig::GetAeroelastic_Frequency_Pitch(void) { return PitchNaturalFrequency; }

inline su2double CConfig::GetAeroelastic_Airfoil_Mass_Ratio(void) { return AirfoilMassRatio; }

inline su2double CConfig::GetAeroelastic_CG_Location(void) { return CG_Location; }

inline su2double CConfig::GetAeroelastic_Radius_Gyration_Squared(void) { return RadiusGyrationSquared; }

inline unsigned short CConfig::GetAeroelasticIter(void) { return AeroelasticIter; }

inline bool CConfig::GetWind_Gust(void) { return Wind_Gust; }

inline bool CConfig::GetAeroelastic_Simulation(void) { return Aeroelastic_Simulation; }

inline unsigned short CConfig::GetGust_Type(void) { return Gust_Type; }

inline unsigned short CConfig::GetGust_Dir(void) { return Gust_Dir; }

inline su2double CConfig::GetGust_WaveLength(void) { return Gust_WaveLength; }

inline su2double CConfig::GetGust_Periods(void) { return Gust_Periods; }

inline su2double CConfig::GetGust_Ampl(void) { return Gust_Ampl; }

inline su2double CConfig::GetGust_Begin_Time(void) { return Gust_Begin_Time; }

inline su2double CConfig::GetGust_Begin_Loc(void) { return Gust_Begin_Loc; }

inline unsigned short CConfig::GetnFFD_Iter(void) { return nFFD_Iter; }

inline su2double CConfig::GetFFD_Tol(void) { return FFD_Tol; }

inline su2double CConfig::GetOpt_LineSearch_Bound(void) {return Opt_LineSearch_Bound; }

inline su2double CConfig::GetOpt_RelaxFactor(void) {return Opt_RelaxFactor; }

inline void CConfig::SetOpt_RelaxFactor(su2double val_scale) {Opt_RelaxFactor = val_scale; }

inline long CConfig::GetVisualize_CV(void) { return Visualize_CV; }

inline bool CConfig::GetWall_Functions(void) { return Wall_Functions; }

inline bool CConfig::GetFixed_CL_Mode(void) { return Fixed_CL_Mode; }

inline bool CConfig::GetFixed_CM_Mode(void) { return Fixed_CM_Mode; }

inline bool CConfig::GetEval_dOF_dCX(void) { return Eval_dOF_dCX; }

inline bool CConfig::GetDiscard_InFiles(void) { return Discard_InFiles; }

inline su2double CConfig::GetTarget_CL(void) { return Target_CL; }

inline su2double CConfig::GetdCL_dAlpha(void) { return dCL_dAlpha; }

inline su2double CConfig::GetdCM_diH(void) {return dCM_diH; }

inline unsigned long CConfig::GetIter_Fixed_NetThrust(void) {return Iter_Fixed_NetThrust; }

inline unsigned long CConfig::GetIter_Fixed_CL(void) { return Iter_Fixed_CL; }

inline unsigned long CConfig::GetUpdate_Alpha(void) {return Update_Alpha; }

inline unsigned long CConfig::GetIter_dCL_dAlpha(void) {return Iter_dCL_dAlpha; }

inline bool CConfig::GetUpdate_AoA(void) { return Update_AoA; }

inline bool CConfig::GetUpdate_BCThrust_Bool(void) { return Update_BCThrust_Bool; }

inline void CConfig::SetUpdate_AoA(bool val_update) { Update_AoA = val_update; }

inline unsigned long CConfig::GetUpdate_BCThrust(void) {return Update_BCThrust; }

inline void CConfig::SetUpdate_BCThrust_Bool(bool val_update) { Update_BCThrust_Bool = val_update; }

inline su2double CConfig::GetdNetThrust_dBCThrust(void) {return dNetThrust_dBCThrust; }

inline void CConfig::SetNonphysical_Points(unsigned long val_nonphys_points) { Nonphys_Points = val_nonphys_points; }

inline unsigned long CConfig::GetNonphysical_Points(void) { return Nonphys_Points; }

inline void CConfig::SetNonphysical_Reconstr(unsigned long val_nonphys_reconstr) { Nonphys_Reconstr = val_nonphys_reconstr; }

inline unsigned long CConfig::GetNonphysical_Reconstr(void) { return Nonphys_Reconstr; }

inline unsigned short CConfig::GetConsole_Output_Verb(void) { return Console_Output_Verb; }

inline unsigned short CConfig::GetKind_Average(void) { return Kind_Average; }

inline unsigned short CConfig::GetnIterFSI(void) { return nIterFSI; }

inline unsigned short CConfig::GetnIterFSI_Ramp(void) { return nIterFSI_Ramp; }

inline su2double CConfig::GetAitkenStatRelax(void) { return AitkenStatRelax; }

inline su2double CConfig::GetAitkenDynMaxInit(void) { return AitkenDynMaxInit; }

inline su2double CConfig::GetAitkenDynMinInit(void) { return AitkenDynMinInit; }

inline bool CConfig::GetDeadLoad(void) { return DeadLoad; }

inline bool CConfig::GetPseudoStatic(void) { return PseudoStatic; }

inline bool CConfig::GetSteadyRestart(void) { return SteadyRestart; }

inline unsigned short CConfig::GetDynamic_Analysis(void) { return Dynamic_Analysis; }

inline su2double CConfig::GetDelta_DynTime(void) { return Delta_DynTime; }

inline su2double CConfig::GetTotal_DynTime(void) { return Total_DynTime; }

inline su2double CConfig::GetCurrent_DynTime(void) { return Current_DynTime; }

inline unsigned short CConfig::GetiInst(void) { return iInst; }

inline void CConfig::SetiInst(unsigned short val_iInst) { iInst = val_iInst; }

inline bool CConfig::GetWrt_Dynamic(void) { return Wrt_Dynamic; }

inline su2double CConfig::GetNewmark_beta(void) { return Newmark_beta; }

inline su2double CConfig::GetNewmark_gamma(void) { return Newmark_gamma; }

inline unsigned short CConfig::GetnIntCoeffs(void) { return nIntCoeffs; }

inline su2double CConfig::Get_Int_Coeffs(unsigned short val_coeff) { return Int_Coeffs[val_coeff]; }

inline unsigned short CConfig::GetnElectric_Field(void) { return nElectric_Field; }

inline unsigned short CConfig::GetnDim_Electric_Field(void) { return nDim_Electric_Field; }

inline su2double CConfig::Get_Electric_Field_Mod(unsigned short val_coeff) { return Electric_Field_Mod[val_coeff]; }

inline void CConfig::Set_Electric_Field_Mod(unsigned short val_coeff, su2double val_el_field) { Electric_Field_Mod[val_coeff] = val_el_field; }

inline su2double* CConfig::Get_Electric_Field_Dir(void) { return Electric_Field_Dir; }

inline bool CConfig::GetRamp_Load(void) { return Ramp_Load; }

inline su2double CConfig::GetRamp_Time(void) { return Ramp_Time; }

inline bool CConfig::GetRampAndRelease_Load(void) { return RampAndRelease; }

inline bool CConfig::GetSine_Load(void) { return Sine_Load; }

inline su2double* CConfig::GetLoad_Sine(void) { return SineLoad_Coeff; }

inline su2double CConfig::GetRefGeom_Penalty(void) { return RefGeom_Penalty; }

inline su2double CConfig::GetTotalDV_Penalty(void) { return DV_Penalty; }

inline bool CConfig::GetPredictor(void) { return Predictor; }

inline unsigned short CConfig::GetPredictorOrder(void) { return Pred_Order; }

inline bool CConfig::GetRelaxation(void) { return Relaxation; }

inline bool CConfig::GetIncrementalLoad(void) { return IncrementalLoad; }

inline unsigned long CConfig::GetNumberIncrements(void) { return IncLoad_Nincrements; }

inline su2double CConfig::GetIncLoad_Criteria(unsigned short val_var) { return IncLoad_Criteria[val_var]; }

inline bool CConfig::GetEulerPersson(void) { return EulerPersson; }

inline void CConfig::SetEulerPersson(bool val_EulerPersson) { EulerPersson = val_EulerPersson; }

inline bool CConfig::GetFSI_Simulation(void) { return FSI_Problem; }

inline void CConfig::SetFSI_Simulation(bool FSI_sim) { FSI_Problem = FSI_sim; }

inline void CConfig::SetMultizone_Problem(bool MZ_problem) { Multizone_Problem = MZ_problem; }

inline bool CConfig::GetMultizone_Problem(void) { return Multizone_Problem; }

inline unsigned short CConfig::GetnID_DV(void) { return nID_DV; }

inline unsigned short CConfig::GetKindInterpolation(void) { return Kind_Interpolation; }

inline unsigned short CConfig::GetKindRadialBasisFunction(void) { return Kind_RadialBasisFunction; }

inline bool CConfig::GetRadialBasisFunctionPolynomialOption(void) {return RadialBasisFunction_PolynomialOption; }

inline su2double CConfig::GetRadialBasisFunctionParameter(void) {return RadialBasisFunction_Parameter; }

inline bool CConfig::GetConservativeInterpolation(void) { return ConservativeInterpolation; }

inline unsigned short CConfig::GetRelaxation_Method_FSI(void) { return Kind_BGS_RelaxMethod; }

inline su2double CConfig::GetOrderMagResidualFSI(void) { return OrderMagResidualFSI; }

inline su2double CConfig::GetMinLogResidualFSI(void) { return MinLogResidualFSI; }

inline su2double CConfig::GetOrderMagResidual_BGS_F(void) { return OrderMagResidual_BGS_F; }

inline su2double CConfig::GetMinLogResidual_BGS_F(void) { return MinLogResidual_BGS_F; }

inline su2double CConfig::GetOrderMagResidual_BGS_S(void) { return OrderMagResidual_BGS_S; }

inline su2double CConfig::GetMinLogResidual_BGS_S(void) { return MinLogResidual_BGS_S; }

inline su2double CConfig::GetResidual_FEM_UTOL(void) { return Res_FEM_UTOL; }

inline su2double CConfig::GetResidual_FEM_RTOL(void) { return Res_FEM_RTOL; }

inline su2double CConfig::GetResidual_FEM_ETOL(void) { return Res_FEM_ETOL; }

inline su2double CConfig::GetCriteria_FEM_ADJ(void) { return Res_FEM_ADJ; }

inline unsigned short CConfig::GetDynamic_LoadTransfer(void) { return Dynamic_LoadTransfer; }

inline unsigned short CConfig::GetDirectDiff() { return DirectDiff;}

inline bool CConfig::GetDiscrete_Adjoint() { return DiscreteAdjoint;}

inline unsigned short CConfig::GetRiemann_Solver_FEM(void) {return Riemann_Solver_FEM;}

inline su2double CConfig::GetQuadrature_Factor_Straight(void) {return Quadrature_Factor_Straight;}

inline su2double CConfig::GetQuadrature_Factor_Curved(void) {return Quadrature_Factor_Curved;}

inline su2double CConfig::GetQuadrature_Factor_Time_ADER_DG(void) {return Quadrature_Factor_Time_ADER_DG;}

inline su2double CConfig::GetTheta_Interior_Penalty_DGFEM(void) {return Theta_Interior_Penalty_DGFEM;}

inline unsigned short CConfig::GetSizeMatMulPadding(void) {return sizeMatMulPadding;}

inline bool CConfig::GetCompute_Entropy(void) {return Compute_Entropy;}

inline bool CConfig::GetUse_Lumped_MassMatrix_DGFEM(void) {return Use_Lumped_MassMatrix_DGFEM;}

inline bool CConfig::GetJacobian_Spatial_Discretization_Only(void) {return Jacobian_Spatial_Discretization_Only;}

inline bool CConfig::GetWeakly_Coupled_Heat(void) { return Weakly_Coupled_Heat; }

inline bool CConfig::GetIntegrated_HeatFlux(void) { return Integrated_HeatFlux; }

inline bool CConfig::GetAD_Mode(void) { return AD_Mode;}

inline bool CConfig::GetAD_Preaccumulation(void) {return AD_Preaccumulation;}

inline unsigned short CConfig::GetFFD_Blending(void){return FFD_Blending;}

inline su2double* CConfig::GetFFD_BSplineOrder(){return FFD_BSpline_Order;}

inline void CConfig::SetMax_Vel2(su2double val_max_vel2) { Max_Vel2 = val_max_vel2; }

inline su2double CConfig::GetMax_Vel2(void) { return Max_Vel2; }

inline void CConfig::SetRestart_Bandwidth_Agg(su2double val_restart_bandwidth_sum) { Restart_Bandwidth_Agg = val_restart_bandwidth_sum; }

inline su2double CConfig::GetRestart_Bandwidth_Agg(void) { return Restart_Bandwidth_Agg; }

inline unsigned long CConfig::GetWrt_Surf_Freq_DualTime(void) { return Wrt_Surf_Freq_DualTime; }

inline unsigned short CConfig::GetKind_HybridRANSLES(void) {return Kind_HybridRANSLES; }

inline unsigned short CConfig::GetKind_RoeLowDiss(void) {return Kind_RoeLowDiss; }

inline su2double CConfig::GetConst_DES(void) {return Const_DES; }

inline bool CConfig::GetQCR(void) {return QCR;}

inline bool CConfig::GetCompute_Average(void) {return Compute_Average;}

inline unsigned short CConfig::GetVerification_Solution(void) {return Kind_Verification_Solution;}

inline ofstream* CConfig::GetHistFile(void) { return ConvHistFile; }

inline void CConfig::SetHistFile(ofstream *HistFile) { ConvHistFile = HistFile; }

inline unsigned short CConfig::GetComm_Level(void) { return Comm_Level; }

inline bool CConfig::GetTopology_Optimization(void) const { return topology_optimization; }

inline string CConfig::GetTopology_Optim_FileName(void) const { return top_optim_output_file; }

inline su2double CConfig::GetSIMP_Exponent(void) const { return simp_exponent; }

inline su2double CConfig::GetSIMP_MinStiffness(void) const { return simp_minimum_stiffness; }
  
inline unsigned short CConfig::GetTopology_Optim_Num_Kernels(void) const { return top_optim_nKernel; }
  
inline void CConfig::GetTopology_Optim_Kernel(const unsigned short iKernel, unsigned short &type,
                                              su2double &param, su2double &radius) const {
  type = top_optim_kernels[iKernel];
  param = top_optim_kernel_params[iKernel];
  radius = top_optim_filter_radius[iKernel];
}

inline void CConfig::GetTopology_Optim_Projection(unsigned short &type, su2double &param) const {
  type = top_optim_proj_type;  param = top_optim_proj_param;
}

inline string CConfig::GetConfigFilename(unsigned short index) { return Config_Filenames[index]; }

inline unsigned short CConfig::GetnConfigFiles(void) { return nConfig_Files; }

inline unsigned short CConfig::GetnMarker_ZoneInterface(void) { return nMarker_ZoneInterface; }

inline string CConfig::GetMarkerTag_ZoneInterface(unsigned short val_iMarker) { return Marker_ZoneInterface[val_iMarker]; }

inline bool CConfig::GetTime_Domain(void) { return Time_Domain; }

inline unsigned long CConfig::GetnInner_Iter(void) { return nInnerIter; }

inline unsigned long CConfig::GetnOuter_Iter(void) { return nOuterIter; }

inline unsigned long CConfig::GetnTime_Iter(void) { return nTimeIter; }

inline unsigned long CConfig::GetnIter(void) { return nIter; }

inline unsigned long CConfig::GetRestart_Iter(void) { return Restart_Iter; }

inline su2double CConfig::GetTime_Step(void) { return Time_Step; }

inline su2double CConfig::GetMax_Time(void) { return Max_Time; }

inline bool CConfig::GetMultizone_Mesh(void) { return Multizone_Mesh; }

inline bool CConfig::GetMultizone_Residual(void) { return Multizone_Residual; }

inline bool CConfig::GetSinglezone_Driver(void) { return SinglezoneDriver; }

inline bool CConfig::GetWrt_ZoneConv(void) { return Wrt_ZoneConv; }

inline bool CConfig::GetWrt_ZoneHist(void) { return Wrt_ZoneHist; }

inline bool CConfig::GetSpecial_Output(void) { return SpecialOutput; }

inline bool CConfig::GetWrt_ForcesBreakdown(void) { return Wrt_ForcesBreakdown; }

inline unsigned short CConfig::GetnScreenOutput(void) { return nScreenOutput; }

inline string CConfig::GetScreenOutput_Field(unsigned short iField) { return ScreenOutput[iField]; }

inline unsigned short CConfig::GetnHistoryOutput(void) { return nHistoryOutput; }

inline string CConfig::GetHistoryOutput_Field(unsigned short iField) { return HistoryOutput[iField]; }

inline unsigned short CConfig::GetnVolumeOutput(void) { return nVolumeOutput; }

inline string CConfig::GetVolumeOutput_Field(unsigned short iField) { return VolumeOutput[iField]; }

<<<<<<< HEAD
inline unsigned short CConfig::GetKind_RadiationModel(void) { return Kind_Radiation; }

inline unsigned short CConfig::GetKind_P1_Init(void) { return Kind_P1_Init; }

inline su2double CConfig::GetAbsorption_Coeff(void) { return Absorption_Coeff; }

inline su2double CConfig::GetScattering_Coeff(void) { return Scattering_Coeff; }

inline su2double CConfig::GetRefractive_Index(void) { return Refractive_Index; }

inline bool CConfig::AddRadiation(void) { return Radiation; }

inline su2double CConfig::GetCFL_Rad(void) { return CFL_Rad; }

=======
>>>>>>> 0515509c
inline bool CConfig::GetUsing_UQ(void) { return using_uq; }

inline su2double CConfig::GetUQ_Delta_B(void) { return uq_delta_b; }

inline unsigned short CConfig::GetEig_Val_Comp(void) {return eig_val_comp; }

inline su2double CConfig::GetUQ_URLX(void) {return uq_urlx; }

inline bool CConfig::GetUQ_Permute(void) { return uq_permute; }

inline string CConfig::GetConv_Field(){ return ConvField; }

inline void  CConfig::Set_StartTime(su2double starttime){StartTime = starttime;}

inline su2double  CConfig::Get_StartTime() {return StartTime;}<|MERGE_RESOLUTION|>--- conflicted
+++ resolved
@@ -2046,7 +2046,6 @@
 
 inline string CConfig::GetVolumeOutput_Field(unsigned short iField) { return VolumeOutput[iField]; }
 
-<<<<<<< HEAD
 inline unsigned short CConfig::GetKind_RadiationModel(void) { return Kind_Radiation; }
 
 inline unsigned short CConfig::GetKind_P1_Init(void) { return Kind_P1_Init; }
@@ -2061,8 +2060,6 @@
 
 inline su2double CConfig::GetCFL_Rad(void) { return CFL_Rad; }
 
-=======
->>>>>>> 0515509c
 inline bool CConfig::GetUsing_UQ(void) { return using_uq; }
 
 inline su2double CConfig::GetUQ_Delta_B(void) { return uq_delta_b; }
