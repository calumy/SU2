/*!
 * \file grid_movement_structure.hpp
 * \brief Headers of the main subroutines for doing the numerical grid 
 *        movement (including volumetric movement, surface movement and Free From 
 *        technique definition). The subroutines and functions are in 
 *        the <i>grid_movement_structure.cpp</i> file.
 * \author F. Palacios, T. Economon, S. Padron
 * \version 5.0.0 "Raven"
 *
 * SU2 Lead Developers: Dr. Francisco Palacios (Francisco.D.Palacios@boeing.com).
 *                      Dr. Thomas D. Economon (economon@stanford.edu).
 *
 * SU2 Developers: Prof. Juan J. Alonso's group at Stanford University.
 *                 Prof. Piero Colonna's group at Delft University of Technology.
 *                 Prof. Nicolas R. Gauger's group at Kaiserslautern University of Technology.
 *                 Prof. Alberto Guardone's group at Polytechnic University of Milan.
 *                 Prof. Rafael Palacios' group at Imperial College London.
 *                 Prof. Edwin van der Weide's group at the University of Twente.
 *                 Prof. Vincent Terrapon's group at the University of Liege.
 *
 * Copyright (C) 2012-2017 SU2, the open-source CFD code.
 *
 * SU2 is free software; you can redistribute it and/or
 * modify it under the terms of the GNU Lesser General Public
 * License as published by the Free Software Foundation; either
 * version 2.1 of the License, or (at your option) any later version.
 *
 * SU2 is distributed in the hope that it will be useful,
 * but WITHOUT ANY WARRANTY; without even the implied warranty of
 * MERCHANTABILITY or FITNESS FOR A PARTICULAR PURPOSE. See the GNU
 * Lesser General Public License for more details.
 *
 * You should have received a copy of the GNU Lesser General Public
 * License along with SU2. If not, see <http://www.gnu.org/licenses/>.
 */

#pragma once

#include "./mpi_structure.hpp"

#include <iostream>
#include <cstdlib>
#include <fstream>
#include <cmath>
#include <ctime>

#include "geometry_structure.hpp"
#include "config_structure.hpp"
#include "matrix_structure.hpp"
#include "vector_structure.hpp"
#include "linear_solvers_structure.hpp"

using namespace std;

/*!
 * \class CGridMovement
 * \brief Class for moving the surface and volumetric 
 *        numerical grid (2D and 3D problems).
 * \author F. Palacios
 * \version 5.0.0 "Raven"
 */
class CGridMovement {
public:

	/*! 
	 * \brief Constructor of the class. 
	 */
	CGridMovement(void);

	/*! 
	 * \brief Destructor of the class. 
	 */
         virtual ~CGridMovement(void);
  
  /*!
	 * \brief A pure virtual member.
	 * \param[in] geometry - Geometrical definition of the problem.
	 * \param[in] config - Definition of the particular problem.
	 */
	virtual void SetSurface_Deformation(CGeometry *geometry, CConfig *config);
  
};

/*!
 * \class CFreeFormBlending
 * \brief Class that defines the particular kind of blending function for the free form deformation.
 * \author T. Albring
 * \version 5.0.0 "Raven"
 */
class CFreeFormBlending {

protected:
  unsigned short Order, /*!< \brief Order of the polynomial basis. */
   Degree,              /*!< \brief Degree (Order - 1) of the polynomial basis. */
   nControl;            /*!< \brief Number of control points. */

public:

  /*!
   * \brief Constructor of the class.
   */
  CFreeFormBlending();

  /*!
   * \brief Destructor of the class.
   */
  virtual ~CFreeFormBlending();

  /*!
   * \brief A pure virtual member.
   * \param[in] val_i - index of the basis function.
   * \param[in] val_t - Point at which we want to evaluate the i-th basis.
   */
  virtual su2double GetBasis(short val_i, su2double val_t);

  /*!
   * \brief A pure virtual member.
   * \param[in] val_i - index of the basis function.
   * \param[in] val_t - Point at which we want to evaluate the derivative of the i-th basis.
   * \param[in] val_order - Order of the derivative.
   */
  virtual su2double GetDerivative(short val_i, su2double val_t, short val_order);

  /*!
   * \brief A pure virtual member.
   * \param[in] val_order - The new order of the function.
   * \param[in] n_controlpoints - the new number of control points.
   */
  virtual void SetOrder(short val_order, short n_controlpoints);

  /*!
   * \brief Returns the current order of the function.
   */
  su2double GetOrder();

  /*!
   * \brief Returns the current degree of the function.
   */
  su2double GetDegree();
};

/*!
 * \class CBSplineBlending
 * \brief Class that defines the blending using uniform BSplines.
 * \author T. Albring
 * \version 5.0.0 "Raven"
 */
class CBSplineBlending : public CFreeFormBlending{

private:
  vector<su2double>          U;  /*!< \brief The knot vector for uniform BSplines on the interval [0,1]. */
  vector<vector<su2double> > N;  /*!< \brief The temporary matrix holding the j+p basis functions up to order p. */
  unsigned short KnotSize;       /*!< \brief The size of the knot vector. */

public:

  /*!
   * \brief Constructor of the class.
   */
  CBSplineBlending(short val_order, short n_controlpoints);

  /*!
   * \brief Destructor of the class.
   */
  ~CBSplineBlending();

  /*!
   * \brief Returns the value of the i-th basis function and stores the values of the i+p basis functions in the matrix N.
   * \param[in] val_i - index of the basis function.
   * \param[in] val_t - Point at which we want to evaluate the i-th basis.
   */
  su2double GetBasis(short val_i, su2double val_t);

  /*!
   * \brief Returns the value of the derivative of the i-th basis function.
   * \param[in] val_i - index of the basis function.
   * \param[in] val_t - Point at which we want to evaluate the derivative of the i-th basis.
   * \param[in] val_order - Order of the derivative.
   */
  su2double GetDerivative(short val_i, su2double val_t, short val_order_der);

  /*!
   * \brief Set the order and number of control points.
   * \param[in] val_order - The new order of the function.
   * \param[in] n_controlpoints - the new number of control points.
   */
  void SetOrder(short val_order, short n_controlpoints);

};

/*!
 * \class CBezierBlending
 * \brief Class that defines the blending using Bernsteinpolynomials (Bezier Curves).
 * \author F. Palacios, T. Albring
 * \version 5.0.0 "Raven"
 */
class CBezierBlending : public CFreeFormBlending{

private:

  vector<su2double> binomial; /*!< \brief Temporary vector for the Bernstein evaluation. */

  /*!
   * \brief Returns the value of the i-th Bernstein polynomial of order n.
   * \param[in] val_n - Order of the Bernstein polynomial.
   * \param[in] val_i - index of the basis function.
   * \param[in] val_t - Point at which we want to evaluate the i-th basis.
   */
  su2double GetBernstein(short val_n, short val_i, su2double val_t);

  /*!
   * \brief Returns the value of the derivative of the i-th Bernstein polynomial of order n.
   * \param[in] val_n - Order of the Bernstein polynomial.
   * \param[in] val_i - index of the basis function.
   * \param[in] val_t - Point at which we want to evaluate the i-th basis.
   * \param[in] val_order - Order of the derivative.
   */
  su2double GetBernsteinDerivative(short val_n, short val_i, su2double val_t, short val_order_der);

  /*!
   * \brief Get the binomial coefficient n over i, defined as n!/(m!(n-m)!)
   * \note If the denominator is 0, the value is 1.
   * \param[in] n - Upper coefficient.
   * \param[in] m - Lower coefficient.
   * \return Value of the binomial coefficient n over m.
   */
  su2double Binomial(unsigned short n, unsigned short m);

public:

  /*!
   * \brief Constructor of the class.
   * \param[in] val_order - Max. order of the basis functions.
   * \param[in] n_controlpoints - Not used here.
   */
  CBezierBlending(short val_order, short n_controlpoints);

  /*!
   * \brief Destructor of the class.
   */
  ~CBezierBlending();

  /*!
   * \brief Returns the value of the i-th basis function and stores the values of the i+p basis functions in the matrix N.
   * \param[in] val_i - index of the basis function.
   * \param[in] val_t - Point at which we want to evaluate the i-th basis.
   */
  su2double GetBasis(short val_i, su2double val_t);

  /*!
   * \brief Returns the value of the derivative of the i-th basis function.
   * \param[in] val_i - index of the basis function.
   * \param[in] val_t - Point at which we want to evaluate the derivative of the i-th basis.
   * \param[in] val_order - Order of the derivative.
   */
  su2double GetDerivative(short val_i, su2double val_t, short val_order_der);

  /*!
   * \brief Set the order and number of control points.
   * \param[in] val_order - The new order of the function.
   * \param[in] n_controlpoints - the new number of control points.
   */
  void SetOrder(short val_order, short n_controlpoints);

};

/*! 
 * \class CFreeFormDefBox
 * \brief Class for defining the free form FFDBox structure.
 * \author F. Palacios & A. Galdran.
 * \version 5.0.0 "Raven"
 */
class CFreeFormDefBox : public CGridMovement {
public:
	unsigned short nDim;                  /*!< \brief Number of dimensions of the problem. */
	unsigned short nCornerPoints,         /*!< \brief Number of corner points of the FFDBox. */
	nControlPoints, nControlPoints_Copy;  /*!< \brief Number of control points of the FFDBox. */
	su2double **Coord_Corner_Points,		/*!< \brief Coordinates of the corner points. */
	****Coord_Control_Points,				/*!< \brief Coordinates of the control points. */
	****ParCoord_Control_Points,		/*!< \brief Coordinates of the control points. */
	****Coord_Control_Points_Copy,	/*!< \brief Coordinates of the control points (copy). */
	****Coord_SupportCP;						/*!< \brief Coordinates of the support control points. */
	unsigned short lOrder, lOrder_Copy,	/*!< \brief Order of the FFDBox in the i direction. */
	mOrder,	mOrder_Copy, 								/*!< \brief Order of the FFDBox in the j direction. */
	nOrder, nOrder_Copy;									/*!< \brief Order of the FFDBox in the k direction. */
	unsigned short lDegree, lDegree_Copy, /*!< \brief Degree of the FFDBox in the i direction. (lOrder - 1)*/
	mDegree, mDegree_Copy,								/*!< \brief Degree of the FFDBox in the j direction. (mOrder - 1)*/
	nDegree, nDegree_Copy;								/*!< \brief Degree of the FFDBox in the k direction. (nOrder - 1)*/
	su2double *ParamCoord, *ParamCoord_,	/*!< \brief Parametric coordinates of a point. */
	*cart_coord, *cart_coord_;			/*!< \brief Cartesian coordinates of a point. */
  su2double ObjFunc;			/*!< \brief Objective function of the point inversion process. */
	su2double *Gradient;			/*!< \brief Gradient of the point inversion process. */
  su2double **Hessian;    /*!< \brief Hessian of the point inversion process. */
	su2double MaxCoord[3];		/*!< \brief Maximum coordinates of the FFDBox. */
	su2double MinCoord[3];		/*!< \brief Minimum coordinates of the FFDBox. */
	string Tag;						/*!< \brief Tag to identify the FFDBox. */
	unsigned short Level;								/*!< \brief Nested level of the FFD box. */
	vector<su2double> CartesianCoord[3];		/*!< \brief Vector with all the cartesian coordinates in the FFD FFDBox. */
	vector<su2double> ParametricCoord[3];	/*!< \brief Vector with all the parametrics coordinates in the FFD FFDBox. */
	vector<unsigned short> MarkerIndex;	/*!< \brief Vector with all markers in the FFD FFDBox. */
	vector<unsigned long> VertexIndex;	/*!< \brief Vector with all vertex index in the FFD FFDBox. */
	vector<unsigned long> PointIndex;		/*!< \brief Vector with all points index in the FFD FFDBox. */
	unsigned long nSurfacePoint;				/*!< \brief Number of surfaces in the FFD FFDBox. */
	vector<string> ParentFFDBox;					/*!< \brief Vector with all the parent FFD FFDBox. */
	vector<string> ChildFFDBox;					/*!< \brief Vector with all the child FFD FFDBox. */
  vector<unsigned short> Fix_IPlane;  /*!< \brief Fix FFD I plane. */
  vector<unsigned short> Fix_JPlane;  /*!< \brief Fix FFD J plane. */
  vector<unsigned short> Fix_KPlane;  /*!< \brief Fix FFD K plane. */

  CFreeFormBlending** BlendingFunction;


public:
	
	/*! 
	 * \brief Constructor of the class.
	 */
	CFreeFormDefBox(void);
	
	/*! 
	 * \overload
	 * \param[in] val_lDegree - Degree of the FFDBox in the i direction.
	 * \param[in] val_mDegree - Degree of the FFDBox in the j direction.
	 * \param[in] val_nDegree - Degree of the FFDBox in the k direction.
	 */	
  CFreeFormDefBox(unsigned short Degree[], unsigned short BSplineOrder[], unsigned short kind_blending);

	/*! 
	 * \brief Destructor of the class. 
	 */
	~CFreeFormDefBox(void);
	
  /*!
   * \brief Define the I planes to to fix in a FFD box.
   * \param[in] val_plane - Index of the plane to fix.
   */
  void Set_Fix_IPlane(unsigned short val_plane);

  /*!
   * \brief Define the I planes to to fix in a FFD box.
   * \param[in] val_plane - Index of the plane to fix.
   */
  void Set_Fix_JPlane(unsigned short val_plane);
  
  /*!
   * \brief Define the I planes to to fix in a FFD box.
   * \param[in] val_plane - Index of the plane to fix.
   */
  void Set_Fix_KPlane(unsigned short val_plane);
  
  /*!
   * \brief Define the I planes to to fix in a FFD box.
   * \param[in] val_plane - Index of the plane to fix.
   */
  unsigned short Get_Fix_IPlane(unsigned short val_index);
  
  /*!
   * \brief Define the I planes to to fix in a FFD box.
   * \param[in] val_plane - Index of the plane to fix.
   */
  unsigned short Get_Fix_JPlane(unsigned short val_index);
  
  /*!
   * \brief Define the I planes to to fix in a FFD box.
   * \param[in] val_plane - Index of the plane to fix.
   */
  unsigned short Get_Fix_KPlane(unsigned short val_index);
  
  /*!
   * \brief Define the I planes to to fix in a FFD box.
   * \param[in] val_plane - Index of the plane to fix.
   */
  unsigned short Get_nFix_IPlane(void);
  
  /*!
   * \brief Define the I planes to to fix in a FFD box.
   * \param[in] val_plane - Index of the plane to fix.
   */
  unsigned short Get_nFix_JPlane(void);
  
  /*!
   * \brief Define the I planes to to fix in a FFD box.
   * \param[in] val_plane - Index of the plane to fix.
   */
  unsigned short Get_nFix_KPlane(void);
  
	/*! 
	 * \brief Add to the vector of markers a new marker.
	 * \param[in] val_iMarker - New marker inside the FFD box.
	 */	
	void Set_MarkerIndex(unsigned short val_iMarker);
	
	/*! 
	 * \brief Add to the vector of vertices a new vertex.
	 * \param[in] val_iVertex - New vertex inside the FFD box.
	 */	
	void Set_VertexIndex(unsigned long val_iVertex);
	
	/*! 
	 * \brief Add to the vector of points a new point.
	 * \param[in] val_iPoint - New point inside the FFD box.
	 */	
	void Set_PointIndex(unsigned long val_iPoint);
	
	/*! 
	 * \brief Add to the vector of cartesian coordinates a new coordinate.
	 * \param[in] val_coord - New coordinate inside the FFD box.
	 */	
	void Set_CartesianCoord(su2double *val_coord);
	
	/*! 
	 * \brief Add to the vector of parametric coordinates a new coordinate.
	 * \param[in] val_coord - New coordinate inside the FFD box.
	 */	
	void Set_ParametricCoord(su2double *val_coord);
	
	/*! 
	 * \brief Add to the vector of parent FFDBoxes a new FFD FFDBox.
	 * \param[in] val_iParentFFDBox - New parent FFDBox in the vector.
	 */	
	void SetParentFFDBox(string val_iParentFFDBox);
	
	/*! 
	 * \brief Add to the vector of child FFDBoxes a new FFD FFDBox.
	 * \param[in] val_iChildFFDBox - New child FFDBox in the vector.
	 */	
	void SetChildFFDBox(string val_iChildFFDBox);
	
	/*! 
	 * \brief _______________.
	 * \param[in] val_coord - _______________.
	 * \param[in] val_iSurfacePoints - _______________.
	 */	
	void Set_CartesianCoord(su2double *val_coord, unsigned long val_iSurfacePoints);
	
	/*! 
	 * \brief _______________.
	 * \param[in] val_coord - _______________.
	 * \param[in] val_iSurfacePoints - _______________.
	 */	
	void Set_ParametricCoord(su2double *val_coord, unsigned long val_iSurfacePoints);

	/*! 
	 * \brief _______________.
	 * \param[in] Get_MarkerIndex - _______________.
	 * \return _______________.
	 */	
	unsigned short Get_MarkerIndex(unsigned long val_iSurfacePoints);
	
	/*! 
	 * \brief _______________.
	 * \param[in] Get_VertexIndex - _______________.
	 * \return _______________.
	 */	
	unsigned long Get_VertexIndex(unsigned long val_iSurfacePoints);
	
	/*! 
	 * \brief _______________.
	 * \param[in] Get_PointIndex - _______________.
	 * \return _______________.
	 */	
	unsigned long Get_PointIndex(unsigned long val_iSurfacePoints);
	
	/*! 
	 * \brief _______________.
	 * \param[in] Get_CartesianCoord - _______________.
	 * \return _______________.
	 */	
	su2double *Get_CartesianCoord(unsigned long val_iSurfacePoints);
	
	/*! 
	 * \brief _______________.
	 * \param[in] Get_ParametricCoord - _______________.
	 * \return _______________.
	 */	
	su2double *Get_ParametricCoord(unsigned long val_iSurfacePoints);
	
	/*! 
	 * \brief _______________.
	 * \param[in] GetnSurfacePoint - _______________.
	 * \return _______________.
	 */	
	unsigned long GetnSurfacePoint(void);
	
	/*! 
	 * \brief _______________.
	 * \param[in] GetnParentFFDBox - _______________.
	 * \return _______________.
	 */	
	unsigned short GetnParentFFDBox(void);
	
	/*! 
	 * \brief _______________.
	 * \param[in] GetnChildFFDBox - _______________.
	 * \return _______________.
	 */	
	unsigned short GetnChildFFDBox(void);
	
	/*! 
	 * \brief _______________.
	 * \param[in] val_ParentFFDBox - _______________.
	 * \return _______________.
	 */	
	string GetParentFFDBoxTag(unsigned short val_ParentFFDBox);
	
	/*! 
	 * \brief _______________.
	 * \param[in] val_ChildFFDBox - _______________.
	 * \return _______________.
	 */	
	string GetChildFFDBoxTag(unsigned short val_ChildFFDBox);
	
	/*! 
	 * \brief Change the the position of the corners of the unitary FFDBox, 
	 *        and find the position of the control points for the FFDBox
	 * \param[in] FFDBox - Original FFDBox where we want to compute the control points.
	 */	
	void SetSupportCPChange(CFreeFormDefBox *FFDBox);
	
	/*! 
	 * \brief Set the number of corner points.
	 * \param[in] val_ncornerpoints - Number of corner points.
	 */	
	void SetnCornerPoints(unsigned short val_ncornerpoints);
	
	/*! 
	 * \brief Get the number of corner points.
	 * \return Number of corner points.
	 */	
	unsigned short GetnCornerPoints(void);
	
	/*! 
	 * \brief Get the number of control points.
	 * \return Number of control points.
	 */	
	unsigned short GetnControlPoints(void);
  
  /*!
	 * \brief Get the number of control points.
	 * \return Number of control points.
	 */
	void SetnControlPoints(void);
	
	/*! 
	 * \brief Get the number of numerical points on the surface.
	 * \return Number of numerical points on the surface.
	 */	
	unsigned long GetnSurfacePoints(void);
	
	/*! 
	 * \brief Set the corner point for the unitary FFDBox.
	 */	
	void SetUnitCornerPoints(void);
	
	/*! 
	 * \brief Set the coordinates of the corner points.
	 * \param[in] val_coord - Coordinates of the corner point with index <i>val_icornerpoints</i>.
	 * \param[in] val_icornerpoints - Index of the corner point.
	 */	
	void SetCoordCornerPoints(su2double *val_coord, unsigned short val_icornerpoints);

	/*! 
	 * \overload
	 * \param[in] val_xcoord - X coordinate of the corner point with index <i>val_icornerpoints</i>.
	 * \param[in] val_ycoord - Y coordinate of the corner point with index <i>val_icornerpoints</i>.
	 * \param[in] val_zcoord - Z coordinate of the corner point with index <i>val_icornerpoints</i>.
	 * \param[in] val_icornerpoints - Index of the corner point.
	 */	
	void SetCoordCornerPoints(su2double val_xcoord, su2double val_ycoord, su2double val_zcoord, unsigned short val_icornerpoints);
	
	/*! 
	 * \brief Set the coordinates of the control points.
	 * \param[in] val_coord - Coordinates of the control point.
	 * \param[in] iDegree - Index of the FFDBox, i direction.
	 * \param[in] jDegree - Index of the FFDBox, j direction.
	 * \param[in] kDegree - Index of the FFDBox, k direction.
	 */	
	void SetCoordControlPoints(su2double *val_coord, unsigned short iDegree, unsigned short jDegree, unsigned short kDegree);	

  /*!
	 * \brief Set the coordinates of the control points.
	 * \param[in] val_coord - Coordinates of the control point.
	 * \param[in] iDegree - Index of the FFDBox, i direction.
	 * \param[in] jDegree - Index of the FFDBox, j direction.
	 * \param[in] kDegree - Index of the FFDBox, k direction.
	 */
	void SetCoordControlPoints_Copy(su2double *val_coord, unsigned short iDegree, unsigned short jDegree, unsigned short kDegree);

	/*! 
	 * \brief Set the coordinates of the control points.
	 * \param[in] val_coord - Coordinates of the control point.
	 * \param[in] iDegree - Index of the FFDBox, i direction.
	 * \param[in] jDegree - Index of the FFDBox, j direction.
	 * \param[in] kDegree - Index of the FFDBox, k direction.
	 */	
	void SetParCoordControlPoints(su2double *val_coord, unsigned short iDegree, unsigned short jDegree, unsigned short kDegree);	
	
	/*! 
	 * \brief Get the coordinates of the corner points.
	 * \param[in] val_dim - Index of the coordinate (x, y, z).
	 * \param[in] val_icornerpoints - Index of the corner point.
	 * \return Coordinate <i>val_dim</i> of the corner point <i>val_icornerpoints</i>.
	 */		
	su2double GetCoordCornerPoints(unsigned short val_dim, unsigned short val_icornerpoints);
	
	/*! 
	 * \brief Get the coordinates of the corner points.
	 * \param[in] val_icornerpoints - Index of the corner point.
	 * \return Pointer to the coordinate vector of the corner point <i>val_icornerpoints</i>.
	 */		
	su2double *GetCoordCornerPoints(unsigned short val_icornerpoints);
	
	/*! 
	 * \brief Get the coordinates of the control point.
	 * \param[in] val_iindex - Value of the local i index of the control point.
	 * \param[in] val_jindex - Value of the local j index of the control point.
	 * \param[in] val_kindex - Value of the local k index of the control point.
	 * \return Pointer to the coordinate vector of the control point with local index (i, j, k).
	 */		
	su2double *GetCoordControlPoints(unsigned short val_iindex, unsigned short val_jindex, unsigned short val_kindex);
	
	/*! 
	 * \brief Get the parametric coordinates of the control point.
	 * \param[in] val_iindex - Value of the local i index of the control point.
	 * \param[in] val_jindex - Value of the local j index of the control point.
	 * \param[in] val_kindex - Value of the local k index of the control point.
	 * \return Pointer to the coordinate vector of the control point with local index (i, j, k).
	 */		
	su2double *GetParCoordControlPoints(unsigned short val_iindex, unsigned short val_jindex, unsigned short val_kindex);
	
	/*! 
	 * \brief Set the control points in a parallelepiped (hexahedron).
	 */		
	void SetControlPoints_Parallelepiped(void);
	
	/*! 
	 * \brief Set the control points of the final chuck in a unitary hexahedron free form.
	 * \param[in] FFDBox - Original FFDBox where we want to compute the control points.
	 */	
	void SetSupportCP(CFreeFormDefBox *FFDBox);

	/*! 
	 * \brief Set the new value of the coordinates of the control points.
	 * \param[in] val_index - Local index (i, j, k) of the control point.
	 * \param[in] movement - Movement of the control point.
	 */	
	void SetControlPoints(unsigned short *val_index, su2double *movement);
	
	/*! 
	 * \brief Set the original value of the control points.
	 */	
	void SetOriginalControlPoints(void);
	
	/*! 
	 * \brief Set the tecplot file of the FFD chuck structure.
	 * \param[in] iFFDBox - Index of the FFD box.
	 * \param[in] original - Original box (before deformation).
	 */		
	void SetTecplot(CGeometry *geometry, unsigned short iFFDBox, bool original);
		
  /*!
   * \brief Set the paraview file of the FFD chuck structure.
   * \param[in] iFFDBox - Index of the FFD box.
   * \param[in] original - Original box (before deformation).
   */
  void SetParaview(CGeometry *geometry, unsigned short iFFDBox, bool original);

  /*!
   * \brief Set Cylindrical to Cartesians_ControlPoints.
   * \param[in] config - Definition of the particular problem.
   */
  void SetCyl2Cart_ControlPoints(CConfig *config);
  
  /*!
   * \brief Set Cartesians to Cylindrical ControlPoints.
   * \param[in] config - Definition of the particular problem.
   */
  void SetCart2Cyl_ControlPoints(CConfig *config);
  
  /*!
   * \brief Set Cylindrical to Cartesians_CornerPoints.
   * \param[in] config - Definition of the particular problem.
   */
  void SetCyl2Cart_CornerPoints(CConfig *config);
  
  /*!
   * \brief Set Cartesians to Cylindrical CornerPoints.
   * \param[in] config - Definition of the particular problem.
   */
  void SetCart2Cyl_CornerPoints(CConfig *config);
  
  /*!
   * \brief Set Spherical to Cartesians ControlPoints.
   * \param[in] config - Definition of the particular problem.
   */
  void SetSphe2Cart_ControlPoints(CConfig *config);
  
  /*!
   * \brief SetCartesians to Spherical ControlPoints.
   * \param[in] config - Definition of the particular problem.
   */
  void SetCart2Sphe_ControlPoints(CConfig *config);
  
  /*!
   * \brief Set Spherical to Cartesians_CornerPoints.
   * \param[in] config - Definition of the particular problem.
   */
  void SetSphe2Cart_CornerPoints(CConfig *config);
  
  /*!
   * \brief Set Cartesians to Spherical Corner Points.
   * \param[in] config - Definition of the particular problem.
   */
  void SetCart2Sphe_CornerPoints(CConfig *config);

	/*! 
	 * \brief Set the cartesian coords of a point in R^3 and convert them to the parametric coords of
	 *        our parametrization of a paralellepiped.
	 * \param[in] cart_coord - Cartesian coordinates of a point.
	 * \return Pointer to the parametric coordinates of a point.
	 */		
	su2double *GetParametricCoord_Analytical(su2double *cart_coord);
	
	/*! 
	 * \brief Iterative strategy for computing the parametric coordinates.
	 * \param[in] xyz - Cartesians coordinates of the target point.
	 * \param[in] guess - Initial guess for doing the parametric coordinates search.
	 * \param[in] tol - Level of convergence of the iterative method.
	 * \param[in] it_max - Maximal number of iterations.
	 * \return Parametric coordinates of the point.
	 */
	su2double *GetParametricCoord_Iterative(unsigned long iPoint, su2double *xyz, su2double *guess, CConfig *config);
	
	/*! 
	 * \brief Compute the cross product.
	 * \param[in] v1 - First input vector.
	 * \param[in] v2 - Second input vector.
	 * \param[out] v3 - Output vector wuth the cross product.
	 */		
	void CrossProduct(su2double *v1, su2double *v2, su2double *v3);
	
	/*! 
	 * \brief Compute the doc product.
	 * \param[in] v1 - First input vector.
	 * \param[in] v2 - Sencond input vector.
	 * \return Dot product between <i>v1</i>, and <i>v2</i>.
	 */		
	su2double DotProduct(su2double *v1, su2double *v2);
	
	/*! 
	 * \brief Here we take the parametric coords of a point in the box and we convert them to the 
	 *        physical cartesian coords by plugging the ParamCoords on the Bezier parameterization of our box.
	 * \param[in] ParamCoord - Parametric coordinates of a point.
	 * \return Pointer to the cartesian coordinates of a point.
	 */		
	su2double *EvalCartesianCoord(su2double *ParamCoord);
	
	/*! 
	 * \brief Get the order in the l direction of the FFD FFDBox.
	 * \return Order in the l direction of the FFD FFDBox.
	 */		
	unsigned short GetlOrder(void);
	
	/*! 
	 * \brief Get the order in the m direction of the FFD FFDBox.
	 * \return Order in the m direction of the FFD FFDBox.
	 */		
	unsigned short GetmOrder(void);
	
	/*! 
	 * \brief Get the order in the n direction of the FFD FFDBox.
	 * \return Order in the n direction of the FFD FFDBox.
	 */		
	unsigned short GetnOrder(void);
  
  /*!
	 * \brief Get the order in the l direction of the FFD FFDBox.
	 * \return Order in the l direction of the FFD FFDBox.
	 */
	void SetlOrder(unsigned short val_lOrder);
	
	/*!
	 * \brief Get the order in the m direction of the FFD FFDBox.
	 * \return Order in the m direction of the FFD FFDBox.
	 */
	void SetmOrder(unsigned short val_mOrder);
	
	/*!
	 * \brief Get the order in the n direction of the FFD FFDBox.
	 * \return Order in the n direction of the FFD FFDBox.
	 */
	void SetnOrder(unsigned short val_nOrder);
	
	/*! 
	 * \brief Set, at each vertex, the index of the free form FFDBox that contains the vertex.
	 * \param[in] geometry - Geometrical definition of the problem.
	 * \param[in] config - Definition of the particular problem.
	 * \param[in] iFFDBox - Index of the FFDBox.
	 */		
	bool GetPointFFD(CGeometry *geometry, CConfig *config, unsigned long iPoint);
	
	/*! 
	 * \brief Set the zone of the computational domain that is going to be deformed.
	 * \param[in] geometry - Geometrical definition of the problem.
	 * \param[in] config - Definition of the particular problem.
	 * \param[in] iFFDBox - Index of the FFDBox.
	 */		
	void SetDeformationZone(CGeometry *geometry, CConfig *config, unsigned short iFFDBox);
	
	/*! 
	 * \brief The routine computes the gradient of F(u, v, w) = ||X(u, v, w)-(x, y, z)||^2  evaluated at (u, v, w).
	 * \param[in] val_coord - Parametric coordiates of the target point.
	 * \param[in] xyz - Cartesians coordinates of the point.
   * \param[in] analytical - Compute the analytical gradient.
	 * \return Value of the analytical gradient.
	 */		
	su2double *GetFFDGradient(su2double *val_coord, su2double *xyz);
	
	/*!
	 * \brief The routine that computes the Hessian of F(u, v, w) = ||X(u, v, w)-(x, y, z)||^2 evaluated at (u, v, w)
	 *        Input: (u, v, w), (x, y, z)
	 *        Output: Hessian F (u, v, w).
	 * \param[in] uvw - Current value of the parametrics coordinates.
	 * \param[in] xyz - Cartesians coordinates of the target point to compose the functional.
	 * \param[in] val_Hessian - Value of the hessian.
	 */
  void GetFFDHessian(su2double *uvw, su2double *xyz, su2double **val_Hessian);
  
	/*! 
	 * \brief An auxiliary routine to help us compute the gradient of F(u, v, w) = ||X(u, v, w)-(x, y, z)||^2 =
	 *        (Sum_ijk^lmn P1_ijk Bi Bj Bk -x)^2+(Sum_ijk^lmn P2_ijk Bi Bj Bk -y)^2+(Sum_ijk^lmn P3_ijk Bi Bj Bk -z)^2
	 *        Input: val_t, val_diff (to identify the index of the Bernstein polynomail we differentiate), the i, j, k , l, m, n 
	 *        E.G.: val_diff=2 => we differentiate w.r.t. w  (val_diff=0,1, or 2) Output: d [B_i^l*B_j^m *B_k^n] / d val_diff  
	 *        (val_u, val_v, val_w).
	 * \param[in] uvw - __________.
	 * \param[in] val_diff - __________.
	 * \param[in] ijk - __________.
	 * \param[in] lmn - Degree of the FFD box.
	 * \return __________.
	 */		
  su2double GetDerivative1(su2double *uvw, unsigned short val_diff, unsigned short *ijk, unsigned short *lmn);
	
	/*! 
	 * \brief An auxiliary routine to help us compute the gradient of F(u, v, w) = ||X(u, v, w)-(x, y, z)||^2 =
	 *        (Sum_ijk^lmn P1_ijk Bi Bj Bk -x)^2+(Sum_ijk^lmn P2_ijk Bi Bj Bk -y)^2+(Sum_ijk^lmn P3_ijk Bi Bj Bk -z)^2
	 *        Input: (u, v, w), dim , xyz=(x, y, z), l, m, n E.G.: dim=2 => we use the third coordinate of the control points, 
	 *        and the z-coordinate of xyz  (0<=dim<=2) Output: 2* ( (Sum_{i, j, k}^l, m, n P_{ijk}[dim] B_i^l[u] B_j^m[v] B_k^n[w]) - 
	 *        xyz[dim]).
	 * \param[in] uvw - __________.
	 * \param[in] dim - __________.
	 * \param[in] xyz - __________.
	 * \param[in] lmn - Degree of the FFD box.
	 * \return __________.
	 */		
	su2double GetDerivative2(su2double *uvw, unsigned short dim, su2double *xyz, unsigned short *lmn);
	
	/*! 
	 * \brief An auxiliary routine to help us compute the gradient of F(u, v, w) = ||X(u, v, w)-(x, y, z)||^2 =
	 *        (Sum_ijk^lmn P1_ijk Bi Bj Bk -x)^2+(Sum_ijk^lmn P2_ijk Bi Bj Bk -y)+(Sum_ijk^lmn P3_ijk Bi Bj Bk -z)
	 * \param[in] uvw - Parametric coordiates of the point.
	 * \param[in] dim - Value of the coordinate to be differentiate.
	 * \param[in] diff_this - Diferentiation with respect this coordinate.
	 * \param[in] lmn - Degree of the FFD box.
	 * \return Sum_{i, j, k}^{l, m, n} [one of them with -1, 
	 *        depending on diff_this=0,1 or 2] P_{ijk}[dim] * (B_i^l[u] B_j^m[v] B_k^n[w])--one of them diffrentiated; 
	 *        which? diff_thiss will tell us ; E.G.: dim=2, diff_this=1 => we use the third coordinate of the control 
	 *        points, and derivate de v-Bersntein polynomial (use m-1 when summing!!).
	 */		
	su2double GetDerivative3(su2double *uvw, unsigned short dim, unsigned short diff_this,
						  unsigned short *lmn);
	
	/*! 
	 * \brief An auxiliary routine to help us compute the Hessian of F(u, v, w) = ||X(u, v, w)-(x, y, z)||^2 =
	 *        (Sum_ijk^lmn P1_ijk Bi Bj Bk -x)^2+(Sum_ijk^lmn P2_ijk Bi Bj Bk -y)+(Sum_ijk^lmn P3_ijk Bi Bj Bk -z) 
	 *        Input: val_t, val_diff, val_diff2 (to identify the index of the Bernstein polynomials we differentiate), the i, j, k , l, m, n 
	 *        E.G.: val_diff=1, val_diff2=2  =>  we differentiate w.r.t. v and w  (val_diff=0,1, or 2)
	 *        E.G.: val_diff=0, val_diff2=0 => we differentiate w.r.t. u two times
	 *        Output: [d [B_i^l*B_j^m *B_k^n]/d val_diff *d [B_i^l*B_j^m *B_k^n]/d val_diff2] (val_u, val_v, val_w) .
	 * \param[in] uvw - __________.
	 * \param[in] val_diff - __________.
	 * \param[in] val_diff2 - __________.
	 * \param[in] ijk - __________.
	 * \param[in] lmn - Degree of the FFD box.
	 * \return __________.
	 */
  su2double GetDerivative4(su2double *uvw, unsigned short val_diff, unsigned short val_diff2,
               unsigned short *ijk, unsigned short *lmn);
	
	/*! 
	 * \brief An auxiliary routine to help us compute the Hessian of F(u, v, w) = ||X(u, v, w)-(x, y, z)||^2 =
	 *        (Sum_ijk^lmn P1_ijk Bi Bj Bk -x)^2+(Sum_ijk^lmn P2_ijk Bi Bj Bk -y)+(Sum_ijk^lmn P3_ijk Bi Bj Bk -z) 
	 *        Input: (u, v, w), dim , diff_this, diff_this_also, xyz=(x, y, z), l, m, n
	 *        Output:
	 *        Sum_{i, j, k}^{l, m, n} [two of them with -1, depending on diff_this, diff_this_also=0,1 or 2] 
	 *        P_{ijk}[dim] * (B_i^l[u] B_j^m[v] B_k^n[w])--one of them diffrentiated; which? diff_thiss will tell us ;
	 *        E.G.: dim=2, diff_this=1 => we use the third coordinate of the control points, and derivate de v-Bersntein 
	 *        polynomial (use m-1 when summing!!).
	 * \param[in] uvw - __________.
	 * \param[in] dim - __________.
	 * \param[in] diff_this - __________.
	 * \param[in] diff_this_also - __________.
	 * \param[in] lmn - Degree of the FFD box.
	 * \return __________.
	 */		
  su2double GetDerivative5(su2double *uvw, unsigned short dim, unsigned short diff_this, unsigned short diff_this_also,
              unsigned short *lmn);
	
	/*! 
	 * \brief Euclidean norm of a vector.
	 * \param[in] a - _______.
	 * \return __________.
	 */		
	su2double GetNorm(su2double *a);
	
	/*! 
	 * \brief Set the tag that identify a FFDBox.
	 * \param[in] val_tag - value of the tag.
	 */	
	void SetTag(string val_tag);
	
	/*! 
	 * \brief Get the tag that identify a FFDBox.
	 * \return Value of the tag that identigy the FFDBox.
	 */	
	string GetTag(void);
	
	/*! 
	 * \brief Set the nested level of the FFDBox.
	 * \param[in] val_level - value of the level.
	 */	
	void SetLevel(unsigned short val_level);
	
	/*! 
	 * \brief Get the nested level of the FFDBox.
	 * \return Value of the nested level of the the FFDBox.
	 */	
	unsigned short GetLevel(void);
  
  /*!
	 * \brief Compute the determinant of a 3 by 3 matrix.
	 * \param[in] val_matrix 3 by 3 matrix.
	 * \result Determinant of the matrix
	 */
	su2double Determinant_3x3(su2double A00, su2double A01, su2double A02, su2double A10, su2double A11,
                         su2double A12, su2double A20, su2double A21, su2double A22);
  
};

/*! 
 * \class CVolumetricMovement
 * \brief Class for moving the volumetric numerical grid.
 * \author F. Palacios, A. Bueno, T. Economon, S. Padron.
 * \version 5.0.0 "Raven"
 */
class CVolumetricMovement : public CGridMovement {
protected:

	unsigned short nDim;		/*!< \brief Number of dimensions. */
	unsigned short nVar;		/*!< \brief Number of variables. */
  
	unsigned long nPoint;		/*!< \brief Number of points. */
	unsigned long nPointDomain;		/*!< \brief Number of points in the domain. */

	unsigned long nIterMesh;	/*!< \brief Number of iterations in the mesh update. +*/

  CSysMatrix StiffMatrix; /*!< \brief Matrix to store the point-to-point stiffness. */
  CSysVector LinSysSol;
  CSysVector LinSysRes;

public:

	/*! 
	 * \brief Constructor of the class.
	 */
	CVolumetricMovement(CGeometry *geometry, CConfig *config);
	
	/*! 
	 * \brief Destructor of the class. 
	 */
	~CVolumetricMovement(void);
  
	/*!
	 * \brief Update the value of the coordinates after the grid movement.
	 * \param[in] geometry - Geometrical definition of the problem.
	 * \param[in] config - Definition of the particular problem.
	 */
	void UpdateGridCoord(CGeometry *geometry, CConfig *config);
  
  /*!
	 * \brief Update the dual grid after the grid movement (edges and control volumes).
	 * \param[in] geometry - Geometrical definition of the problem.
	 * \param[in] config - Definition of the particular problem.
	 */
	void UpdateDualGrid(CGeometry *geometry, CConfig *config);
  
	/*! 
	 * \brief Update the coarse multigrid levels after the grid movement.
	 * \param[in] geometry - Geometrical definition of the problem.
	 * \param[in] config - Definition of the particular problem.
	 */
	void UpdateMultiGrid(CGeometry **geometry, CConfig *config);
  
  /*!
	 * \brief Compute the stiffness matrix for grid deformation using spring analogy.
	 * \param[in] geometry - Geometrical definition of the problem.
	 * \param[in] config - Definition of the particular problem.
	 * \return Value of the length of the smallest edge of the grid.
	 */
	su2double SetFEAMethodContributions_Elem(CGeometry *geometry, CConfig *config);
  
  /*!
   * \brief Build the stiffness matrix for a 3-D hexahedron element. The result will be placed in StiffMatrix_Elem.
   * \param[in] geometry - Geometrical definition of the problem.
   * \param[in] config - Definition of the particular problem.
   * \param[in] StiffMatrix_Elem - Element stiffness matrix to be filled.
   * \param[in] CoordCorners - Index value for Node 1 of the current hexahedron.
   * \param[in] PointCorners - Index values for element corners
   * \param[in] nNodes - Number of nodes defining the element.
   * \param[in] scale
   */
  void SetFEA_StiffMatrix3D(CGeometry *geometry, CConfig *config, su2double **StiffMatrix_Elem, unsigned long PointCorners[8], su2double CoordCorners[8][3],
                            unsigned short nNodes, su2double ElemVolume, su2double ElemDistance);
  
  /*!
   * \brief Build the stiffness matrix for a 3-D hexahedron element. The result will be placed in StiffMatrix_Elem.
   * \param[in] geometry - Geometrical definition of the problem.
   * \param[in] config - Definition of the particular problem.
   * \param[in] StiffMatrix_Elem - Element stiffness matrix to be filled.
   * \param[in] CoordCorners - Index value for Node 1 of the current hexahedron.
   * \param[in] PointCorners - Index values for element corners
   * \param[in] nNodes - Number of nodes defining the element.
   * \param[in] scale
   */
  void SetFEA_StiffMatrix2D(CGeometry *geometry, CConfig *config, su2double **StiffMatrix_Elem, unsigned long PointCorners[8], su2double CoordCorners[8][3],
                            unsigned short nNodes, su2double ElemVolume, su2double ElemDistance);
    
  /*!
	 * \brief Shape functions and derivative of the shape functions
   * \param[in] Xi - Local coordinates.
   * \param[in] Eta - Local coordinates.
   * \param[in] Zeta - Local coordinates.
	 * \param[in] CoordCorners - Coordiantes of the corners.
   * \param[in] DShapeFunction - Shape function information
	 */
  su2double ShapeFunc_Hexa(su2double Xi, su2double Eta, su2double Zeta, su2double CoordCorners[8][3], su2double DShapeFunction[8][4]);
  
  /*!
	 * \brief Shape functions and derivative of the shape functions
   * \param[in] Xi - Local coordinates.
   * \param[in] Eta - Local coordinates.
   * \param[in] Zeta - Local coordinates.
	 * \param[in] CoordCorners - Coordiantes of the corners.
   * \param[in] DShapeFunction - Shape function information
	 */
  su2double ShapeFunc_Tetra(su2double Xi, su2double Eta, su2double Zeta, su2double CoordCorners[8][3], su2double DShapeFunction[8][4]);
  
  /*!
	 * \brief Shape functions and derivative of the shape functions
   * \param[in] Xi - Local coordinates.
   * \param[in] Eta - Local coordinates.
   * \param[in] Zeta - Local coordinates.
	 * \param[in] CoordCorners - Coordiantes of the corners.
   * \param[in] DShapeFunction - Shape function information
	 */
  su2double ShapeFunc_Pyram(su2double Xi, su2double Eta, su2double Zeta, su2double CoordCorners[8][3], su2double DShapeFunction[8][4]);
  
  /*!
	 * \brief Shape functions and derivative of the shape functions
   * \param[in] Xi - Local coordinates.
   * \param[in] Eta - Local coordinates.
   * \param[in] Zeta - Local coordinates.
	 * \param[in] CoordCorners - Coordiantes of the corners.
   * \param[in] DShapeFunction - Shape function information
	 */
  su2double ShapeFunc_Prism(su2double Xi, su2double Eta, su2double Zeta, su2double CoordCorners[8][3], su2double DShapeFunction[8][4]);
  
  /*!
	 * \brief Shape functions and derivative of the shape functions
   * \param[in] Xi - Local coordinates.
   * \param[in] Eta - Local coordinates.
	 * \param[in] CoordCorners - Coordiantes of the corners.
   * \param[in] DShapeFunction - Shape function information
	 */
  su2double ShapeFunc_Triangle(su2double Xi, su2double Eta, su2double CoordCorners[8][3], su2double DShapeFunction[8][4]);
  
  /*!
	 * \brief Shape functions and derivative of the shape functions
   * \param[in] Xi - Local coordinates.
   * \param[in] Eta - Local coordinates.
	 * \param[in] CoordCorners - Coordiantes of the corners.
   * \param[in] DShapeFunction - Shape function information
	 */
  su2double ShapeFunc_Quadrilateral(su2double Xi, su2double Eta, su2double CoordCorners[8][3], su2double DShapeFunction[8][4]);
  
  /*!
	 * \brief Compute the shape functions for hexahedron
	 * \param[in] CoordCorners - coordinates of the cornes of the hexahedron.
	 */
  su2double GetHexa_Volume(su2double CoordCorners[8][3]);
  
  /*!
	 * \brief Compute the shape functions for hexahedron
	 * \param[in] CoordCorners - coordinates of the cornes of the hexahedron.
	 */
  su2double GetTetra_Volume(su2double CoordCorners[8][3]);
  
  /*!
	 * \brief Compute the shape functions for hexahedron
	 * \param[in] CoordCorners - coordinates of the cornes of the hexahedron.
	 */
  su2double GetPrism_Volume(su2double CoordCorners[8][3]);
  
  /*!
	 * \brief Compute the shape functions for hexahedron
	 * \param[in] CoordCorners - coordinates of the cornes of the hexahedron.
	 */
  su2double GetPyram_Volume(su2double CoordCorners[8][3]);
  
  /*!
	 * \brief Compute the shape functions for hexahedron
	 * \param[in] CoordCorners - coordinates of the cornes of the hexahedron.
	 */
  su2double GetTriangle_Area(su2double CoordCorners[8][3]);
  
  /*!
	 * \brief Compute the shape functions for hexahedron
	 * \param[in] CoordCorners - coordinates of the cornes of the hexahedron.
	 */
  su2double GetQuadrilateral_Area(su2double CoordCorners[8][3]);
    
  /*!
	 * \brief Add the stiffness matrix for a 2-D triangular element to the global stiffness matrix for the entire mesh (node-based).
	 * \param[in] geometry - Geometrical definition of the problem.
   * \param[in] StiffMatrix_Elem - Element stiffness matrix to be filled.
   * \param[in] PointCorners - Index values for element corners
   * \param[in] nNodes - Number of nodes defining the element.
	 */
  void AddFEA_StiffMatrix(CGeometry *geometry, su2double **StiffMatrix_Elem, unsigned long PointCorners[8], unsigned short nNodes);
  
  /*!
	 * \brief Check for negative volumes (all elements) after performing grid deformation.
	 * \param[in] geometry - Geometrical definition of the problem.
	 */
  void ComputeDeforming_Element_Volume(CGeometry *geometry, su2double &MinVolume, su2double &MaxVolume);
  
  
  /*!
	 * \brief Compute the minimum distance to the nearest deforming surface.
	 * \param[in] geometry - Geometrical definition of the problem.
   * \param[in] config - Definition of the particular problem.
	 */
  void ComputeDeforming_Wall_Distance(CGeometry *geometry, CConfig *config, su2double &MinDistance, su2double &MaxDistance);
    
	/*!
	 * \brief Check the boundary vertex that are going to be moved.
	 * \param[in] geometry - Geometrical definition of the problem.
	 * \param[in] config - Definition of the particular problem.
	 */
	void SetBoundaryDisplacements(CGeometry *geometry, CConfig *config);
	
	/*! 
	 * \brief Check the domain points vertex that are going to be moved.
	 * \param[in] geometry - Geometrical definition of the problem.
	 * \param[in] config - Definition of the particular problem.
	 */
	void SetDomainDisplacements(CGeometry *geometry, CConfig *config);
  
  /*!
	 * \brief Unsteady grid movement using rigid mesh rotation.
	 * \param[in] geometry - Geometrical definition of the problem.
	 * \param[in] config - Definition of the particular problem.
   * \param[in] iZone - Zone number in the mesh.
   * \param[in] iter - Physical time iteration number.
	 */
	void Rigid_Rotation(CGeometry *geometry, CConfig *config, unsigned short iZone, unsigned long iter);
	
  /*!
	 * \brief Unsteady pitching grid movement using rigid mesh motion.
	 * \param[in] geometry - Geometrical definition of the problem.
	 * \param[in] config - Definition of the particular problem.
   * \param[in] iZone - Zone number in the mesh.
   * \param[in] iter - Physical time iteration number.
	 */
	void Rigid_Pitching(CGeometry *geometry, CConfig *config, unsigned short iZone, unsigned long iter);
  
  /*!
	 * \brief Unsteady plunging grid movement using rigid mesh motion.
	 * \param[in] geometry - Geometrical definition of the problem.
	 * \param[in] config - Definition of the particular problem.
   * \param[in] iZone - Zone number in the mesh.
   * \param[in] iter - Physical time iteration number.
	 */
	void Rigid_Plunging(CGeometry *geometry, CConfig *config, unsigned short iZone, unsigned long iter);
  
  /*!
	 * \brief Unsteady translational grid movement using rigid mesh motion.
	 * \param[in] geometry - Geometrical definition of the problem.
	 * \param[in] config - Definition of the particular problem.
   * \param[in] iZone - Zone number in the mesh.
   * \param[in] iter - Physical time iteration number.
	 */
	void Rigid_Translation(CGeometry *geometry, CConfig *config, unsigned short iZone, unsigned long iter);
  
  /*!
   * \brief Scale the volume grid by a multiplicative factor.
   * \param[in] geometry - Geometrical definition of the problem.
   * \param[in] config - Definition of the particular problem.
   * \param[in] UpdateGeo - Update geometry.
   */
  void SetVolume_Scaling(CGeometry *geometry, CConfig *config, bool UpdateGeo);
  
  /*!
   * \brief Translate the volume grid by a specified displacement vector.
   * \param[in] geometry - Geometrical definition of the problem.
   * \param[in] config - Definition of the particular problem.
   * \param[in] UpdateGeo - Update geometry.
   */
  void SetVolume_Translation(CGeometry *geometry, CConfig *config, bool UpdateGeo);
  
  /*!
   * \brief Rotate the volume grid around a specified axis and angle.
   * \param[in] geometry - Geometrical definition of the problem.
   * \param[in] config - Definition of the particular problem.
   * \param[in] UpdateGeo - Update geometry.
   */
  void SetVolume_Rotation(CGeometry *geometry, CConfig *config, bool UpdateGeo);
  
  /*!
	 * \brief Grid deformation using the spring analogy method.
	 * \param[in] geometry - Geometrical definition of the problem.
	 * \param[in] config - Definition of the particular problem.
	 * \param[in] UpdateGeo - Update geometry.
   * \param[in] Derivative - Compute the derivative (disabled by default). Does not actually deform the grid if enabled.
	 */
  void SetVolume_Deformation(CGeometry *geometry, CConfig *config, bool UpdateGeo, bool Derivative = false);

  /*!
   * \brief Set the derivatives of the boundary nodes.
   * \param[in] geometry - Geometrical definition of the problem.
   * \param[in] config - Definition of the particular problem.
   */
  void SetBoundaryDerivatives(CGeometry *geometry, CConfig *config);

  /*!
   * \brief Update the derivatives of the coordinates after the grid movement.
   * \param[in] geometry - Geometrical definition of the problem.
   * \param[in] config - Definition of the particular problem.
   */
  void UpdateGridCoord_Derivatives(CGeometry *geometry, CConfig *config);

	/*!
	 * \brief Compute the determinant of a 3 by 3 matrix.
	 * 3 by 3 matrix elements
	 * \param[in] A00
	 * \param[in] A01
	 * \param[in] A02
	 * \param[in] A10
	 * \param[in] A11
	 * \param[in] A12
	 * \param[in] A20
	 * \param[in] A21
	 * \param[in] A22
	 * \result Determinant of the matrix
	 */
	su2double Determinant_3x3(su2double A00, su2double A01, su2double A02, su2double A10, su2double A11, su2double A12, su2double A20, su2double A21, su2double A22);


	/*!
	 * \brief Store the number of iterations when moving the mesh.
	 * \param[in] val_nIterMesh - Number of iterations.
	 */
	void Set_nIterMesh(unsigned long val_nIterMesh);

	/*!
	 * \brief Retrieve the number of iterations when moving the mesh.
	 * \param[out] Number of iterations.
	 */
	unsigned long Get_nIterMesh(void);
};

/*! 
 * \class CSurfaceMovement
 * \brief Class for moving the surface numerical grid.
 * \author F. Palacios, T. Economon.
 * \version 5.0.0 "Raven"
 */
class CSurfaceMovement : public CGridMovement {
protected:
  CFreeFormDefBox** FFDBox;	/*!< \brief Definition of the Free Form Deformation Box. */
	unsigned short nFFDBox;	/*!< \brief Number of FFD FFDBoxes. */
	unsigned short nLevel;	/*!< \brief Level of the FFD FFDBoxes (parent/child). */
	bool FFDBoxDefinition;	/*!< \brief If the FFD FFDBox has been defined in the input file. */
  vector<su2double> GlobalCoordX[MAX_NUMBER_FFD];
  vector<su2double> GlobalCoordY[MAX_NUMBER_FFD];
  vector<su2double> GlobalCoordZ[MAX_NUMBER_FFD];
  vector<string> GlobalTag[MAX_NUMBER_FFD];
  vector<unsigned long> GlobalPoint[MAX_NUMBER_FFD];

public:
	
	/*! 
	 * \brief Constructor of the class.
	 */
	CSurfaceMovement(void);
	
	/*! 
	 * \brief Destructor of the class. 
	 */
	~CSurfaceMovement(void);
  
	/*! 
	 * \brief Set a Hicks-Henne deformation bump functions on an airfoil.
	 * \param[in] boundary - Geometry of the boundary.
	 * \param[in] config - Definition of the particular problem.
	 * \param[in] iDV - Index of the design variable.
	 * \param[in] ResetDef - Reset the deformation before starting a new one.
	 */
	void SetHicksHenne(CGeometry *boundary, CConfig *config, unsigned short iDV, bool ResetDef);
  
	/*!
	 * \brief Set a Hicks-Henne deformation bump functions on an airfoil.
	 * \param[in] boundary - Geometry of the boundary.
	 * \param[in] config - Definition of the particular problem.
	 * \param[in] iDV - Index of the design variable.
	 * \param[in] ResetDef - Reset the deformation before starting a new one.
	 */
	void SetSurface_Bump(CGeometry *boundary, CConfig *config, unsigned short iDV, bool ResetDef);

  /*!
   * \brief Set a Hicks-Henne deformation bump functions on an airfoil.
   * \param[in] boundary - Geometry of the boundary.
   * \param[in] config - Definition of the particular problem.
   * \param[in] iDV - Index of the design variable.
   * \param[in] ResetDef - Reset the deformation before starting a new one.
   */
  void SetAngleOfAttack(CGeometry *boundary, CConfig *config, unsigned short iDV, bool ResetDef);

	/*! 
	 * \brief Set a deformation based on a change in the Kulfan parameters for an airfoil.
	 * \param[in] boundary - Geometry of the boundary.
	 * \param[in] config - Definition of the particular problem.
	 * \param[in] iDV - Index of the design variable.
	 * \param[in] ResetDef - Reset the deformation before starting a new one.
	 */
	void SetCST(CGeometry *boundary, CConfig *config, unsigned short iDV, bool ResetDef);

	/*! 
	 * \brief Set a NACA 4 digits airfoil family for airfoil deformation.
	 * \param[in] boundary - Geometry of the boundary.
	 * \param[in] config - Definition of the particular problem.
	 */
	void SetNACA_4Digits(CGeometry *boundary, CConfig *config);
	
	/*! 
	 * \brief Set a parabolic family for airfoil deformation.
	 * \param[in] boundary - Geometry of the boundary.
	 * \param[in] config - Definition of the particular problem.
	 */
	void SetParabolic(CGeometry *boundary, CConfig *config);
	
  /*!
	 * \brief Set a obstacle in a channel.
	 * \param[in] boundary - Geometry of the boundary.
	 * \param[in] config - Definition of the particular problem.
	 */
	void SetAirfoil(CGeometry *boundary, CConfig *config);
  
	/*! 
	 * \brief Set a rotation for surface movement.
	 * \param[in] boundary - Geometry of the boundary.
	 * \param[in] config - Definition of the particular problem.
	 * \param[in] iDV - Index of the design variable.
	 * \param[in] ResetDef - Reset the deformation before starting a new one.
	 */
	void SetRotation(CGeometry *boundary, CConfig *config, unsigned short iDV, bool ResetDef);

  /*!
	 * \brief Set the translational/rotational velocity for a moving wall.
	 * \param[in] geometry - Geometrical definition of the problem.
	 * \param[in] config - Definition of the particular problem.
   * \param[in] iZone - Zone number in the mesh.
   * \param[in] iter - Physical time iteration number.
	 */
	void Moving_Walls(CGeometry *geometry, CConfig *config, unsigned short iZone, unsigned long iter);
  
  /*!
	 * \brief Computes the displacement of a translating surface for a dynamic mesh simulation.
	 * \param[in] geometry - Geometrical definition of the problem.
	 * \param[in] config - Definition of the particular problem.
	 * \param[in] iter - Current physical time iteration.
   * \param[in] iZone - Zone number in the mesh.
	 */
	void Surface_Translating(CGeometry *geometry, CConfig *config,
                        unsigned long iter, unsigned short iZone);
  
  /*!
	 * \brief Computes the displacement of a plunging surface for a dynamic mesh simulation.
	 * \param[in] geometry - Geometrical definition of the problem.
	 * \param[in] config - Definition of the particular problem.
	 * \param[in] iter - Current physical time iteration.
   * \param[in] iZone - Zone number in the mesh.
	 */
	void Surface_Plunging(CGeometry *geometry, CConfig *config,
                           unsigned long iter, unsigned short iZone);
  
  /*!
	 * \brief Computes the displacement of a pitching surface for a dynamic mesh simulation.
	 * \param[in] geometry - Geometrical definition of the problem.
	 * \param[in] config - Definition of the particular problem.
	 * \param[in] iter - Current physical time iteration.
   * \param[in] iZone - Zone number in the mesh.
	 */
	void Surface_Pitching(CGeometry *geometry, CConfig *config,
                             unsigned long iter, unsigned short iZone);
  
  /*!
	 * \brief Computes the displacement of a rotating surface for a dynamic mesh simulation.
	 * \param[in] geometry - Geometrical definition of the problem.
	 * \param[in] config - Definition of the particular problem.
	 * \param[in] iter - Current physical time iteration.
   * \param[in] iZone - Zone number in the mesh.
	 */
	void Surface_Rotating(CGeometry *geometry, CConfig *config,
                        unsigned long iter, unsigned short iZone);
  
  /*!
   * \brief Computes the displacement of a rotating surface for a dynamic mesh simulation.
   * \param[in] geometry - Geometrical definition of the problem.
   * \param[in] config - Definition of the particular problem.
   * \param[in] iter - Current physical time iteration.
   * \param[in] iZone - Zone number in the mesh.
   */
  void HTP_Rotation(CGeometry *geometry, CConfig *config,
                    unsigned long iter, unsigned short iZone);

    /*!
	 * \brief Unsteady aeroelastic grid movement by deforming the mesh.
	 * \param[in] geometry - Geometrical definition of the problem.
	 * \param[in] config - Definition of the particular problem.
   * \param[in] ExtIter - Physical iteration number.
   * \param[in] iMarker - Marker to deform.
   * \param[in] iMarker_Monitoring - Marker we are monitoring.
   * \param[in] displacements - solution of typical section wing model.
	 */
    void AeroelasticDeform(CGeometry *geometry, CConfig *config, unsigned long ExtIter, unsigned short iMarker, unsigned short iMarker_Monitoring, vector<su2double>& displacements);
    
   /*!
	 * \brief Deforms a 3-D flutter/pitching surface during an unsteady simulation.
	 * \param[in] geometry - Geometrical definition of the problem.
	 * \param[in] config - Definition of the particular problem.
	 * \param[in] iter - Current physical time iteration.
   * \param[in] iZone - Zone number in the mesh.
	 */
	void SetBoundary_Flutter3D(CGeometry *geometry, CConfig *config, 
                             CFreeFormDefBox **FFDBox, unsigned long iter, unsigned short iZone);
	
  /*! 
	 * \brief Set the collective pitch for a blade surface movement.
	 * \param[in] geometry - Geometrical definition of the problem.
	 * \param[in] config - Definition of the particular problem.
	 */
  void SetCollective_Pitch(CGeometry *geometry, CConfig *config);
  
  /*! 
	 * \brief Set any surface deformationsbased on an input file.
	 * \param[in] geometry - Geometrical definition of the problem.
	 * \param[in] config - Definition of the particular problem.
   * \param[in] iZone - Zone number in the mesh.
   * \param[in] iter - Current physical time iteration.
	 */
  void SetExternal_Deformation(CGeometry *geometry, CConfig *config, unsigned short iZone, unsigned long iter);
  
	/*! 
	 * \brief Set a displacement for surface movement.
	 * \param[in] boundary - Geometry of the boundary.
	 * \param[in] config - Definition of the particular problem.
	 * \param[in] iDV - Index of the design variable.
	 * \param[in] ResetDef - Reset the deformation before starting a new one.
	 */
	void SetTranslation(CGeometry *boundary, CConfig *config, unsigned short iDV, bool ResetDef);

  /*!
   * \brief Set a displacement for surface movement.
   * \param[in] boundary - Geometry of the boundary.
   * \param[in] config - Definition of the particular problem.
   * \param[in] iDV - Index of the design variable.
   * \param[in] ResetDef - Reset the deformation before starting a new one.
   */
  void SetScale(CGeometry *boundary, CConfig *config, unsigned short iDV, bool ResetDef);

	/*! 
	 * \brief Copy the boundary coordinates to each vertex.
	 * \param[in] geometry - Geometrical definition of the problem.
	 * \param[in] config - Definition of the particular problem.
	 */
	void CopyBoundary(CGeometry *geometry, CConfig *config);
  
  /*!
	 * \brief Set the surface/boundary deformation.
	 * \param[in] geometry - Geometrical definition of the problem.
	 * \param[in] config - Definition of the particular problem.
	 */
	void SetSurface_Deformation(CGeometry *geometry, CConfig *config);
	
	/*! 
	 * \brief Compute the parametric coordinates of a grid point using a point inversion strategy
	 *        in the free form FFDBox.
	 * \param[in] geometry - Geometrical definition of the problem.
	 * \param[in] config - Definition of the particular problem.
	 * \param[in] FFDBox - Array with all the free forms FFDBoxes of the computation.
	 */		
	void SetParametricCoord(CGeometry *geometry, CConfig *config, CFreeFormDefBox *FFDBox, unsigned short iFFDBox);
	
	/*! 
	 * \brief Update the parametric coordinates of a grid point using a point inversion strategy
	 *        in the free form FFDBox.
	 * \param[in] geometry - Geometrical definition of the problem.
	 * \param[in] config - Definition of the particular problem.
	 * \param[in] FFDBox - Array with all the free forms FFDBoxes of the computation.
	 * \param[in] iFFDBox - _____________________.
	 */		
	void UpdateParametricCoord(CGeometry *geometry, CConfig *config, CFreeFormDefBox *FFDBox, unsigned short iFFDBox);
	
  /*!
   * \brief Check the intersections of the FFD with the surface
   * \param[in] geometry - Geometrical definition of the problem.
   * \param[in] config - Definition of the particular problem.
   * \param[in] FFDBox - Array with all the free forms FFDBoxes of the computation.
   * \param[in] iFFDBox - _____________________.
   */
  void CheckFFDIntersections(CGeometry *geometry, CConfig *config, CFreeFormDefBox *FFDBox, unsigned short iFFDBox);
  
  /*!
   * \brief Check the intersections of the FFD with the surface
   * \param[in] geometry - Geometrical definition of the problem.
   * \param[in] config - Definition of the particular problem.
   * \param[in] FFDBox - Array with all the free forms FFDBoxes of the computation.
   * \param[in] iFFDBox - _____________________.
   */
  void CheckFFDDimension(CGeometry *geometry, CConfig *config, CFreeFormDefBox *FFDBox, unsigned short iFFDBox);

	/*! 
	 * \brief _____________________.
	 * \param[in] geometry - _____________________.
	 * \param[in] config - _____________________.
	 * \param[in] FFDBoxParent - _____________________.
	 * \param[in] FFDBoxChild - _____________________.
	 */	
	void SetParametricCoordCP(CGeometry *geometry, CConfig *config, CFreeFormDefBox *FFDBoxParent, CFreeFormDefBox *FFDBoxChild);
	
	/*! 
	 * \brief _____________________.
	 * \param[in] geometry - _____________________.
	 * \param[in] config - _____________________.
	 * \param[in] FFDBoxParent - _____________________.
   * \param[in] FFDBoxChild - _____________________.
	 */	
	void GetCartesianCoordCP(CGeometry *geometry, CConfig *config, CFreeFormDefBox *FFDBoxParent, CFreeFormDefBox *FFDBoxChild);

	/*! 
	 * \brief Recompute the cartesian coordinates using the control points position.
	 * \param[in] geometry - Geometrical definition of the problem.
	 * \param[in] config - Definition of the particular problem.
	 * \param[in] FFDBox - Array with all the free forms FFDBoxes of the computation.
	 * \param[in] iFFDBox - _____________________.
	 */		
  void SetCartesianCoord(CGeometry *geometry, CConfig *config, CFreeFormDefBox *FFDBox, unsigned short iFFDBox, bool ResetDef);
  	
  /*!
   * \brief Set the deformation of the Free From box using the control point position.
   * \param[in] geometry - Geometrical definition of the problem.
   * \param[in] config - Definition of the particular problem.
   * \param[in] FFDBox - Array with all the free forms FFDBoxes of the computation.
   * \param[in] iDV - Index of the design variable.
   * \param[in] ResetDef - Reset the deformation before starting a new one.
   */
  bool SetFFDCPChange_2D(CGeometry *geometry, CConfig *config, CFreeFormDefBox *FFDBox, CFreeFormDefBox **ResetFFDBox, unsigned short iDV, bool ResetDef);
  
  /*!
   * \brief Set the deformation of the Free From box using the control point position.
   * \param[in] geometry - Geometrical definition of the problem.
   * \param[in] config - Definition of the particular problem.
   * \param[in] FFDBox - Array with all the free forms FFDBoxes of the computation.
   * \param[in] iDV - Index of the design variable.
   * \param[in] ResetDef - Reset the deformation before starting a new one.
   */
  bool SetFFDCPChange(CGeometry *geometry, CConfig *config, CFreeFormDefBox *FFDBox, CFreeFormDefBox **ResetFFDBox, unsigned short iDV, bool ResetDef);
  
  /*!
   * \brief Set the deformation of the Free From box using the control point position.
   * \param[in] geometry - Geometrical definition of the problem.
   * \param[in] config - Definition of the particular problem.
   * \param[in] FFDBox - Array with all the free forms FFDBoxes of the computation.
   * \param[in] iDV - Index of the design variable.
   * \param[in] ResetDef - Reset the deformation before starting a new one.
   */
  bool SetFFDGull(CGeometry *geometry, CConfig *config, CFreeFormDefBox *FFDBox, CFreeFormDefBox **ResetFFDBox, unsigned short iDV, bool ResetDef);
  
  /*!
   * \brief Set the deformation of the Free From box using the control point position.
   * \param[in] geometry - Geometrical definition of the problem.
   * \param[in] config - Definition of the particular problem.
   * \param[in] FFDBox - Array with all the free forms FFDBoxes of the computation.
   * \param[in] iDV - Index of the design variable.
   * \param[in] ResetDef - Reset the deformation before starting a new one.
   */
  bool SetFFDNacelle(CGeometry *geometry, CConfig *config, CFreeFormDefBox *FFDBox, CFreeFormDefBox **ResetFFDBox, unsigned short iDV, bool ResetDef);
  
  /*!
   * \brief Set a camber deformation of the Free From box using the control point position.
   * \param[in] geometry - Geometrical definition of the problem.
   * \param[in] config - Definition of the particular problem.
   * \param[in] FFDBox - Array with all the free forms FFDBoxes of the computation.
   * \param[in] iDV - Index of the design variable.
   * \param[in] ResetDef - Reset the deformation before starting a new one.
   */
  bool SetFFDCamber_2D(CGeometry *geometry, CConfig *config, CFreeFormDefBox *FFDBox, CFreeFormDefBox **ResetFFDBox, unsigned short iDV, bool ResetDef);
  
  /*!
   * \brief Set a camber deformation of the Free From box using the control point position.
   * \param[in] geometry - Geometrical definition of the problem.
   * \param[in] config - Definition of the particular problem.
   * \param[in] FFDBox - Array with all the free forms FFDBoxes of the computation.
   * \param[in] iDV - Index of the design variable.
   * \param[in] ResetDef - Reset the deformation before starting a new one.
   */
  bool SetFFDTwist_2D(CGeometry *geometry, CConfig *config, CFreeFormDefBox *FFDBox, CFreeFormDefBox **ResetFFDBox, unsigned short iDV, bool ResetDef);
  
  /*!
   * \brief Set a thickness deformation of the Free From box using the control point position.
   * \param[in] geometry - Geometrical definition of the problem.
   * \param[in] config - Definition of the particular problem.
   * \param[in] FFDBox - Array with all the free forms FFDBoxes of the computation.
   * \param[in] iDV - Index of the design variable.
   * \param[in] ResetDef - Reset the deformation before starting a new one.
   */
  bool SetFFDThickness_2D(CGeometry *geometry, CConfig *config, CFreeFormDefBox *FFDBox, CFreeFormDefBox **ResetFFDBox, unsigned short iDV, bool ResetDef);
  
  /*!
   * \brief Set a camber deformation of the Free From box using the control point position.
   * \param[in] geometry - Geometrical definition of the problem.
   * \param[in] config - Definition of the particular problem.
   * \param[in] FFDBox - Array with all the free forms FFDBoxes of the computation.
   * \param[in] iDV - Index of the design variable.
   * \param[in] ResetDef - Reset the deformation before starting a new one.
   */
  bool SetFFDCamber(CGeometry *geometry, CConfig *config, CFreeFormDefBox *FFDBox, CFreeFormDefBox **ResetFFDBox, unsigned short iDV, bool ResetDef);
  
  /*!
   * \brief Set a thickness deformation of the Free From box using the control point position.
   * \param[in] geometry - Geometrical definition of the problem.
   * \param[in] config - Definition of the particular problem.
   * \param[in] FFDBox - Array with all the free forms FFDBoxes of the computation.
   * \param[in] iDV - Index of the design variable.
   * \param[in] ResetDef - Reset the deformation before starting a new one.
   */
  bool SetFFDThickness(CGeometry *geometry, CConfig *config, CFreeFormDefBox *FFDBox, CFreeFormDefBox **ResetFFDBox, unsigned short iDV, bool ResetDef);
  
  /*!
   * \brief Set a thickness deformation of the Free From box using the control point position.
   * \param[in] geometry - Geometrical definition of the problem.
   * \param[in] config - Definition of the particular problem.
   * \param[in] FFDBox - Array with all the free forms FFDBoxes of the computation.
   * \param[in] iDV - Index of the design variable.
   * \param[in] ResetDef - Reset the deformation before starting a new one.
   */
  void SetFFDAngleOfAttack(CGeometry *geometry, CConfig *config, CFreeFormDefBox *FFDBox, CFreeFormDefBox **ResetFFDBox, unsigned short iDV, bool ResetDef);
  
  /*!
<<<<<<< HEAD
   * \brief Set a twist angle deformation of the Free From box using the control point position.
=======
   * \brief Set a rotation angle deformation + a translation of the Free From box using the control point position.
>>>>>>> d3742a53
   * \param[in] geometry - Geometrical definition of the problem.
   * \param[in] config - Definition of the particular problem.
   * \param[in] FFDBox - Array with all the free forms FFDBoxes of the computation.
   * \param[in] iDV - Index of the design variable.
   * \param[in] ResetDef - Reset the deformation before starting a new one.
   */
<<<<<<< HEAD
  bool SetFFDTwist(CGeometry *geometry, CConfig *config, CFreeFormDefBox *FFDBox, CFreeFormDefBox **ResetFFDBox, unsigned short iDV, bool ResetDef);
=======
  void SetFFDRotationTrans(CGeometry *geometry, CConfig *config, CFreeFormDefBox *FFDBox, unsigned short iDV, bool ResetDef);
  
  /*!
	 * \brief Set a rotation angle deformation in a control surface of the Free From box using the control point position.
	 * \param[in] geometry - Geometrical definition of the problem.
	 * \param[in] config - Definition of the particular problem.
	 * \param[in] FFDBox - Array with all the free forms FFDBoxes of the computation.
	 * \param[in] iDV - Index of the design variable.
	 * \param[in] ResetDef - Reset the deformation before starting a new one.
	 */
	void SetFFDControl_Surface(CGeometry *geometry, CConfig *config, CFreeFormDefBox *FFDBox, unsigned short iDV, bool ResetDef);
>>>>>>> d3742a53
  
  /*!
   * \brief Set a rotation angle deformation of the Free From box using the control point position.
   * \param[in] geometry - Geometrical definition of the problem.
   * \param[in] config - Definition of the particular problem.
   * \param[in] FFDBox - Array with all the free forms FFDBoxes of the computation.
   * \param[in] iDV - Index of the design variable.
   * \param[in] ResetDef - Reset the deformation before starting a new one.
   */
  bool SetFFDRotation(CGeometry *geometry, CConfig *config, CFreeFormDefBox *FFDBox,CFreeFormDefBox **ResetFFDBox, unsigned short iDV, bool ResetDef);
  
  /*!
   * \brief Set a rotation angle deformation in a control surface of the Free From box using the control point position.
   * \param[in] geometry - Geometrical definition of the problem.
   * \param[in] config - Definition of the particular problem.
   * \param[in] FFDBox - Array with all the free forms FFDBoxes of the computation.
   * \param[in] iDV - Index of the design variable.
   * \param[in] ResetDef - Reset the deformation before starting a new one.
   */
  bool SetFFDControl_Surface(CGeometry *geometry, CConfig *config, CFreeFormDefBox *FFDBox, CFreeFormDefBox **ResetFFDBox, unsigned short iDV, bool ResetDef);
    
	/*! 
	 * \brief Read the free form information from the grid input file.
	 * \note If there is no control point information, and no parametric 
	 *       coordinates information, the code will compute that information.
	 * \param[in] config - Definition of the particular problem.
	 * \param[in] geometry - Geometrical definition of the problem.
	 * \param[in] FFDBox - Array with all the free forms FFDBoxes of the computation.
	 * \param[in] val_mesh_filename - Name of the grid input file.
	 */
	void ReadFFDInfo(CGeometry *geometry, CConfig *config, CFreeFormDefBox **FFDBox, string val_mesh_filename);
	
  /*!
   * \brief Read the free form information from the grid input file.
   * \note If there is no control point information, and no parametric
   *       coordinates information, the code will compute that information.
   * \param[in] config - Definition of the particular problem.
   * \param[in] geometry - Geometrical definition of the problem.
   * \param[in] FFDBox - Array with all the free forms FFDBoxes of the computation.
   */
  void ReadFFDInfo(CGeometry *geometry, CConfig *config, CFreeFormDefBox **FFDBox);
  
  /*!
   * \brief Merge the Free Form information in the SU2 file.
   * \param[in] config - Definition of the particular problem.
   * \param[in] geometry - Geometrical definition of the problem.
   * \param[in] val_mesh_filename - Name of the grid output file.
   */
  void MergeFFDInfo(CGeometry *geometry, CConfig *config);
  
	/*! 
	 * \brief Write the Free Form information in the SU2 file.
	 * \param[in] config - Definition of the particular problem.
	 * \param[in] geometry - Geometrical definition of the problem.
	 * \param[in] val_mesh_filename - Name of the grid output file.
	 */		
	void WriteFFDInfo(CGeometry *geometry, CConfig *config);
	
	/*! 
	 * \brief Get information about if there is a complete FFDBox definition, or it is necessary to 
	 *        compute the parametric coordinates.
	 * \return <code>TRUE</code> if the input grid file has a complete information; otherwise <code>FALSE</code>.
	 */		
	bool GetFFDBoxDefinition(void);
	
  /*!
   * \brief Check if the design variable definition matches the FFD box definition.
   * \param[in] config - Definition of the particular problem.
   * \param[in] iDV - Index of the design variable.
   * \return <code>TRUE</code> if the FFD box name referenced with DV_PARAM can be found in the FFD box definition;
   * otherwise <code>FALSE</code>.
   */
  bool CheckFFDBoxDefinition(CConfig* config, unsigned short iDV);

	/*! 
	 * \brief Obtain the number of FFDBoxes.
	 * \return Number of FFD FFDBoxes.
	 */		
	unsigned short GetnFFDBox(void);
	
	/*! 
	 * \brief Obtain the number of levels.
	 * \return Number of FFD levels.
	 */		
	unsigned short GetnLevel(void);

  /*!
   * \brief Set derivatives of the surface/boundary deformation.
   * \param[in] geometry - Geometrical definition of the problem.
   * \param[in] config - Definition of the particular problem.
   */
  void SetSurface_Derivative(CGeometry *geometry, CConfig *config);
};

#include "grid_movement_structure.inl"<|MERGE_RESOLUTION|>--- conflicted
+++ resolved
@@ -1667,20 +1667,15 @@
   void SetFFDAngleOfAttack(CGeometry *geometry, CConfig *config, CFreeFormDefBox *FFDBox, CFreeFormDefBox **ResetFFDBox, unsigned short iDV, bool ResetDef);
   
   /*!
-<<<<<<< HEAD
    * \brief Set a twist angle deformation of the Free From box using the control point position.
-=======
    * \brief Set a rotation angle deformation + a translation of the Free From box using the control point position.
->>>>>>> d3742a53
    * \param[in] geometry - Geometrical definition of the problem.
    * \param[in] config - Definition of the particular problem.
    * \param[in] FFDBox - Array with all the free forms FFDBoxes of the computation.
    * \param[in] iDV - Index of the design variable.
    * \param[in] ResetDef - Reset the deformation before starting a new one.
    */
-<<<<<<< HEAD
   bool SetFFDTwist(CGeometry *geometry, CConfig *config, CFreeFormDefBox *FFDBox, CFreeFormDefBox **ResetFFDBox, unsigned short iDV, bool ResetDef);
-=======
   void SetFFDRotationTrans(CGeometry *geometry, CConfig *config, CFreeFormDefBox *FFDBox, unsigned short iDV, bool ResetDef);
   
   /*!
@@ -1691,8 +1686,7 @@
 	 * \param[in] iDV - Index of the design variable.
 	 * \param[in] ResetDef - Reset the deformation before starting a new one.
 	 */
-	void SetFFDControl_Surface(CGeometry *geometry, CConfig *config, CFreeFormDefBox *FFDBox, unsigned short iDV, bool ResetDef);
->>>>>>> d3742a53
+//	void SetFFDControl_Surface(CGeometry *geometry, CConfig *config, CFreeFormDefBox *FFDBox, unsigned short iDV, bool ResetDef);
   
   /*!
    * \brief Set a rotation angle deformation of the Free From box using the control point position.
