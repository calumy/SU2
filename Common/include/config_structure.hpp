/*!
 * \file config_structure.hpp
 * \brief All the information about the definition of the physical problem.
 *        The subroutines and functions are in the <i>config_structure.cpp</i> file.
 * \author F. Palacios, T. Economon, B. Tracey
 * \version 6.1.0 "Falcon"
 *
 * The current SU2 release has been coordinated by the
 * SU2 International Developers Society <www.su2devsociety.org>
 * with selected contributions from the open-source community.
 *
 * The main research teams contributing to the current release are:
 *  - Prof. Juan J. Alonso's group at Stanford University.
 *  - Prof. Piero Colonna's group at Delft University of Technology.
 *  - Prof. Nicolas R. Gauger's group at Kaiserslautern University of Technology.
 *  - Prof. Alberto Guardone's group at Polytechnic University of Milan.
 *  - Prof. Rafael Palacios' group at Imperial College London.
 *  - Prof. Vincent Terrapon's group at the University of Liege.
 *  - Prof. Edwin van der Weide's group at the University of Twente.
 *  - Lab. of New Concepts in Aeronautics at Tech. Institute of Aeronautics.
 *
 * Copyright 2012-2018, Francisco D. Palacios, Thomas D. Economon,
 *                      Tim Albring, and the SU2 contributors.
 *
 * SU2 is free software; you can redistribute it and/or
 * modify it under the terms of the GNU Lesser General Public
 * License as published by the Free Software Foundation; either
 * version 2.1 of the License, or (at your option) any later version.
 *
 * SU2 is distributed in the hope that it will be useful,
 * but WITHOUT ANY WARRANTY; without even the implied warranty of
 * MERCHANTABILITY or FITNESS FOR A PARTICULAR PURPOSE. See the GNU
 * Lesser General Public License for more details.
 *
 * You should have received a copy of the GNU Lesser General Public
 * License along with SU2. If not, see <http://www.gnu.org/licenses/>.
 */

#pragma once

#include "./mpi_structure.hpp"

#include <iostream>
#include <cstdlib>
#include <fstream>
#include <sstream>
#include <string>
#include <cstring>
#include <vector>
#include <stdlib.h>
#include <cmath>
#include <map>
#include <assert.h>

#include "./option_structure.hpp"
#include "./datatype_structure.hpp"

#ifdef HAVE_CGNS
#include "cgnslib.h"
#endif

using namespace std;

/*!
 * \class CConfig
 * \brief Main class for defining the problem; basically this class reads the configuration file, and
 *        stores all the information.
 * \author F. Palacios
 */

class CConfig {
private:
  SU2_MPI::Comm SU2_Communicator; /*!< \brief MPI communicator of SU2.*/
  int rank, size;
  unsigned short Kind_SU2; /*!< \brief Kind of SU2 software component.*/
  unsigned short Ref_NonDim; /*!< \brief Kind of non dimensionalization.*/
  unsigned short Ref_Inc_NonDim; /*!< \brief Kind of non dimensionalization.*/
  unsigned short Kind_AverageProcess; /*!< \brief Kind of mixing process.*/
  unsigned short Kind_PerformanceAverageProcess; /*!< \brief Kind of mixing process.*/
  unsigned short Kind_MixingPlaneInterface; /*!< \brief Kind of mixing process.*/
  unsigned short Kind_SpanWise; /*!< \brief Kind of span-wise section computation.*/
  unsigned short *Kind_TurboMachinery;  /*!< \brief Kind of turbomachynery architecture.*/
  unsigned short iZone, nZone; /*!< \brief Number of zones in the mesh. */
  unsigned short nZoneSpecified; /*!< \brief Number of zones that are specified in config file. */
  su2double Highlite_Area; /*!< \brief Highlite area. */
  su2double Fan_Poly_Eff; /*!< \brief Highlite area. */
  su2double OrderMagResidual; /*!< \brief Order of magnitude reduction. */
  su2double MinLogResidual; /*!< \brief Minimum value of the log residual. */
  su2double OrderMagResidualFSI; /*!< \brief Order of magnitude reduction. */
  su2double MinLogResidualFSI; /*!< \brief Minimum value of the log residual. */
  su2double OrderMagResidual_BGS_F; /*!< \brief Order of magnitude reduction. */
  su2double MinLogResidual_BGS_F; /*!< \brief Minimum value of the log residual. */
  su2double OrderMagResidual_BGS_S; /*!< \brief Order of magnitude reduction. */
  su2double MinLogResidual_BGS_S; /*!< \brief Minimum value of the log residual. */
  su2double Res_FEM_UTOL; 		/*!< \brief UTOL criteria for structural FEM. */
  su2double Res_FEM_RTOL; 		/*!< \brief RTOL criteria for structural FEM. */
  su2double Res_FEM_ETOL; 		/*!< \brief ETOL criteria for structural FEM. */
  su2double Res_FEM_ADJ;     /*!< \brief Convergence criteria for adjoint FEM. */
  su2double EA_ScaleFactor; /*!< \brief Equivalent Area scaling factor */
  su2double* EA_IntLimit; /*!< \brief Integration limits of the Equivalent Area computation */
  su2double AdjointLimit; /*!< \brief Adjoint variable limit */
  su2double* Obj_ChainRuleCoeff; /*!< \brief Array defining objective function for adjoint problem based on chain rule in terms of gradient w.r.t. density, velocity, pressure */
  bool MG_AdjointFlow; /*!< \brief MG with the adjoint flow problem */
  su2double* SubsonicEngine_Cyl; /*!< \brief Coordinates of the box subsonic region */
  su2double* SubsonicEngine_Values; /*!< \brief Values of the box subsonic region */
  su2double* Hold_GridFixed_Coord; /*!< \brief Coordinates of the box to hold fixed the nbumerical grid */
  su2double *DistortionRack;
  su2double *PressureLimits,
  *DensityLimits,
  *TemperatureLimits; /*!< \brief Limits for the primitive variables */
  bool ActDisk_DoubleSurface;  /*!< \brief actuator disk double surface  */
  bool Engine_HalfModel;  /*!< \brief only half model is in the computational grid  */
  bool ActDisk_SU2_DEF;  /*!< \brief actuator disk double surface  */
  unsigned short ConvCriteria;	/*!< \brief Kind of convergence criteria. */
  unsigned short nFFD_Iter; 	/*!< \brief Iteration for the point inversion problem. */
  unsigned short FFD_Blending; /*!< \brief Kind of FFD Blending function. */
  su2double* FFD_BSpline_Order; /*!< \brief BSpline order in i,j,k direction. */
  su2double FFD_Tol;  	/*!< \brief Tolerance in the point inversion problem. */
  su2double Opt_RelaxFactor;  	/*!< \brief Scale factor for the line search. */
  su2double Opt_LineSearch_Bound;  	/*!< \brief Bounds for the line search. */
  bool Write_Conv_FSI;			/*!< \brief Write convergence file for FSI problems. */
  bool ContinuousAdjoint,			/*!< \brief Flag to know if the code is solving an adjoint problem. */
  Viscous,                /*!< \brief Flag to know if the code is solving a viscous problem. */
  EquivArea,				/*!< \brief Flag to know if the code is going to compute and plot the equivalent area. */
  Engine,				/*!< \brief Flag to know if the code is going to compute a problem with engine. */
  InvDesign_Cp,				/*!< \brief Flag to know if the code is going to compute and plot the inverse design. */
  InvDesign_HeatFlux,				/*!< \brief Flag to know if the code is going to compute and plot the inverse design. */
  Grid_Movement,			/*!< \brief Flag to know if there is grid movement. */
  Wind_Gust,              /*!< \brief Flag to know if there is a wind gust. */
  Aeroelastic_Simulation, /*!< \brief Flag to know if there is an aeroelastic simulation. */
  Weakly_Coupled_Heat, /*!< \brief Flag to know if a heat equation should be weakly coupled to the incompressible solver. */
  Rotating_Frame,			/*!< \brief Flag to know if there is a rotating frame. */
  PoissonSolver,			/*!< \brief Flag to know if we are solving  poisson forces  in plasma solver. */
  Low_Mach_Precon,		/*!< \brief Flag to know if we are using a low Mach number preconditioner. */
  Low_Mach_Corr,			/*!< \brief Flag to know if we are using a low Mach number correction. */
  GravityForce,			/*!< \brief Flag to know if the gravity force is incuded in the formulation. */
  SmoothNumGrid,			/*!< \brief Smooth the numerical grid. */
  AdaptBoundary,			/*!< \brief Adapt the elements on the boundary. */
  SubsonicEngine,			/*!< \brief Engine intake subsonic region. */
  Frozen_Visc_Cont,			/*!< \brief Flag for cont. adjoint problem with/without frozen viscosity. */
  Frozen_Visc_Disc,			/*!< \brief Flag for disc. adjoint problem with/without frozen viscosity. */
  Frozen_Limiter_Disc,			/*!< \brief Flag for disc. adjoint problem with/without frozen limiter. */
  Inconsistent_Disc,      /*!< \brief Use an inconsistent (primal/dual) discrete adjoint formulation. */
  Sens_Remove_Sharp,			/*!< \brief Flag for removing or not the sharp edges from the sensitivity computation. */
  Hold_GridFixed,	/*!< \brief Flag hold fixed some part of the mesh during the deformation. */
  Axisymmetric, /*!< \brief Flag for axisymmetric calculations */
  Integrated_HeatFlux, /*!< \brief Flag for heat flux BC whether it deals with integrated values.*/
  Buffet_Monitoring;       /*!< \brief Flag for computing the buffet sensor.*/
  su2double Buffet_k;     /*!< \brief Sharpness coefficient for buffet sensor.*/
  su2double Buffet_lambda; /*!< \brief Offset parameter for buffet sensor.*/
  su2double Damp_Engine_Inflow;	/*!< \brief Damping factor for the engine inlet. */
  su2double Damp_Engine_Exhaust;	/*!< \brief Damping factor for the engine exhaust. */
  su2double Damp_Res_Restric,	/*!< \brief Damping factor for the residual restriction. */
  Damp_Correc_Prolong; /*!< \brief Damping factor for the correction prolongation. */
  su2double Position_Plane; /*!< \brief Position of the Near-Field (y coordinate 2D, and z coordinate 3D). */
  su2double WeightCd; /*!< \brief Weight of the drag coefficient. */
  su2double dCD_dCL; /*!< \brief Weight of the drag coefficient. */
  su2double dCMx_dCL; /*!< \brief Weight of the drag coefficient. */
  su2double dCMy_dCL; /*!< \brief Weight of the drag coefficient. */
  su2double dCMz_dCL; /*!< \brief Weight of the drag coefficient. */
  su2double dCD_dCMy; /*!< \brief Weight of the drag coefficient. */
  su2double CL_Target; /*!< \brief Weight of the drag coefficient. */
  su2double CM_Target; /*!< \brief Weight of the drag coefficient. */
  su2double *HTP_Min_XCoord, *HTP_Min_YCoord; /*!< \brief Identification of the HTP. */
  unsigned short Unsteady_Simulation;	/*!< \brief Steady or unsteady (time stepping or dual time stepping) computation. */
  unsigned short Dynamic_Analysis;	/*!< \brief Static or dynamic structural analysis. */
  unsigned short nStartUpIter;	/*!< \brief Start up iterations using the fine grid. */
  su2double FixAzimuthalLine; /*!< \brief Fix an azimuthal line due to misalignments of the nearfield. */
  su2double **DV_Value;		/*!< \brief Previous value of the design variable. */
  su2double Venkat_LimiterCoeff;				/*!< \brief Limiter coefficient */
  unsigned long LimiterIter;	/*!< \brief Freeze the value of the limiter after a number of iterations */
  su2double AdjSharp_LimiterCoeff;				/*!< \brief Coefficient to identify the limit of a sharp edge. */
  unsigned short SystemMeasurements; /*!< \brief System of measurements. */
  unsigned short Kind_Regime;  /*!< \brief Kind of adjoint function. */
  unsigned short *Kind_ObjFunc;  /*!< \brief Kind of objective function. */
  su2double *Weight_ObjFunc;    /*!< \brief Weight applied to objective function. */
  unsigned short Kind_SensSmooth; /*!< \brief Kind of sensitivity smoothing technique. */
  unsigned short Continuous_Eqns; /*!< \brief Which equations to treat continuously (Hybrid adjoint)*/
  unsigned short Discrete_Eqns; /*!< \brief Which equations to treat discretely (Hybrid adjoint). */
  unsigned short *Design_Variable; /*!< \brief Kind of design variable. */
  unsigned short Kind_Adaptation;	/*!< \brief Kind of numerical grid adaptation. */
  unsigned short nTimeInstances;  /*!< \brief Number of periodic time instances for  harmonic balance. */
  su2double HarmonicBalance_Period;		/*!< \brief Period of oscillation to be used with harmonic balance computations. */
  su2double New_Elem_Adapt;			/*!< \brief Elements to adapt in the numerical grid adaptation process. */
  su2double Delta_UnstTime,			/*!< \brief Time step for unsteady computations. */
  Delta_UnstTimeND;						/*!< \brief Time step for unsteady computations (non dimensional). */
  su2double Delta_DynTime,		/*!< \brief Time step for dynamic structural computations. */
  Total_DynTime,				/*!< \brief Total time for dynamic structural computations. */
  Current_DynTime;			/*!< \brief Global time of the dynamic structural computations. */
  su2double Total_UnstTime,						/*!< \brief Total time for unsteady computations. */
  Total_UnstTimeND;								/*!< \brief Total time for unsteady computations (non dimensional). */
  su2double Current_UnstTime,									/*!< \brief Global time of the unsteady simulation. */
  Current_UnstTimeND;									/*!< \brief Global time of the unsteady simulation. */
  unsigned short nMarker_Euler,	/*!< \brief Number of Euler wall markers. */
  nMarker_FarField,				/*!< \brief Number of far-field markers. */
  nMarker_Custom,
  nMarker_SymWall,				/*!< \brief Number of symmetry wall markers. */
  nMarker_PerBound,				/*!< \brief Number of periodic boundary markers. */
  nMarker_MixingPlaneInterface,				/*!< \brief Number of mixing plane interface boundary markers. */
  nMarker_Turbomachinery,				/*!< \brief Number turbomachinery markers. */
  nMarker_TurboPerformance,				/*!< \brief Number of turboperformance markers. */
  nSpanWiseSections_User,			/*!< \brief Number of spanwise sections to compute 3D BC and Performance for turbomachinery   */
  nMarker_Shroud,/*!< \brief Number of shroud markers to set grid velocity to 0.*/
  nMarker_NearFieldBound,				/*!< \brief Number of near field boundary markers. */
  nMarker_ActDiskInlet, nMarker_ActDiskOutlet,
  nMarker_InterfaceBound,				/*!< \brief Number of interface boundary markers. */
  nMarker_Fluid_InterfaceBound,				/*!< \brief Number of fluid interface markers. */
  nMarker_CHTInterface,     /*!< \brief Number of conjugate heat transfer interface markers. */
  nMarker_Dirichlet,				/*!< \brief Number of interface boundary markers. */
  nMarker_Inlet,					/*!< \brief Number of inlet flow markers. */
  nMarker_Riemann,					/*!< \brief Number of Riemann flow markers. */
  nMarker_Giles,					/*!< \brief Number of Giles flow markers. */
  nRelaxFactor_Giles,                                   /*!< \brief Number of relaxation factors for Giles markers. */
  nMarker_Supersonic_Inlet,					/*!< \brief Number of supersonic inlet flow markers. */
  nMarker_Supersonic_Outlet,					/*!< \brief Number of supersonic outlet flow markers. */
  nMarker_Outlet,					/*!< \brief Number of outlet flow markers. */
  nMarker_Isothermal,     /*!< \brief Number of isothermal wall boundaries. */
  nMarker_HeatFlux,       /*!< \brief Number of constant heat flux wall boundaries. */
  nMarker_EngineExhaust,					/*!< \brief Number of nacelle exhaust flow markers. */
  nMarker_EngineInflow,					/*!< \brief Number of nacelle inflow flow markers. */
  nMarker_Clamped,						/*!< \brief Number of clamped markers in the FEM. */
  nMarker_Displacement,					/*!< \brief Number of displacement surface markers. */
  nMarker_Load,					/*!< \brief Number of load surface markers. */
  nMarker_Damper,         /*!< \brief Number of damper surface markers. */
  nMarker_Load_Dir,					/*!< \brief Number of load surface markers defined by magnitude and direction. */
  nMarker_Disp_Dir,         /*!< \brief Number of load surface markers defined by magnitude and direction. */
  nMarker_Load_Sine,					/*!< \brief Number of load surface markers defined by magnitude and direction. */
  nMarker_FlowLoad,					/*!< \brief Number of load surface markers. */
  nMarker_Neumann,				/*!< \brief Number of Neumann flow markers. */
  nMarker_Internal,				/*!< \brief Number of Neumann flow markers. */
  nMarker_All,					/*!< \brief Total number of markers using the grid information. */
  nMarker_Max,					/*!< \brief Max number of number of markers using the grid information. */
  nMarker_CfgFile;					/*!< \brief Total number of markers using the config file
                             (note that using parallel computation this number can be different
                             from nMarker_All). */
  bool Inlet_From_File; /*!< \brief True if the inlet profile is to be loaded from a file. */
  string Inlet_Filename; /*!< \brief Filename specifying an inlet profile. */
  su2double Inlet_Matching_Tol; /*!< \brief Tolerance used when matching a point to a point from the inlet file. */
  string *Marker_Euler,			/*!< \brief Euler wall markers. */
  *Marker_FarField,				/*!< \brief Far field markers. */
  *Marker_Custom,
  *Marker_SymWall,				/*!< \brief Symmetry wall markers. */
  *Marker_PerBound,				/*!< \brief Periodic boundary markers. */
  *Marker_PerDonor,				/*!< \brief Rotationally periodic boundary donor markers. */
  *Marker_MixingPlaneInterface,				/*!< \brief MixingPlane interface boundary markers. */
  *Marker_TurboBoundIn,				/*!< \brief Turbomachinery performance boundary markers. */
  *Marker_TurboBoundOut,				/*!< \brief Turbomachinery performance boundary donor markers. */
  *Marker_NearFieldBound,				/*!< \brief Near Field boundaries markers. */
  *Marker_InterfaceBound,				/*!< \brief Interface boundaries markers. */
  *Marker_Fluid_InterfaceBound,				/*!< \brief Fluid interface markers. */
  *Marker_CHTInterface,         /*!< \brief Conjugate heat transfer interface markers. */
  *Marker_ActDiskInlet,
  *Marker_ActDiskOutlet,
  *Marker_Dirichlet,				/*!< \brief Interface boundaries markers. */
  *Marker_Inlet,					/*!< \brief Inlet flow markers. */
  *Marker_Riemann,					/*!< \brief Riemann markers. */
  *Marker_Giles,					/*!< \brief Giles markers. */
  *Marker_Shroud,                                       /*!< \brief Shroud markers. */
  *Marker_Supersonic_Inlet,					/*!< \brief Supersonic inlet flow markers. */
  *Marker_Supersonic_Outlet,					/*!< \brief Supersonic outlet flow markers. */
  *Marker_Outlet,					/*!< \brief Outlet flow markers. */
  *Marker_Isothermal,     /*!< \brief Isothermal wall markers. */
  *Marker_HeatFlux,       /*!< \brief Constant heat flux wall markers. */
  *Marker_EngineInflow,					/*!< \brief Engine Inflow flow markers. */
  *Marker_EngineExhaust,					/*!< \brief Engine Exhaust flow markers. */
  *Marker_Clamped,						/*!< \brief Clamped markers. */
  *Marker_Displacement,					/*!< \brief Displacement markers. */
  *Marker_Load,					/*!< \brief Load markers. */
  *Marker_Damper,         /*!< \brief Damper markers. */
  *Marker_Load_Dir,					/*!< \brief Load markers defined in cartesian coordinates. */
  *Marker_Disp_Dir,         /*!< \brief Load markers defined in cartesian coordinates. */
  *Marker_Load_Sine,					/*!< \brief Sine-wave loaded markers defined in cartesian coordinates. */
  *Marker_FlowLoad,					/*!< \brief Flow Load markers. */
  *Marker_Neumann,					/*!< \brief Neumann flow markers. */
  *Marker_Internal,					/*!< \brief Neumann flow markers. */
  *Marker_All_TagBound;				/*!< \brief Global index for markers using grid information. */
  su2double *Dirichlet_Value;    /*!< \brief Specified Dirichlet value at the boundaries. */
  su2double *Exhaust_Temperature_Target;    /*!< \brief Specified total temperatures for nacelle boundaries. */
  su2double *Exhaust_Pressure_Target;    /*!< \brief Specified total pressures for nacelle boundaries. */
  su2double *Inlet_Ttotal;    /*!< \brief Specified total temperatures for inlet boundaries. */
  su2double *Riemann_Var1, *Riemann_Var2;    /*!< \brief Specified values for Riemann boundary. */
  su2double **Riemann_FlowDir;  /*!< \brief Specified flow direction vector (unit vector) for Riemann boundaries. */
  su2double *Giles_Var1, *Giles_Var2, *RelaxFactorAverage, *RelaxFactorFourier;    /*!< \brief Specified values for Giles BC. */
  su2double **Giles_FlowDir;  /*!< \brief Specified flow direction vector (unit vector) for Giles BC. */
  su2double *Inlet_Ptotal;    /*!< \brief Specified total pressures for inlet boundaries. */
  su2double **Inlet_FlowDir;  /*!< \brief Specified flow direction vector (unit vector) for inlet boundaries. */
  su2double *Inlet_Temperature;    /*!< \brief Specified temperatures for a supersonic inlet boundaries. */
  su2double *Inlet_Pressure;    /*!< \brief Specified static pressures for supersonic inlet boundaries. */
  su2double **Inlet_Velocity;  /*!< \brief Specified flow velocity vectors for supersonic inlet boundaries. */
  su2double *EngineInflow_Target;    /*!< \brief Specified fan face mach for nacelle boundaries. */
  su2double *Inflow_Mach;    /*!< \brief Specified fan face mach for nacelle boundaries. */
  su2double *Inflow_Pressure;    /*!< \brief Specified fan face mach for nacelle boundaries. */
  su2double *Inflow_MassFlow;    /*!< \brief Specified fan face mach for nacelle boundaries. */
  su2double *Inflow_ReverseMassFlow;    /*!< \brief Specified fan face mach for nacelle boundaries. */
  su2double *Inflow_TotalPressure;    /*!< \brief Specified fan face mach for nacelle boundaries. */
  su2double *Inflow_Temperature;    /*!< \brief Specified fan face mach for nacelle boundaries. */
  su2double *Inflow_TotalTemperature;    /*!< \brief Specified fan face mach for nacelle boundaries. */
  su2double *Inflow_RamDrag;    /*!< \brief Specified fan face mach for nacelle boundaries. */
  su2double *Inflow_Force;    /*!< \brief Specified fan face mach for nacelle boundaries. */
  su2double *Inflow_Power;    /*!< \brief Specified fan face mach for nacelle boundaries. */
  su2double *Exhaust_Pressure;    /*!< \brief Specified fan face mach for nacelle boundaries. */
  su2double *Exhaust_Temperature;    /*!< \brief Specified fan face mach for nacelle boundaries. */
  su2double *Exhaust_MassFlow;    /*!< \brief Specified fan face mach for nacelle boundaries. */
  su2double *Exhaust_TotalPressure;    /*!< \brief Specified fan face mach for nacelle boundaries. */
  su2double *Exhaust_TotalTemperature;    /*!< \brief Specified fan face mach for nacelle boundaries. */
  su2double *Exhaust_GrossThrust;    /*!< \brief Specified fan face mach for nacelle boundaries. */
  su2double *Exhaust_Force;    /*!< \brief Specified fan face mach for nacelle boundaries. */
  su2double *Exhaust_Power;    /*!< \brief Specified fan face mach for nacelle boundaries. */
  su2double *Engine_Power;    /*!< \brief Specified fan face mach for nacelle boundaries. */
  su2double *Engine_Mach;    /*!< \brief Specified fan face mach for nacelle boundaries. */
  su2double *Engine_Force;    /*!< \brief Specified fan face mach for nacelle boundaries. */
  su2double *Engine_NetThrust;    /*!< \brief Specified fan face mach for nacelle boundaries. */
  su2double *Engine_GrossThrust;    /*!< \brief Specified fan face mach for nacelle boundaries. */
  su2double *Engine_Area;    /*!< \brief Specified fan face mach for nacelle boundaries. */
  su2double *Outlet_Pressure;    /*!< \brief Specified back pressures (static) for outlet boundaries. */
  su2double *Isothermal_Temperature; /*!< \brief Specified isothermal wall temperatures (static). */
  su2double *Heat_Flux;  /*!< \brief Specified wall heat fluxes. */
  su2double *Displ_Value;    /*!< \brief Specified displacement for displacement boundaries. */
  su2double *Load_Value;    /*!< \brief Specified force for load boundaries. */
  su2double *Damper_Constant;    /*!< \brief Specified constant for damper boundaries. */
  su2double *Load_Dir_Value;    /*!< \brief Specified force for load boundaries defined in cartesian coordinates. */
  su2double *Load_Dir_Multiplier;    /*!< \brief Specified multiplier for load boundaries defined in cartesian coordinates. */
  su2double *Disp_Dir_Value;    /*!< \brief Specified force for load boundaries defined in cartesian coordinates. */
   su2double *Disp_Dir_Multiplier;    /*!< \brief Specified multiplier for load boundaries defined in cartesian coordinates. */
  su2double **Load_Dir;  /*!< \brief Specified flow direction vector (unit vector) for inlet boundaries. */
  su2double **Disp_Dir;  /*!< \brief Specified structural displacement direction (unit vector). */
  su2double *Load_Sine_Amplitude;    /*!< \brief Specified amplitude for a sine-wave load. */
  su2double *Load_Sine_Frequency;    /*!< \brief Specified multiplier for load boundaries defined in cartesian coordinates. */
  su2double **Load_Sine_Dir;  /*!< \brief Specified flow direction vector (unit vector) for inlet boundaries. */
  su2double *FlowLoad_Value;    /*!< \brief Specified force for flow load boundaries. */
  su2double *ActDiskInlet_MassFlow;    /*!< \brief Specified fan face mach for nacelle boundaries. */
  su2double *ActDiskInlet_Temperature;    /*!< \brief Specified fan face mach for nacelle boundaries. */
  su2double *ActDiskInlet_TotalTemperature;    /*!< \brief Specified fan face mach for nacelle boundaries. */
  su2double *ActDiskInlet_Pressure;    /*!< \brief Specified fan face mach for nacelle boundaries. */
  su2double *ActDiskInlet_TotalPressure;    /*!< \brief Specified fan face mach for nacelle boundaries. */
  su2double *ActDiskInlet_RamDrag;    /*!< \brief Specified fan face mach for nacelle boundaries. */
  su2double *ActDiskInlet_Force;    /*!< \brief Specified fan face mach for nacelle boundaries. */
  su2double *ActDiskInlet_Power;    /*!< \brief Specified fan face mach for nacelle boundaries. */
  su2double *ActDiskOutlet_MassFlow;    /*!< \brief Specified fan face mach for nacelle boundaries. */
  su2double *ActDiskOutlet_Temperature;    /*!< \brief Specified fan face mach for nacelle boundaries. */
  su2double *ActDiskOutlet_TotalTemperature;    /*!< \brief Specified fan face mach for nacelle boundaries. */
  su2double *ActDiskOutlet_Pressure;    /*!< \brief Specified fan face mach for nacelle boundaries. */
  su2double *ActDiskOutlet_TotalPressure;    /*!< \brief Specified fan face mach for nacelle boundaries. */
  su2double *ActDiskOutlet_GrossThrust;    /*!< \brief Specified fan face mach for nacelle boundaries. */
  su2double *ActDiskOutlet_Force;    /*!< \brief Specified fan face mach for nacelle boundaries. */
  su2double *ActDiskOutlet_Power;    /*!< \brief Specified fan face mach for nacelle boundaries. */
  su2double **ActDisk_PressJump, **ActDisk_TempJump,  **ActDisk_Omega;
  su2double *ActDisk_DeltaPress;    /*!< \brief Specified fan face mach for nacelle boundaries. */
  su2double *ActDisk_DeltaTemp;    /*!< \brief Specified fan face mach for nacelle boundaries. */
  su2double *ActDisk_TotalPressRatio;    /*!< \brief Specified fan face mach for nacelle boundaries. */
  su2double *ActDisk_TotalTempRatio;    /*!< \brief Specified fan face mach for nacelle boundaries. */
  su2double *ActDisk_StaticPressRatio;    /*!< \brief Specified fan face mach for nacelle boundaries. */
  su2double *ActDisk_StaticTempRatio;    /*!< \brief Specified fan face mach for nacelle boundaries. */
  su2double *ActDisk_Power;    /*!< \brief Specified fan face mach for nacelle boundaries. */
  su2double *ActDisk_MassFlow;    /*!< \brief Specified fan face mach for nacelle boundaries. */
  su2double *ActDisk_Mach;    /*!< \brief Specified fan face mach for nacelle boundaries. */
  su2double *ActDisk_Force;    /*!< \brief Specified fan face mach for nacelle boundaries. */
  su2double *Surface_MassFlow;    /*!< \brief Massflow at the boundaries. */
  su2double *Surface_Mach;    /*!< \brief Mach number at the boundaries. */
  su2double *Surface_Temperature;    /*!< \brief Temperature at the boundaries. */
  su2double *Surface_Pressure;    /*!< \brief Pressure at the boundaries. */
  su2double *Surface_Density;    /*!< \brief Density at the boundaries. */
  su2double *Surface_Enthalpy;    /*!< \brief Enthalpy at the boundaries. */
  su2double *Surface_NormalVelocity;    /*!< \brief Normal velocity at the boundaries. */
  su2double *Surface_Uniformity;  /*!< \brief Integral measure of the streamwise uniformity (absolute) at the boundaries (non-dim). */
  su2double *Surface_SecondaryStrength;     /*!< \brief Integral measure of the strength of secondary flows (absolute) at the boundaries (non-dim). */
  su2double *Surface_SecondOverUniform;   /*!< \brief Integral measure of the strength of secondary flows (relative to streamwise) at the boundaries (non-dim). */
  su2double *Surface_MomentumDistortion;    /*!< \brief Integral measure of the streamwise uniformity (relative to plug flow) at the boundaries (non-dim). */
  su2double *Surface_TotalTemperature;   /*!< \brief Total temperature at the boundaries. */
  su2double *Surface_TotalPressure;    /*!< \brief Total pressure at the boundaries. */
  su2double *Surface_PressureDrop;    /*!< \brief Pressure drop between boundaries. */
  su2double *Surface_DC60;    /*!< \brief Specified fan face mach for nacelle boundaries. */
  su2double *Surface_IDC;    /*!< \brief Specified fan face mach for nacelle boundaries. */
  su2double *Surface_IDC_Mach;    /*!< \brief Specified fan face mach for nacelle boundaries. */
  su2double *Surface_IDR;    /*!< \brief Specified fan face mach for nacelle boundaries. */
  su2double *ActDisk_NetThrust;    /*!< \brief Specified fan face mach for nacelle boundaries. */
  su2double *ActDisk_BCThrust;    /*!< \brief Specified fan face mach for nacelle boundaries. */
  su2double *ActDisk_BCThrust_Old;    /*!< \brief Specified fan face mach for nacelle boundaries. */
  su2double *ActDisk_GrossThrust;    /*!< \brief Specified fan face mach for nacelle boundaries. */
  su2double *ActDisk_Area;    /*!< \brief Specified fan face mach for nacelle boundaries. */
  su2double *ActDisk_ReverseMassFlow;    /*!< \brief Specified fan face mach for nacelle boundaries. */
  su2double **Periodic_RotCenter;  /*!< \brief Rotational center for each periodic boundary. */
  su2double **Periodic_RotAngles;      /*!< \brief Rotation angles for each periodic boundary. */
  su2double **Periodic_Translation;      /*!< \brief Translation vector for each periodic boundary. */
  unsigned short nPeriodic_Index;     /*!< \brief Number of SEND_RECEIVE periodic transformations. */
  su2double **Periodic_Center;         /*!< \brief Rotational center for each SEND_RECEIVE boundary. */
  su2double **Periodic_Rotation;      /*!< \brief Rotation angles for each SEND_RECEIVE boundary. */
  su2double **Periodic_Translate;      /*!< \brief Translation vector for each SEND_RECEIVE boundary. */
  string *Marker_CfgFile_TagBound;			/*!< \brief Global index for markers using config file. */
  unsigned short *Marker_All_KindBC,			/*!< \brief Global index for boundaries using grid information. */
  *Marker_CfgFile_KindBC;		/*!< \brief Global index for boundaries using config file. */
  short *Marker_All_SendRecv;		/*!< \brief Information about if the boundary is sended (+), received (-). */
  short *Marker_All_PerBound;	/*!< \brief Global index for periodic bc using the grid information. */
  unsigned long nExtIter;			/*!< \brief Number of external iterations. */
  unsigned long ExtIter;			/*!< \brief Current external iteration number. */
  unsigned long ExtIter_OffSet;			/*!< \brief External iteration number offset. */
  unsigned long IntIter;			/*!< \brief Current internal iteration number. */
  unsigned long OuterIter;			/*!< \brief Current Outer Iteration for multizone problems. */
  unsigned long Unst_nIntIter;			/*!< \brief Number of internal iterations (Dual time Method). */
  unsigned long Dyn_nIntIter;			/*!< \brief Number of internal iterations (Newton-Raphson Method for nonlinear structural analysis). */
  long Unst_RestartIter;			/*!< \brief Iteration number to restart an unsteady simulation (Dual time Method). */
  long Unst_AdjointIter;			/*!< \brief Iteration number to begin the reverse time integration in the direct solver for the unsteady adjoint. */
  long Iter_Avg_Objective;			/*!< \brief Iteration the number of time steps to be averaged, counting from the back */
  long Dyn_RestartIter;                         /*!< \brief Iteration number to restart a dynamic structural analysis. */
  unsigned short nLevels_TimeAccurateLTS;       /*!< \brief Number of time levels for time accurate local time stepping. */
  unsigned short nTimeDOFsADER_DG;              /*!< \brief Number of time DOFs used in the predictor step of ADER-DG. */
  su2double *TimeDOFsADER_DG;                   /*!< \brief The location of the ADER-DG time DOFs on the interval [-1,1]. */
  unsigned short nTimeIntegrationADER_DG;       /*!< \brief Number of time integration points ADER-DG. */
  su2double *TimeIntegrationADER_DG;            /*!< \brief The location of the ADER-DG time integration points on the interval [-1,1]. */
  su2double *WeightsIntegrationADER_DG;         /*!< \brief The weights of the ADER-DG time integration points on the interval [-1,1]. */
  unsigned short nRKStep;			/*!< \brief Number of steps of the explicit Runge-Kutta method. */
  su2double *RK_Alpha_Step;			/*!< \brief Runge-Kutta beta coefficients. */
  unsigned short nMGLevels;		/*!< \brief Number of multigrid levels (coarse levels). */
  unsigned short nCFL;			/*!< \brief Number of CFL, one for each multigrid level. */
  su2double
  CFLRedCoeff_Turb,		/*!< \brief CFL reduction coefficient on the LevelSet problem. */
  CFLRedCoeff_AdjFlow,	/*!< \brief CFL reduction coefficient for the adjoint problem. */
  CFLRedCoeff_AdjTurb,	/*!< \brief CFL reduction coefficient for the adjoint problem. */
  CFLFineGrid,		/*!< \brief CFL of the finest grid. */
  CFLSolid,       /*!< \brief CFL in (heat) solid solvers. */
  Max_DeltaTime,  		/*!< \brief Max delta time. */
  Unst_CFL;		/*!< \brief Unsteady CFL number. */
  bool ReorientElements;		/*!< \brief Flag for enabling element reorientation. */
  bool AddIndNeighbor;			/*!< \brief Include indirect neighbor in the agglomeration process. */
  unsigned short nDV,		/*!< \brief Number of design variables. */
  nObj, nObjW;              /*! \brief Number of objective functions. */
  unsigned short* nDV_Value;		/*!< \brief Number of values for each design variable (might be different than 1 if we allow arbitrary movement). */
  unsigned short nFFDBox;		/*!< \brief Number of ffd boxes. */
  unsigned short nGridMovement;		/*!< \brief Number of grid movement types specified. */
  unsigned short nTurboMachineryKind; 	/*!< \brief Number turbomachinery types specified. */
  unsigned short nParamDV;		/*!< \brief Number of parameters of the design variable. */
  string DV_Filename;      /*!< \brief Filename for providing surface positions from an external parameterization. */
  su2double **ParamDV;				/*!< \brief Parameters of the design variable. */
  su2double **CoordFFDBox;				/*!< \brief Coordinates of the FFD boxes. */
  unsigned short **DegreeFFDBox;	/*!< \brief Degree of the FFD boxes. */
  string *FFDTag;				/*!< \brief Parameters of the design variable. */
  string *TagFFDBox;				/*!< \brief Tag of the FFD box. */
  unsigned short GeometryMode;			/*!< \brief Gemoetry mode (analysis or gradient computation). */
  unsigned short MGCycle;			/*!< \brief Kind of multigrid cycle. */
  unsigned short FinestMesh;		/*!< \brief Finest mesh for the full multigrid approach. */
  unsigned short nFFD_Fix_IDir, nFFD_Fix_JDir, nFFD_Fix_KDir;                 /*!< \brief Number of planes fixed in the FFD. */
  unsigned short nMG_PreSmooth,                 /*!< \brief Number of MG pre-smooth parameters found in config file. */
  nMG_PostSmooth,                             /*!< \brief Number of MG post-smooth parameters found in config file. */
  nMG_CorrecSmooth;                           /*!< \brief Number of MG correct-smooth parameters found in config file. */
  short *FFD_Fix_IDir, *FFD_Fix_JDir, *FFD_Fix_KDir;	/*!< \brief Exact sections. */
  unsigned short *MG_PreSmooth,	/*!< \brief Multigrid Pre smoothing. */
  *MG_PostSmooth,					/*!< \brief Multigrid Post smoothing. */
  *MG_CorrecSmooth;					/*!< \brief Multigrid Jacobi implicit smoothing of the correction. */
  su2double *LocationStations;   /*!< \brief Airfoil sections in wing slicing subroutine. */
  su2double *NacelleLocation;   /*!< \brief Definition of the nacelle location. */
  unsigned short Kind_Solver,	/*!< \brief Kind of solver Euler, NS, Continuous adjoint, etc.  */
  *Kind_Solver_PerZone,  /*!< \brief Kind of solvers for each zone Euler, NS, Continuous adjoint, etc.  */
  Kind_MZSolver,         /*!< \brief Kind of multizone solver.  */
  Kind_FluidModel,			/*!< \brief Kind of the Fluid Model: Ideal or Van der Walls, ... . */
  Kind_ViscosityModel,			/*!< \brief Kind of the Viscosity Model*/
  Kind_ConductivityModel,			/*!< \brief Kind of the Thermal Conductivity Model*/
  Kind_FreeStreamOption,			/*!< \brief Kind of free stream option to choose if initializing with density or temperature  */
  Kind_InitOption,			/*!< \brief Kind of Init option to choose if initializing with Reynolds number or with thermodynamic conditions   */
  Kind_GasModel,				/*!< \brief Kind of the Gas Model. */
  Kind_DensityModel,				/*!< \brief Kind of the density model for incompressible flows. */
  *Kind_GridMovement,    /*!< \brief Kind of the unsteady mesh movement. */
  Kind_Gradient_Method,		/*!< \brief Numerical method for computation of spatial gradients. */
  Kind_Deform_Linear_Solver, /*!< Numerical method to deform the grid */
  Kind_Deform_Linear_Solver_Prec,		/*!< \brief Preconditioner of the linear solver. */
  Kind_Linear_Solver,		/*!< \brief Numerical solver for the implicit scheme. */
  Kind_Linear_Solver_FSI_Struc,	 /*!< \brief Numerical solver for the structural part in FSI problems. */
  Kind_Linear_Solver_Prec,		/*!< \brief Preconditioner of the linear solver. */
  Kind_Linear_Solver_Prec_FSI_Struc,		/*!< \brief Preconditioner of the linear solver for the structural part in FSI problems. */
  Kind_AdjTurb_Linear_Solver,		/*!< \brief Numerical solver for the turbulent adjoint implicit scheme. */
  Kind_AdjTurb_Linear_Prec,		/*!< \brief Preconditioner of the turbulent adjoint linear solver. */
  Kind_DiscAdj_Linear_Solver, /*!< \brief Linear solver for the discrete adjoint system. */
  Kind_DiscAdj_Linear_Prec,  /*!< \brief Preconditioner of the discrete adjoint linear solver. */
  Kind_DiscAdj_Linear_Solver_FSI_Struc, /*!< \brief Linear solver for the discrete adjoint system in the structural side of FSI problems. */
  Kind_DiscAdj_Linear_Prec_FSI_Struc,   /*!< \brief Preconditioner of the discrete adjoint linear solver in the structural side of FSI problems. */
  Kind_SlopeLimit,				/*!< \brief Global slope limiter. */
  Kind_SlopeLimit_Flow,		/*!< \brief Slope limiter for flow equations.*/
  Kind_SlopeLimit_Turb,		/*!< \brief Slope limiter for the turbulence equation.*/
  Kind_SlopeLimit_AdjTurb,	/*!< \brief Slope limiter for the adjoint turbulent equation.*/
  Kind_SlopeLimit_AdjFlow,	/*!< \brief Slope limiter for the adjoint equation.*/
  Kind_TimeNumScheme,			/*!< \brief Global explicit or implicit time integration. */
  Kind_TimeIntScheme_Flow,	/*!< \brief Time integration for the flow equations. */
  Kind_TimeIntScheme_FEM_Flow,  /*!< \brief Time integration for the flow equations. */
  Kind_ADER_Predictor,          /*!< \brief Predictor step of the ADER-DG time integration scheme. */
  Kind_TimeIntScheme_AdjFlow,		/*!< \brief Time integration for the adjoint flow equations. */
  Kind_TimeIntScheme_Turb,	/*!< \brief Time integration for the turbulence model. */
  Kind_TimeIntScheme_AdjTurb,	/*!< \brief Time integration for the adjoint turbulence model. */
  Kind_TimeIntScheme_Heat,	/*!< \brief Time integration for the wave equations. */
  Kind_TimeStep_Heat, /*!< \brief Time stepping method for the (fvm) heat equation. */
  Kind_TimeIntScheme_FEA,	/*!< \brief Time integration for the FEA equations. */
  Kind_SpaceIteScheme_FEA,	/*!< \brief Iterative scheme for nonlinear structural analysis. */
  Kind_TimeIntScheme_Radiation, /*!< \brief Time integration for the Radiation equations. */
  Kind_ConvNumScheme,			/*!< \brief Global definition of the convective term. */
  Kind_ConvNumScheme_Flow,	/*!< \brief Centered or upwind scheme for the flow equations. */
  Kind_ConvNumScheme_FEM_Flow,  /*!< \brief Finite element scheme for the flow equations. */
  Kind_ConvNumScheme_Heat,	/*!< \brief Centered or upwind scheme for the flow equations. */
  Kind_ConvNumScheme_AdjFlow,		/*!< \brief Centered or upwind scheme for the adjoint flow equations. */
  Kind_ConvNumScheme_Turb,	/*!< \brief Centered or upwind scheme for the turbulence model. */
  Kind_ConvNumScheme_AdjTurb,	/*!< \brief Centered or upwind scheme for the adjoint turbulence model. */
  Kind_ConvNumScheme_Template,	/*!< \brief Centered or upwind scheme for the level set equation. */
  Kind_Centered,				/*!< \brief Centered scheme. */
  Kind_Centered_Flow,			/*!< \brief Centered scheme for the flow equations. */
  Kind_Centered_AdjFlow,			/*!< \brief Centered scheme for the adjoint flow equations. */
  Kind_Centered_Turb,			/*!< \brief Centered scheme for the turbulence model. */
  Kind_Centered_AdjTurb,		/*!< \brief Centered scheme for the adjoint turbulence model. */
  Kind_Centered_Template,		/*!< \brief Centered scheme for the template model. */
  Kind_Upwind,				/*!< \brief Upwind scheme. */
  Kind_Upwind_Flow,			/*!< \brief Upwind scheme for the flow equations. */
  Kind_Upwind_AdjFlow,			/*!< \brief Upwind scheme for the adjoint flow equations. */
  Kind_Upwind_Turb,			/*!< \brief Upwind scheme for the turbulence model. */
  Kind_Upwind_AdjTurb,		/*!< \brief Upwind scheme for the adjoint turbulence model. */
  Kind_Upwind_Template,			/*!< \brief Upwind scheme for the template model. */
  Kind_FEM,                     /*!< \brief Finite element scheme for the flow equations. */
  Kind_FEM_Flow,                        /*!< \brief Finite element scheme for the flow equations. */
  Kind_FEM_DG_Shock,      /*!< \brief Shock capturing method for the FEM DG solver. */
  Kind_Matrix_Coloring,   /*!< \brief Type of matrix coloring for sparse Jacobian computation. */
  Kind_Solver_Fluid_FSI,		/*!< \brief Kind of solver for the fluid in FSI applications. */
  Kind_Solver_Struc_FSI,		/*!< \brief Kind of solver for the structure in FSI applications. */
  Kind_BGS_RelaxMethod,				/*!< \brief Kind of relaxation method for Block Gauss Seidel method in FSI problems. */
  Kind_TransferMethod;	/*!< \brief Iterative scheme for nonlinear structural analysis. */
  bool Energy_Equation;         /*!< \brief Solve the energy equation for incompressible flows. */
  bool MUSCL,		/*!< \brief MUSCL scheme .*/
  MUSCL_Flow,		/*!< \brief MUSCL scheme for the flow equations.*/
  MUSCL_Turb,	 /*!< \brief MUSCL scheme for the turbulence equations.*/
  MUSCL_Heat,	 /*!< \brief MUSCL scheme for the (fvm) heat equation.*/
  MUSCL_AdjFlow,		/*!< \brief MUSCL scheme for the adj flow equations.*/
  MUSCL_AdjTurb; 	/*!< \brief MUSCL scheme for the adj turbulence equations.*/
  bool EulerPersson;        /*!< \brief Boolean to determine whether this is an Euler simulation with Persson shock capturing. */
  bool FSI_Problem,			/*!< \brief Boolean to determine whether the simulation is FSI or not. */
  ZoneSpecific_Problem,   /*!< \brief Boolean to determine whether we wish to use zone-specific solvers. */
  Multizone_Problem;      /*!< \brief Boolean to determine whether we are solving a multizone problem. */
  unsigned short nID_DV;  /*!< \brief ID for the region of FEM when computed using direct differentiation. */
  bool AD_Mode;         /*!< \brief Algorithmic Differentiation support. */
  bool AD_Preaccumulation;   /*!< \brief Enable or disable preaccumulation in the AD mode. */
  unsigned short Kind_Material_Compress,	/*!< \brief Determines if the material is compressible or incompressible (structural analysis). */
  Kind_Material,			/*!< \brief Determines the material model to be used (structural analysis). */
  Kind_Struct_Solver,		/*!< \brief Determines the geometric condition (small or large deformations) for structural analysis. */
  Kind_DV_FEA;				/*!< \brief Kind of Design Variable for FEA problems.*/
  unsigned short Kind_Turb_Model;			/*!< \brief Turbulent model definition. */
  unsigned short Kind_SGS_Model;                        /*!< \brief LES SGS model definition. */
  unsigned short Kind_Trans_Model,			/*!< \brief Transition model definition. */
  Kind_ActDisk, Kind_Engine_Inflow, Kind_Inlet, *Kind_Inc_Inlet, *Kind_Data_Riemann, *Kind_Data_Giles;           /*!< \brief Kind of inlet boundary treatment. */
  unsigned short nInc_Inlet;  /*!< \brief Number of inlet boundary treatment types listed. */
  bool Inc_Inlet_UseNormal;    /*!< \brief Flag for whether to use the local normal as the flow direction for an incompressible pressure inlet. */
  su2double Linear_Solver_Error;		/*!< \brief Min error of the linear solver for the implicit formulation. */
  su2double Deform_Linear_Solver_Error;    /*!< \brief Min error of the linear solver for the implicit formulation. */
  su2double Linear_Solver_Error_FSI_Struc;		/*!< \brief Min error of the linear solver for the implicit formulation in the structural side for FSI problems . */
  su2double Linear_Solver_Error_Heat;        /*!< \brief Min error of the linear solver for the implicit formulation in the fvm heat solver . */
  unsigned long Linear_Solver_Iter;		/*!< \brief Max iterations of the linear solver for the implicit formulation. */
  unsigned long Deform_Linear_Solver_Iter;   /*!< \brief Max iterations of the linear solver for the implicit formulation. */
  unsigned long Linear_Solver_Iter_FSI_Struc;		/*!< \brief Max iterations of the linear solver for FSI applications and structural solver. */
  unsigned long Linear_Solver_Iter_Heat;       /*!< \brief Max iterations of the linear solver for the implicit formulation in the fvm heat solver. */
  unsigned long Linear_Solver_Restart_Frequency;   /*!< \brief Restart frequency of the linear solver for the implicit formulation. */
  unsigned short Linear_Solver_ILU_n;		/*!< \brief ILU fill=in level. */
  su2double SemiSpan;		/*!< \brief Wing Semi span. */
  su2double Roe_Kappa;		/*!< \brief Relaxation of the Roe scheme. */
  su2double Relaxation_Factor_Flow;		/*!< \brief Relaxation coefficient of the linear solver mean flow. */
  su2double Relaxation_Factor_Turb;		/*!< \brief Relaxation coefficient of the linear solver turbulence. */
  su2double Relaxation_Factor_AdjFlow;		/*!< \brief Relaxation coefficient of the linear solver adjoint mean flow. */
  su2double Relaxation_Factor_CHT;  /*!< \brief Relaxation coefficient for the update of conjugate heat variables. */
  su2double AdjTurb_Linear_Error;		/*!< \brief Min error of the turbulent adjoint linear solver for the implicit formulation. */
  su2double EntropyFix_Coeff;              /*!< \brief Entropy fix coefficient. */
  unsigned short AdjTurb_Linear_Iter;		/*!< \brief Min error of the turbulent adjoint linear solver for the implicit formulation. */
  su2double *Stations_Bounds;                  /*!< \brief Airfoil section limit. */
  unsigned short nLocationStations,      /*!< \brief Number of section cuts to make when outputting mesh and cp . */
  nWingStations;               /*!< \brief Number of section cuts to make when calculating internal volume. */
  su2double* Kappa_Flow,           /*!< \brief Numerical dissipation coefficients for the flow equations. */
  *Kappa_AdjFlow,                  /*!< \brief Numerical dissipation coefficients for the adjoint flow equations. */
  *Kappa_Heat;                    /*!< \brief Numerical dissipation coefficients for the (fvm) heat equation. */  
  su2double* FFD_Axis;       /*!< \brief Numerical dissipation coefficients for the adjoint equations. */
  su2double Kappa_1st_AdjFlow,	/*!< \brief JST 1st order dissipation coefficient for adjoint flow equations (coarse multigrid levels). */
  Kappa_2nd_AdjFlow,			/*!< \brief JST 2nd order dissipation coefficient for adjoint flow equations. */
  Kappa_4th_AdjFlow,			/*!< \brief JST 4th order dissipation coefficient for adjoint flow equations. */
  Kappa_1st_Flow,			/*!< \brief JST 1st order dissipation coefficient for flow equations (coarse multigrid levels). */
  Kappa_2nd_Flow,			/*!< \brief JST 2nd order dissipation coefficient for flow equations. */
  Kappa_4th_Flow,			/*!< \brief JST 4th order dissipation coefficient for flow equations. */
  Kappa_2nd_Heat,     /*!< \brief 2nd order dissipation coefficient for heat equation. */
  Kappa_4th_Heat;     /*!< \brief 4th order dissipation coefficient for heat equation. */  
  su2double Geo_Waterline_Location; /*!< \brief Location of the waterline. */
  
  su2double Min_Beta_RoeTurkel,		/*!< \brief Minimum value of Beta for the Roe-Turkel low Mach preconditioner. */
  Max_Beta_RoeTurkel;		/*!< \brief Maximum value of Beta for the Roe-Turkel low Mach preconditioner. */
  unsigned long GridDef_Nonlinear_Iter, /*!< \brief Number of nonlinear increments for grid deformation. */
  GridDef_Linear_Iter; /*!< \brief Number of linear smoothing iterations for grid deformation. */
  unsigned short Deform_Stiffness_Type; /*!< \brief Type of element stiffness imposed for FEA mesh deformation. */
  bool Deform_Output;  /*!< \brief Print the residuals during mesh deformation to the console. */
  su2double Deform_Tol_Factor; /*!< Factor to multiply smallest volume for deform tolerance (0.001 default) */
  su2double Deform_Coeff; /*!< Deform coeffienct */
  su2double Deform_Limit; /*!< Deform limit */
  unsigned short FFD_Continuity; /*!< Surface continuity at the intersection with the FFD */
  unsigned short FFD_CoordSystem; /*!< Define the coordinates system */
  su2double Deform_ElasticityMod, Deform_PoissonRatio; /*!< young's modulus and poisson ratio for volume deformation stiffness model */
  bool Visualize_Surface_Def;  /*!< \brief Flag to visualize the surface deformacion in SU2_DEF. */
  bool Visualize_Volume_Def; /*!< \brief Flag to visualize the volume deformation in SU2_DEF. */
  bool FFD_Symmetry_Plane;	/*!< \brief FFD symmetry plane. */
  su2double Mach;		/*!< \brief Mach number. */
  su2double Reynolds;	/*!< \brief Reynolds number. */
  su2double Froude;	/*!< \brief Froude number. */
  su2double Length_Reynolds;	/*!< \brief Reynolds length (dimensional). */
  su2double AoA,			/*!< \brief Angle of attack (just external flow). */
  iH, AoS, AoA_Offset, AoS_Offset, AoA_Sens;		/*!< \brief Angle of sideSlip (just external flow). */
  bool Fixed_CL_Mode;			/*!< \brief Activate fixed CL mode (external flow only). */
  bool Fixed_CM_Mode;			/*!< \brief Activate fixed CL mode (external flow only). */
  bool Eval_dOF_dCX;			/*!< \brief Activate fixed CL mode (external flow only). */
  bool Discard_InFiles; /*!< \brief Discard angle of attack in solution and geometry files. */
  su2double Target_CL;			/*!< \brief Specify a target CL instead of AoA (external flow only). */
  su2double Target_CM;			/*!< \brief Specify a target CL instead of AoA (external flow only). */
  su2double Total_CM;			/*!< \brief Specify a target CL instead of AoA (external flow only). */
  su2double Total_CD;			/*!< \brief Specify a target CL instead of AoA (external flow only). */
  su2double dCL_dAlpha;        /*!< \brief value of dCl/dAlpha. */
  su2double dCM_diH;        /*!< \brief value of dCM/dHi. */
  unsigned long Iter_Fixed_CL;			/*!< \brief Iterations to re-evaluate the angle of attack (external flow only). */
  unsigned long Iter_Fixed_CM;			/*!< \brief Iterations to re-evaluate the angle of attack (external flow only). */
  unsigned long Iter_Fixed_NetThrust;			/*!< \brief Iterations to re-evaluate the angle of attack (external flow only). */
  unsigned long Iter_dCL_dAlpha;   /*!< \brief Number of iterations to evaluate dCL_dAlpha. */
  unsigned long Update_Alpha;			/*!< \brief Iterations to re-evaluate the angle of attack (external flow only). */
  unsigned long Update_iH;			/*!< \brief Iterations to re-evaluate the angle of attack (external flow only). */
  unsigned long Update_BCThrust;			/*!< \brief Iterations to re-evaluate the angle of attack (external flow only). */
  su2double dNetThrust_dBCThrust;        /*!< \brief value of dCl/dAlpha. */
  bool Update_BCThrust_Bool;			/*!< \brief Boolean flag for whether to update the AoA for fixed lift mode on a given iteration. */
  bool Update_AoA;			/*!< \brief Boolean flag for whether to update the AoA for fixed lift mode on a given iteration. */
  bool Update_HTPIncidence;			/*!< \brief Boolean flag for whether to update the AoA for fixed lift mode on a given iteration. */
  su2double ChargeCoeff;		/*!< \brief Charge coefficient (just for poisson problems). */
  unsigned short Cauchy_Func_Flow,	/*!< \brief Function where to apply the convergence criteria in the flow problem. */
  Cauchy_Func_AdjFlow,				/*!< \brief Function where to apply the convergence criteria in the adjoint problem. */
  Cauchy_Elems;						/*!< \brief Number of elements to evaluate. */
  unsigned short Residual_Func_Flow;	/*!< \brief Equation to apply residual convergence to. */
  unsigned short Res_FEM_CRIT;  /*!< \brief Criteria to apply to the FEM convergence (absolute/relative). */
  unsigned long StartConv_Iter;	/*!< \brief Start convergence criteria at iteration. */
  su2double Cauchy_Eps;	/*!< \brief Epsilon used for the convergence. */
  unsigned long Wrt_Sol_Freq,	/*!< \brief Writing solution frequency. */
  Wrt_Sol_Freq_DualTime,	/*!< \brief Writing solution frequency for Dual Time. */
  Wrt_Con_Freq,				/*!< \brief Writing convergence history frequency. */
  Wrt_Con_Freq_DualTime;				/*!< \brief Writing convergence history frequency. */
  bool Wrt_Unsteady;  /*!< \brief Write unsteady data adding header and prefix. */
  bool Wrt_Dynamic;  		/*!< \brief Write dynamic data adding header and prefix. */
  bool Restart,	/*!< \brief Restart solution (for direct, adjoint, and linearized problems).*/
  Wrt_Binary_Restart,	/*!< \brief Write binary SU2 native restart files.*/
  Read_Binary_Restart,	/*!< \brief Read binary SU2 native restart files.*/
  Restart_Flow;	/*!< \brief Restart flow solution for adjoint and linearized problems. */
  unsigned short nMarker_Monitoring,	/*!< \brief Number of markers to monitor. */
  nMarker_Designing,					/*!< \brief Number of markers for the objective function. */
  nMarker_GeoEval,					/*!< \brief Number of markers for the objective function. */
  nMarker_ZoneInterface, /*!< \brief Number of markers in the zone interface. */
  nMarker_Plotting,					/*!< \brief Number of markers to plot. */
  nMarker_Analyze,					/*!< \brief Number of markers to plot. */
  nMarker_Moving,               /*!< \brief Number of markers in motion (DEFORMING, MOVING_WALL, or FLUID_STRUCTURE). */
  nMarker_PyCustom,               /*!< \brief Number of markers that are customizable in Python. */
  nMarker_DV,               /*!< \brief Number of markers affected by the design variables. */
  nMarker_WallFunctions;    /*!< \brief Number of markers for which wall functions must be applied. */
  string *Marker_Monitoring,     /*!< \brief Markers to monitor. */
  *Marker_Designing,         /*!< \brief Markers to plot. */
  *Marker_GeoEval,         /*!< \brief Markers to plot. */
  *Marker_Plotting,          /*!< \brief Markers to plot. */
  *Marker_Analyze,          /*!< \brief Markers to plot. */
  *Marker_ZoneInterface,          /*!< \brief Markers in the FSI interface. */
  *Marker_Moving,            /*!< \brief Markers in motion (DEFORMING, MOVING_WALL, or FLUID_STRUCTURE). */
  *Marker_PyCustom,            /*!< \brief Markers that are customizable in Python. */
  *Marker_DV,            /*!< \brief Markers affected by the design variables. */
  *Marker_WallFunctions; /*!< \brief Markers for which wall functions must be applied. */
  unsigned short  nConfig_Files;          /*!< \brief Number of config files for multiphysics problems. */
  string *Config_Filenames;               /*!< \brief List of names for configuration files. */
  unsigned short  *Kind_WallFunctions;        /*!< \brief The kind of wall function to use for the corresponding markers. */
  unsigned short  **IntInfo_WallFunctions;    /*!< \brief Additional integer information for the wall function markers. */
  su2double       **DoubleInfo_WallFunctions; /*!< \brief Additional double information for the wall function markers. */
  unsigned short  *Marker_All_Monitoring,        /*!< \brief Global index for monitoring using the grid information. */
  *Marker_All_GeoEval,       /*!< \brief Global index for geometrical evaluation. */
  *Marker_All_Plotting,        /*!< \brief Global index for plotting using the grid information. */
  *Marker_All_Analyze,        /*!< \brief Global index for plotting using the grid information. */
  *Marker_All_ZoneInterface,        /*!< \brief Global index for FSI interface markers using the grid information. */
  *Marker_All_Turbomachinery,        /*!< \brief Global index for Turbomachinery markers using the grid information. */
  *Marker_All_TurbomachineryFlag,        /*!< \brief Global index for Turbomachinery markers flag using the grid information. */
  *Marker_All_MixingPlaneInterface,        /*!< \brief Global index for MixingPlane interface markers using the grid information. */    
  *Marker_All_DV,          /*!< \brief Global index for design variable markers using the grid information. */
  *Marker_All_Moving,          /*!< \brief Global index for moving surfaces using the grid information. */
  *Marker_All_PyCustom,                 /*!< \brief Global index for Python customizable surfaces using the grid information. */
  *Marker_All_Designing,         /*!< \brief Global index for moving using the grid information. */
  *Marker_CfgFile_Monitoring,     /*!< \brief Global index for monitoring using the config information. */
  *Marker_CfgFile_Designing,      /*!< \brief Global index for monitoring using the config information. */
  *Marker_CfgFile_GeoEval,      /*!< \brief Global index for monitoring using the config information. */
  *Marker_CfgFile_Plotting,     /*!< \brief Global index for plotting using the config information. */
  *Marker_CfgFile_Analyze,     /*!< \brief Global index for plotting using the config information. */
  *Marker_CfgFile_ZoneInterface,     /*!< \brief Global index for FSI interface using the config information. */
  *Marker_CfgFile_Turbomachinery,     /*!< \brief Global index for Turbomachinery  using the config information. */
  *Marker_CfgFile_TurbomachineryFlag,     /*!< \brief Global index for Turbomachinery flag using the config information. */
  *Marker_CfgFile_MixingPlaneInterface,     /*!< \brief Global index for MixingPlane interface using the config information. */
  *Marker_CfgFile_Moving,       /*!< \brief Global index for moving surfaces using the config information. */
  *Marker_CfgFile_PyCustom,        /*!< \brief Global index for Python customizable surfaces using the config information. */
  *Marker_CfgFile_DV,       /*!< \brief Global index for design variable markers using the config information. */
  *Marker_CfgFile_PerBound;     /*!< \brief Global index for periodic boundaries using the config information. */
  string *PlaneTag;      /*!< \brief Global index for the plane adaptation (upper, lower). */
  su2double DualVol_Power;			/*!< \brief Power for the dual volume in the grid adaptation sensor. */
  su2double *nBlades;						/*!< \brief number of blades for turbomachinery computation. */
  unsigned short Analytical_Surface;	/*!< \brief Information about the analytical definition of the surface for grid adaptation. */
  unsigned short Geo_Description;	/*!< \brief Description of the geometry. */
  unsigned short Mesh_FileFormat;	/*!< \brief Mesh input format. */
  unsigned short Output_FileFormat;	/*!< \brief Format of the output files. */
  unsigned short ActDisk_Jump;	/*!< \brief Format of the output files. */
  bool CFL_Adapt;      /*!< \brief Adaptive CFL number. */
  bool HB_Precondition;    /*< \brief Flag to turn on harmonic balance source term preconditioning */
  su2double RefArea,		/*!< \brief Reference area for coefficient computation. */
  RefElemLength,				/*!< \brief Reference element length for computing the slope limiting epsilon. */
  RefSharpEdges,				/*!< \brief Reference coefficient for detecting sharp edges. */
  RefLength,			/*!< \brief Reference length for moment computation. */
  *RefOriginMoment,           /*!< \brief Origin for moment computation. */
  *RefOriginMoment_X,      /*!< \brief X Origin for moment computation. */
  *RefOriginMoment_Y,      /*!< \brief Y Origin for moment computation. */
  *RefOriginMoment_Z,      /*!< \brief Z Origin for moment computation. */
  *CFL_AdaptParam,      /*!< \brief Information about the CFL ramp. */
  *RelaxFactor_Giles,      /*!< \brief Information about the under relaxation factor for Giles BC. */
  *CFL,
  *HTP_Axis,      /*!< \brief Location of the HTP axis. */
  DomainVolume;		/*!< \brief Volume of the computational grid. */
  unsigned short nRefOriginMoment_X,    /*!< \brief Number of X-coordinate moment computation origins. */
  nRefOriginMoment_Y,           /*!< \brief Number of Y-coordinate moment computation origins. */
  nRefOriginMoment_Z;           /*!< \brief Number of Z-coordinate moment computation origins. */
  string Mesh_FileName,			/*!< \brief Mesh input file. */
  Mesh_Out_FileName,				/*!< \brief Mesh output file. */
  Solution_FlowFileName,			/*!< \brief Flow solution input file. */
  Solution_LinFileName,			/*!< \brief Linearized flow solution input file. */
  Solution_AdjFileName,			/*!< \brief Adjoint solution input file for drag functional. */
  Solution_FEMFileName,			/*!< \brief Solution input file for structural problem. */
  Solution_AdjFEMFileName,     /*!< \brief Adjoint solution input file for structural problem. */
  Flow_FileName,					/*!< \brief Flow variables output file. */
  Structure_FileName,					/*!< \brief Structure variables output file. */
  SurfStructure_FileName,					/*!< \brief Surface structure variables output file. */
  AdjStructure_FileName,         /*!< \brief Structure variables output file. */
  AdjSurfStructure_FileName,         /*!< \brief Surface structure variables output file. */
  SurfHeat_FileName,					/*!< \brief Surface structure variables output file. */
  Heat_FileName,					/*!< \brief Heat variables output file. */
  Residual_FileName,				/*!< \brief Residual variables output file. */
  Conv_FileName,					/*!< \brief Convergence history output file. */
  Breakdown_FileName,			    /*!< \brief Breakdown output file. */
  Conv_FileName_FSI,					/*!< \brief Convergence history output file. */
  Restart_FlowFileName,			/*!< \brief Restart file for flow variables. */
  Restart_HeatFileName,			/*!< \brief Restart file for heat variables. */
  Restart_AdjFileName,			/*!< \brief Restart file for adjoint variables, drag functional. */
  Restart_FEMFileName,			/*!< \brief Restart file for FEM elasticity. */
  Restart_AdjFEMFileName,      /*!< \brief Restart file for FEM elasticity. */
  Adj_FileName,					/*!< \brief Output file with the adjoint variables. */
  ObjFunc_Grad_FileName,			/*!< \brief Gradient of the objective function. */
  ObjFunc_Value_FileName,			/*!< \brief Objective function. */
  SurfFlowCoeff_FileName,			/*!< \brief Output file with the flow variables on the surface. */
  SurfAdjCoeff_FileName,			/*!< \brief Output file with the adjoint variables on the surface. */
  New_SU2_FileName,       		/*!< \brief Output SU2 mesh file converted from CGNS format. */
  SurfSens_FileName,			/*!< \brief Output file for the sensitivity on the surface (discrete adjoint). */
  VolSens_FileName;			/*!< \brief Output file for the sensitivity in the volume (discrete adjoint). */
  bool Low_MemoryOutput,      /*!< \brief Output less information for lower memory use */
  Wrt_Output,                 /*!< \brief Write any output files */
  Wrt_Vol_Sol,                /*!< \brief Write a volume solution file */
  Wrt_Srf_Sol,                /*!< \brief Write a surface solution file */
  Wrt_Csv_Sol,                /*!< \brief Write a surface comma-separated values solution file */
  Wrt_Crd_Sol,                /*!< \brief Write a binary file with the grid coordinates only. */
  Wrt_Residuals,              /*!< \brief Write residuals to solution file */
  Wrt_Surface,                /*!< \brief Write solution at each surface */
  Wrt_Limiters,              /*!< \brief Write residuals to solution file */
  Wrt_SharpEdges,              /*!< \brief Write residuals to solution file */
  Wrt_Halo,                   /*!< \brief Write rind layers in solution files */
  Wrt_Performance,            /*!< \brief Write the performance summary at the end of a calculation.  */
  Wrt_InletFile,                   /*!< \brief Write a template inlet profile file */
  Wrt_Slice,                   /*!< \brief Write 1D slice of a 2D cartesian solution */
  Plot_Section_Forces;       /*!< \brief Write sectional forces for specified markers. */
  unsigned short Console_Output_Verb,  /*!< \brief Level of verbosity for console output */
  Kind_Average;        /*!< \brief Particular average for the marker analyze. */
  su2double Gamma,			/*!< \brief Ratio of specific heats of the gas. */
  Bulk_Modulus,			/*!< \brief Value of the bulk modulus for incompressible flows. */
  Beta_Factor,			/*!< \brief Value of the epsilon^2 multiplier for Beta for the incompressible preconditioner. */
  Gas_Constant,     /*!< \brief Specific gas constant. */
  Gas_ConstantND,     /*!< \brief Non-dimensional specific gas constant. */
  Molecular_Weight,     /*!< \brief Molecular weight of an incompressible ideal gas (g/mol). */
  Specific_Heat_Cp,     /*!< \brief Specific heat at constant pressure. */
  Specific_Heat_CpND,     /*!< \brief Non-dimensional specific heat at constant pressure. */
  Specific_Heat_Cp_Solid, /*!< \brief Specific heat in solids. */
  Specific_Heat_Cv,     /*!< \brief Specific heat at constant volume. */
  Specific_Heat_CvND,     /*!< \brief Non-dimensional specific heat at constant volume. */
  Thermal_Expansion_Coeff,     /*!< \brief Thermal expansion coefficient. */
  Thermal_Expansion_CoeffND,     /*!< \brief Non-dimensional thermal expansion coefficient. */
  Inc_Density_Ref,    /*!< \brief Reference density for custom incompressible non-dim. */
  Inc_Velocity_Ref,    /*!< \brief Reference velocity for custom incompressible non-dim. */
  Inc_Temperature_Ref,    /*!< \brief Reference temperature for custom incompressible non-dim. */
  Inc_Density_Init,    /*!< \brief Initial density for incompressible flows. */
  *Inc_Velocity_Init,    /*!< \brief Initial velocity vector for incompressible flows. */
  Inc_Temperature_Init,    /*!< \brief Initial temperature for incompressible flows w/ heat transfer. */
  Heat_Flux_Ref,  /*!< \brief Reference heat flux for non-dim. */
  Gas_Constant_Ref, /*!< \brief Reference specific gas constant. */
  Temperature_Critical,   /*!< \brief Critical Temperature for real fluid model.  */
  Pressure_Critical,   /*!< \brief Critical Pressure for real fluid model.  */
  Density_Critical,   /*!< \brief Critical Density for real fluid model.  */
  Acentric_Factor,   /*!< \brief Acentric Factor for real fluid model.  */
  Mu_Constant,     /*!< \brief Constant viscosity for ConstantViscosity model.  */
  Mu_ConstantND,   /*!< \brief Non-dimensional constant viscosity for ConstantViscosity model.  */
  Kt_Constant,     /*!< \brief Constant thermal conductivity for ConstantConductivity model.  */
  Kt_ConstantND,   /*!< \brief Non-dimensional constant thermal conductivity for ConstantConductivity model.  */
  Mu_Ref,     /*!< \brief Reference viscosity for Sutherland model.  */
  Mu_RefND,   /*!< \brief Non-dimensional reference viscosity for Sutherland model.  */
  Mu_Temperature_Ref,     /*!< \brief Reference temperature for Sutherland model.  */
  Mu_Temperature_RefND,   /*!< \brief Non-dimensional reference temperature for Sutherland model.  */
  Mu_S,     /*!< \brief Reference S for Sutherland model.  */
  Mu_SND,   /*!< \brief Non-dimensional reference S for Sutherland model.  */
  Thermal_Conductivity_Solid, /*!< \brief Thermal conductivity in solids. */
  Thermal_Diffusivity_Solid, /*!< \brief Thermal diffusivity in solids. */
  Temperature_Freestream_Solid, /*!< \brief Temperature in solids at freestream conditions. */
  Density_Solid,      /*!< \brief Total density in solids. */  
  *Velocity_FreeStream,     /*!< \brief Free-stream velocity vector of the fluid.  */
  Energy_FreeStream,     /*!< \brief Free-stream total energy of the fluid.  */
  ModVel_FreeStream,     /*!< \brief Magnitude of the free-stream velocity of the fluid.  */
  ModVel_FreeStreamND,     /*!< \brief Non-dimensional magnitude of the free-stream velocity of the fluid.  */
  Density_FreeStream,     /*!< \brief Free-stream density of the fluid. */
  Viscosity_FreeStream,     /*!< \brief Free-stream viscosity of the fluid.  */
  Tke_FreeStream,     /*!< \brief Total turbulent kinetic energy of the fluid.  */
  Intermittency_FreeStream,     /*!< \brief Freestream intermittency (for sagt transition model) of the fluid.  */
  TurbulenceIntensity_FreeStream,     /*!< \brief Freestream turbulent intensity (for sagt transition model) of the fluid.  */
  Turb2LamViscRatio_FreeStream,          /*!< \brief Ratio of turbulent to laminar viscosity. */
  NuFactor_FreeStream,  /*!< \brief Ratio of turbulent to laminar viscosity. */
  NuFactor_Engine,  /*!< \brief Ratio of turbulent to laminar viscosity at the engine. */
  SecondaryFlow_ActDisk,  /*!< \brief Ratio of turbulent to laminar viscosity at the actuator disk. */
  Initial_BCThrust,  /*!< \brief Ratio of turbulent to laminar viscosity at the actuator disk. */
  Pressure_FreeStream,     /*!< \brief Total pressure of the fluid. */
  Pressure_Thermodynamic,     /*!< \brief Thermodynamic pressure of the fluid. */
  Temperature_FreeStream,  /*!< \brief Total temperature of the fluid.  */
  Temperature_ve_FreeStream,  /*!< \brief Total vibrational-electronic temperature of the fluid.  */
  *MassFrac_FreeStream, /*!< \brief Mixture mass fractions of the fluid. */
  Prandtl_Lam,      /*!< \brief Laminar Prandtl number for the gas.  */
  Prandtl_Turb,     /*!< \brief Turbulent Prandtl number for the gas.  */
  Length_Ref,       /*!< \brief Reference length for non-dimensionalization. */
  Pressure_Ref,     /*!< \brief Reference pressure for non-dimensionalization.  */
  Temperature_Ref,  /*!< \brief Reference temperature for non-dimensionalization.*/
  Density_Ref,      /*!< \brief Reference density for non-dimensionalization.*/
  Velocity_Ref,     /*!< \brief Reference velocity for non-dimensionalization.*/
  Time_Ref,                  /*!< \brief Reference time for non-dimensionalization. */
  Viscosity_Ref,              /*!< \brief Reference viscosity for non-dimensionalization. */
  Conductivity_Ref,           /*!< \brief Reference conductivity for non-dimensionalization. */
  Energy_Ref,                 /*!< \brief Reference viscosity for non-dimensionalization. */
  Wall_Temperature,           /*!< \brief Temperature at an isotropic wall in Kelvin. */
  Omega_Ref,                  /*!< \brief Reference angular velocity for non-dimensionalization. */
  Force_Ref,                  /*!< \brief Reference body force for non-dimensionalization. */
  Pressure_FreeStreamND,      /*!< \brief Farfield pressure value (external flow). */
  Pressure_ThermodynamicND,   /*!< \brief Farfield thermodynamic pressure value. */
  Temperature_FreeStreamND,   /*!< \brief Farfield temperature value (external flow). */
  Density_FreeStreamND,       /*!< \brief Farfield density value (external flow). */
  Velocity_FreeStreamND[3],   /*!< \brief Farfield velocity values (external flow). */
  Energy_FreeStreamND,        /*!< \brief Farfield energy value (external flow). */
  Viscosity_FreeStreamND,     /*!< \brief Farfield viscosity value (external flow). */
  Tke_FreeStreamND,           /*!< \brief Farfield kinetic energy (external flow). */
  Omega_FreeStreamND,         /*!< \brief Specific dissipation (external flow). */
  Omega_FreeStream;           /*!< \brief Specific dissipation (external flow). */
  unsigned short nElectric_Constant; /*!< \brief Number of different electric constants. */
  su2double *Electric_Constant;   /*!< \brief Dielectric constant modulus. */
  su2double Knowles_B,      /*!< \brief Knowles material model constant B. */
  Knowles_N;                /*!< \brief Knowles material model constant N. */
  bool DE_Effects; 						/*!< Application of DE effects to FE analysis */
  bool RefGeom; 						/*!< Read a reference geometry for optimization purposes. */
  unsigned long refNodeID;     /*!< \brief Global ID for the reference node (optimization). */
  string RefGeom_FEMFileName;    			/*!< \brief File name for reference geometry. */
  unsigned short RefGeom_FileFormat;	/*!< \brief Mesh input format. */
  unsigned short Kind_2DElasForm;			/*!< \brief Kind of bidimensional elasticity solver. */
  unsigned short nIterFSI;	  /*!< \brief Number of maximum number of subiterations in a FSI problem. */
  unsigned short nIterFSI_Ramp;  /*!< \brief Number of FSI subiterations during which a ramp is applied. */
  unsigned short iInst;       /*!< \brief Current instance value */
  su2double AitkenStatRelax;	/*!< \brief Aitken's relaxation factor (if set as static) */
  su2double AitkenDynMaxInit;	/*!< \brief Aitken's maximum dynamic relaxation factor for the first iteration */
  su2double AitkenDynMinInit;	/*!< \brief Aitken's minimum dynamic relaxation factor for the first iteration */
  bool RampAndRelease;        /*!< \brief option for ramp load and release */
  bool Sine_Load;             /*!< \brief option for sine load */
  su2double *SineLoad_Coeff;  /*!< \brief Stores the load coefficient */
  su2double Thermal_Diffusivity;			/*!< \brief Thermal diffusivity used in the heat solver. */
  su2double Cyclic_Pitch,     /*!< \brief Cyclic pitch for rotorcraft simulations. */
  Collective_Pitch;           /*!< \brief Collective pitch for rotorcraft simulations. */
  su2double Mach_Motion;			/*!< \brief Mach number based on mesh velocity and freestream quantities. */
  su2double *Motion_Origin_X, /*!< \brief X-coordinate of the mesh motion origin. */
  *Motion_Origin_Y,           /*!< \brief Y-coordinate of the mesh motion origin. */
  *Motion_Origin_Z,           /*!< \brief Z-coordinate of the mesh motion origin. */
  *Translation_Rate_X,        /*!< \brief Translational velocity of the mesh in the x-direction. */
  *Translation_Rate_Y,        /*!< \brief Translational velocity of the mesh in the y-direction. */
  *Translation_Rate_Z,        /*!< \brief Translational velocity of the mesh in the z-direction. */
  *Rotation_Rate_X,           /*!< \brief Angular velocity of the mesh about the x-axis. */
  *Rotation_Rate_Y,           /*!< \brief Angular velocity of the mesh about the y-axis. */
  *Rotation_Rate_Z,           /*!< \brief Angular velocity of the mesh about the z-axis. */
  *Pitching_Omega_X,          /*!< \brief Angular frequency of the mesh pitching about the x-axis. */
  *Pitching_Omega_Y,          /*!< \brief Angular frequency of the mesh pitching about the y-axis. */
  *Pitching_Omega_Z,          /*!< \brief Angular frequency of the mesh pitching about the z-axis. */
  *Pitching_Ampl_X,           /*!< \brief Pitching amplitude about the x-axis. */
  *Pitching_Ampl_Y,           /*!< \brief Pitching amplitude about the y-axis. */
  *Pitching_Ampl_Z,           /*!< \brief Pitching amplitude about the z-axis. */
  *Pitching_Phase_X,          /*!< \brief Pitching phase offset about the x-axis. */
  *Pitching_Phase_Y,          /*!< \brief Pitching phase offset about the y-axis. */
  *Pitching_Phase_Z,          /*!< \brief Pitching phase offset about the z-axis. */
  *Plunging_Omega_X,          /*!< \brief Angular frequency of the mesh plunging in the x-direction. */
  *Plunging_Omega_Y,          /*!< \brief Angular frequency of the mesh plunging in the y-direction. */
  *Plunging_Omega_Z,          /*!< \brief Angular frequency of the mesh plunging in the z-direction. */
  *Plunging_Ampl_X,           /*!< \brief Plunging amplitude in the x-direction. */
  *Plunging_Ampl_Y,           /*!< \brief Plunging amplitude in the y-direction. */
  *Plunging_Ampl_Z,           /*!< \brief Plunging amplitude in the z-direction. */
  *Omega_HB;                  /*!< \brief Frequency for Harmonic Balance Operator (in rad/s). */
  unsigned short nMotion_Origin_X,    /*!< \brief Number of X-coordinate mesh motion origins. */
  nMotion_Origin_Y,           /*!< \brief Number of Y-coordinate mesh motion origins. */
  nMotion_Origin_Z,           /*!< \brief Number of Z-coordinate mesh motion origins. */
  nTranslation_Rate_X,        /*!< \brief Number of Translational x-velocities for mesh motion. */
  nTranslation_Rate_Y,        /*!< \brief Number of Translational y-velocities for mesh motion. */
  nTranslation_Rate_Z,        /*!< \brief Number of Translational z-velocities for mesh motion. */
  nRotation_Rate_X,           /*!< \brief Number of Angular velocities about the x-axis for mesh motion. */
  nRotation_Rate_Y,           /*!< \brief Number of Angular velocities about the y-axis for mesh motion. */
  nRotation_Rate_Z,           /*!< \brief Number of Angular velocities about the z-axis for mesh motion. */
  nPitching_Omega_X,          /*!< \brief Number of Angular frequencies about the x-axis for pitching. */
  nPitching_Omega_Y,          /*!< \brief Number of Angular frequencies about the y-axis for pitching. */
  nPitching_Omega_Z,          /*!< \brief Number of Angular frequencies about the z-axis for pitching. */
  nPitching_Ampl_X,           /*!< \brief Number of Pitching amplitudes about the x-axis. */
  nPitching_Ampl_Y,           /*!< \brief Number of Pitching amplitudes about the y-axis. */
  nPitching_Ampl_Z,           /*!< \brief Number of Pitching amplitudes about the z-axis. */
  nPitching_Phase_X,          /*!< \brief Number of Pitching phase offsets about the x-axis. */
  nPitching_Phase_Y,          /*!< \brief Number of Pitching phase offsets about the y-axis. */
  nPitching_Phase_Z,          /*!< \brief Number of Pitching phase offsets about the z-axis. */
  nPlunging_Omega_X,          /*!< \brief Number of Angular frequencies in the x-direction for plunging. */
  nPlunging_Omega_Y,          /*!< \brief Number of Angular frequencies in the y-direction for plunging. */
  nPlunging_Omega_Z,          /*!< \brief Number of Angular frequencies in the z-direction for plunging. */
  nPlunging_Ampl_X,           /*!< \brief Number of Plunging amplitudes in the x-direction. */
  nPlunging_Ampl_Y,           /*!< \brief Number of Plunging amplitudes in the y-direction. */
  nPlunging_Ampl_Z,           /*!< \brief Number of Plunging amplitudes in the z-direction. */
  nOmega_HB,                /*!< \brief Number of frequencies in Harmonic Balance Operator. */
  nMoveMotion_Origin,         /*!< \brief Number of motion origins. */
  *MoveMotion_Origin;         /*!< \brief Keeps track if we should move moment origin. */
  vector<vector<vector<su2double> > > Aeroelastic_np1, /*!< \brief Aeroelastic solution at time level n+1. */
  Aeroelastic_n,              /*!< \brief Aeroelastic solution at time level n. */
  Aeroelastic_n1;             /*!< \brief Aeroelastic solution at time level n-1. */
  su2double FlutterSpeedIndex,/*!< \brief The flutter speed index. */
  PlungeNaturalFrequency,     /*!< \brief Plunging natural frequency for Aeroelastic. */
  PitchNaturalFrequency,      /*!< \brief Pitch natural frequency for Aeroelastic. */
  AirfoilMassRatio,           /*!< \brief The airfoil mass ratio for Aeroelastic. */
  CG_Location,                /*!< \brief Center of gravity location for Aeroelastic. */
  RadiusGyrationSquared;      /*!< \brief The radius of gyration squared for Aeroelastic. */
  su2double *Aeroelastic_plunge, /*!< \brief Value of plunging coordinate at the end of an external iteration. */
  *Aeroelastic_pitch;         /*!< \brief Value of pitching coordinate at the end of an external iteration. */
  unsigned short AeroelasticIter; /*!< \brief Solve the aeroelastic equations every given number of internal iterations. */
  unsigned short Gust_Type,	  /*!< \brief Type of Gust. */
  Gust_Dir;                   /*!< \brief Direction of the gust */
  su2double Gust_WaveLength,  /*!< \brief The gust wavelength. */
  Gust_Periods,               /*!< \brief Number of gust periods. */
  Gust_Ampl,                  /*!< \brief Gust amplitude. */
  Gust_Begin_Time,            /*!< \brief Time at which to begin the gust. */
  Gust_Begin_Loc;             /*!< \brief Location at which the gust begins. */
  long Visualize_CV;          /*!< \brief Node number for the CV to be visualized */
  bool ExtraOutput;
  bool Wall_Functions;         /*!< \brief Use wall functions with the turbulence model */
  long ExtraHeatOutputZone;   /*!< \brief Heat solver zone with extra screen output */
  bool DeadLoad; 	          	/*!< Application of dead loads to the FE analysis */
  bool PseudoStatic;    /*!< Application of dead loads to the FE analysis */
  bool MatchingMesh; 	        /*!< Matching mesh (while implementing interpolation procedures). */
  bool SteadyRestart; 	      /*!< Restart from a steady state for FSI problems. */
  su2double Newmark_beta,		/*!< \brief Parameter alpha for Newmark method. */
  Newmark_gamma;				      /*!< \brief Parameter delta for Newmark method. */
  unsigned short nIntCoeffs;	/*!< \brief Number of integration coeffs for structural calculations. */
  su2double *Int_Coeffs;		  /*!< \brief Time integration coefficients for structural method. */
  unsigned short nElasticityMod,  /*!< \brief Number of different values for the elasticity modulus. */
  nPoissonRatio,                    /*!< \brief Number of different values for the Poisson ratio modulus. */
  nMaterialDensity;                 /*!< \brief Number of different values for the Material density. */
  su2double *ElasticityMod,         /*!< \brief Value of the elasticity moduli. */
  *PoissonRatio,                    /*!< \brief Value of the Poisson ratios. */
  *MaterialDensity;                 /*!< \brief Value of the Material densities. */
  unsigned short nElectric_Field,	/*!< \brief Number of different values for the electric field in the membrane. */
  nDim_Electric_Field;				/*!< \brief Dimensionality of the problem. */
  unsigned short nDim_RefNode;   /*!< \brief Dimensionality of the vector . */
  su2double *Electric_Field_Mod, 	/*!< \brief Values of the modulus of the electric field. */
  *Electric_Field_Dir;				/*!< \brief Direction of the electric field. */
  su2double *RefNode_Displacement;  /*!< \brief Displacement of the reference node. */
  bool Ramp_Load;				          /*!< \brief Apply the load with linear increases. */
  unsigned short Dynamic_LoadTransfer;  /*!< \brief Method for dynamic load transferring. */
  bool IncrementalLoad;		    /*!< \brief Apply the load in increments (for nonlinear structural analysis). */
  unsigned long IncLoad_Nincrements; /*!< \brief Number of increments. */
  su2double *IncLoad_Criteria;/*!< \brief Criteria for the application of incremental loading. */
  su2double Ramp_Time;			  /*!< \brief Time until the maximum load is applied. */
  bool Predictor,             /*!< \brief Determines whether a predictor step is used. */
  Relaxation;                 /*!< \brief Determines whether a relaxation step is used. */
  unsigned short Pred_Order;  /*!< \brief Order of the predictor for FSI applications. */
  unsigned short Kind_Interpolation; /*!\brief type of interpolation to use for FSI applications. */
  bool ConservativeInterpolation; /*!\brief Conservative approach for non matching mesh interpolation. */
  unsigned short Kind_RadialBasisFunction; /*!\brief type of radial basis function to use for radial basis FSI. */
  bool RadialBasisFunction_PolynomialOption; /*!\brief Option of whether to include polynomial terms in Radial Basis Function Interpolation or not. */
  su2double RadialBasisFunction_Parameter; /*!\brief Radial basis function parameter. */
  bool Prestretch;            /*!< Read a reference geometry for optimization purposes. */
  string Prestretch_FEMFileName;         /*!< \brief File name for reference geometry. */
  string FEA_FileName;         /*!< \brief File name for element-based properties. */
  su2double RefGeom_Penalty,        /*!< \brief Penalty weight value for the reference geometry objective function. */
  RefNode_Penalty,            /*!< \brief Penalty weight value for the reference node objective function. */
  DV_Penalty;                 /*!< \brief Penalty weight to add a constraint to the total amount of stiffness. */
  bool addCrossTerm;          /*!< \brief Evaluates the need to add the cross term when setting the adjoint output. */
  unsigned long Nonphys_Points, /*!< \brief Current number of non-physical points in the solution. */
  Nonphys_Reconstr;      /*!< \brief Current number of non-physical reconstructions for 2nd-order upwinding. */
  bool ParMETIS;      /*!< \brief Boolean for activating ParMETIS mode (while testing). */
  unsigned short DirectDiff; /*!< \brief Direct Differentation mode. */
  bool DiscreteAdjoint; /*!< \brief AD-based discrete adjoint mode. */
  unsigned long Wrt_Surf_Freq_DualTime;	/*!< \brief Writing surface solution frequency for Dual Time. */
  su2double Const_DES;   /*!< \brief Detached Eddy Simulation Constant. */
  unsigned short Kind_HybridRANSLES; /*!< \brief Kind of Hybrid RANS/LES. */
  unsigned short Kind_RoeLowDiss;    /*!< \brief Kind of Roe scheme with low dissipation for unsteady flows. */
  bool QCR;                   /*!< \brief Spalart-Allmaras with Quadratic Constitutive Relation, 2000 version (SA-QCR2000) . */
  su2double *default_vel_inf, /*!< \brief Default freestream velocity array for the COption class. */
  *default_eng_cyl,           /*!< \brief Default engine box array for the COption class. */
  *default_eng_val,           /*!< \brief Default engine box array values for the COption class. */
  *default_cfl_adapt,         /*!< \brief Default CFL adapt param array for the COption class. */
  *default_jst_coeff,         /*!< \brief Default artificial dissipation (flow) array for the COption class. */
  *default_ffd_coeff,         /*!< \brief Default artificial dissipation (flow) array for the COption class. */
  *default_mixedout_coeff,    /*!< \brief Default default mixedout algorithm coefficients for the COption class. */
  *default_rampRotFrame_coeff,/*!< \brief Default ramp rotating frame coefficients for the COption class. */
  *default_rampOutPres_coeff, /*!< \brief Default ramp outlet pressure coefficients for the COption class. */
  *default_jst_adj_coeff,      /*!< \brief Default artificial dissipation (adjoint) array for the COption class. */
  *default_ad_coeff_heat,     /*!< \brief Default artificial dissipation (heat) array for the COption class. */  
  *default_obj_coeff,         /*!< \brief Default objective array for the COption class. */
  *default_geo_loc,           /*!< \brief Default SU2_GEO section locations array for the COption class. */
  *default_distortion,        /*!< \brief Default SU2_GEO section locations array for the COption class. */
  *default_ea_lim,            /*!< \brief Default equivalent area limit array for the COption class. */
  *default_grid_fix,          /*!< \brief Default fixed grid (non-deforming region) array for the COption class. */
  *default_htp_axis,          /*!< \brief Default HTP axis for the COption class. */
  *default_ffd_axis,          /*!< \brief Default FFD axis for the COption class. */
  *default_inc_crit,          /*!< \brief Default incremental criteria array for the COption class. */
  *default_extrarelfac,       /*!< \brief Default extra relaxation factor for Giles BC in the COption class. */
  *default_sineload_coeff;    /*!< \brief Default values for a sine load. */
  unsigned short nSpanWiseSections; /*!< \brief number of span-wise sections */
  unsigned short nSpanMaxAllZones; /*!< \brief number of maximum span-wise sections for all zones */
  unsigned short *nSpan_iZones;  /*!< \brief number of span-wise sections for each zones */
  bool turbMixingPlane;   /*!< \brief option for turbulent mixingplane */
  bool SpatialFourier; /*!< \brief option for computing the fourier transforms for subsonic non-reflecting BC. */
  bool RampRotatingFrame;   /*!< \brief option for ramping up or down the Rotating Frame values */
  bool RampOutletPressure;  /*!< \brief option for ramping up or down the outlet pressure */
  su2double *Mixedout_Coeff; /*!< \brief coefficient for the  */
  su2double *RampRotatingFrame_Coeff; /*!< \brief coefficient for Rotating frame ramp */
  su2double *RampOutletPressure_Coeff; /*!< \brief coefficient for outlet pressure ramp */
  su2double AverageMachLimit;       /*!< \brief option for turbulent mixingplane */
  su2double *FinalRotation_Rate_Z; /*!< \brief Final rotation rate Z if Ramp rotating frame is activated. */
  su2double FinalOutletPressure; /*!< \brief Final outlet pressure if Ramp outlet pressure is activated. */
  su2double MonitorOutletPressure; /*!< \brief Monitor outlet pressure if Ramp outlet pressure is activated. */
  su2double *default_body_force;        /*!< \brief Default body force vector for the COption class. */
  su2double *default_nacelle_location;        /*!< \brief Location of the nacelle. */
  su2double *ExtraRelFacGiles; /*!< \brief coefficient for extra relaxation factor for Giles BC*/
  bool Body_Force;            /*!< \brief Flag to know if a body force is included in the formulation. */
  su2double *Body_Force_Vector;  /*!< \brief Values of the prescribed body force vector. */
  su2double *FreeStreamTurboNormal; /*!< \brief Direction to initialize the flow in turbomachinery computation */
  su2double Restart_Bandwidth_Agg; /*!< \brief The aggregate of the bandwidth for writing binary restarts (to be averaged later). */
  su2double Max_Vel2; /*!< \brief The maximum velocity^2 in the domain for the incompressible preconditioner. */
<<<<<<< HEAD
  unsigned short Kind_Radiation;  /*!< \brief Kind of radiation model used. */
  unsigned short Kind_P1_Init;      /*!< \brief Kind of initialization used in the P1 model. */
  su2double Absorption_Coeff,     /*!< \brief Absorption coefficient of the medium (radiation). */
  Scattering_Coeff,               /*!< \brief Scattering coefficient of the medium (radiation). */
  Refractive_Index;               /*!< \brief Refractive index of the medium (radiation). */
  unsigned short nMarker_Emissivity; /*!< \brief Number of markers for which the emissivity is defined. */
  string *Marker_Emissivity;         /*!< \brief Wall markers with defined emissivity. */
  su2double *Wall_Emissivity;        /*!< \brief Emissivity of the wall. */
  bool Radiation;                /*!< \brief Determines if a radiation model is incorporated. */
  su2double CFL_Rad;              /*!< \brief CFL Number for the radiation solver. */
=======
  bool topology_optimization; /*!< \brief If the structural solver should consider a variable density field to penalize element stiffness. */
  string top_optim_output_file; /*!< \brief File to where the derivatives w.r.t. element densities will be written to. */
  su2double simp_exponent; /*!< \brief Exponent for the density-based stiffness penalization of the SIMP method. */
  su2double simp_minimum_stiffness; /*!< \brief Lower bound for the stiffness penalization of the SIMP method. */
  unsigned short top_optim_nKernel, /*!< \brief Number of kernels specified. */
                *top_optim_kernels, /*!< \brief The kernels to use. */
                 top_optim_nKernelParams, /*!< \brief Number of kernel parameters specified. */
                 top_optim_nRadius; /*!< \brief Number of radius values specified. */
  su2double *top_optim_kernel_params, /*!< \brief The kernel parameters. */
            *top_optim_filter_radius; /*!< \brief Radius of the filter(s) used on the design density for topology optimization. */
  unsigned short top_optim_proj_type; /*!< \brief The projection function used in topology optimization. */
  su2double top_optim_proj_param;  /*!< \brief The value of the parameter for the projection function. */
>>>>>>> cdf2a2df

  unsigned short Riemann_Solver_FEM;         /*!< \brief Riemann solver chosen for the DG method. */
  su2double Quadrature_Factor_Straight;      /*!< \brief Factor applied during quadrature of elements with a constant Jacobian. */
  su2double Quadrature_Factor_Curved;        /*!< \brief Factor applied during quadrature of elements with a non-constant Jacobian. */
  su2double Quadrature_Factor_Time_ADER_DG;  /*!< \brief Factor applied during quadrature in time for ADER-DG. */
  su2double Theta_Interior_Penalty_DGFEM;    /*!< \brief Factor for the symmetrizing terms in the DG discretization of the viscous fluxes. */
  unsigned short byteAlignmentMatMul;        /*!< \brief Number of bytes in the vectorization direction for the matrix multiplication. Multipe of 64. */
  unsigned short sizeMatMulPadding;          /*!< \brief The matrix size in the vectorization direction padded to a multiple of 8. Computed from byteAlignmentMatMul. */
  bool Compute_Entropy;                      /*!< \brief Whether or not to compute the entropy in the fluid model. */
  bool Use_Lumped_MassMatrix_DGFEM;          /*!< \brief Whether or not to use the lumped mass matrix for DGFEM. */
  bool Jacobian_Spatial_Discretization_Only; /*!< \brief Flag to know if only the exact Jacobian of the spatial discretization must be computed. */
  bool Compute_Average; /*!< \brief Whether or not to compute averages for unsteady simulations in FV or DG solver. */
  

  ofstream *ConvHistFile;       /*!< \brief Store the pointer to each history file */
  bool Time_Domain;             /*!< \brief Determines if the multizone problem is solved in time-domain */
  unsigned long Outer_Iter,    /*!< \brief Determines the number of outer iterations in the multizone problem */
  Inner_Iter,                   /*!< \brief Determines the number of inner iterations in each multizone block */
  Time_Iter,                    /*!< \brief Determines the number of time iterations in the multizone problem */
  Iter,                         /*!< \brief Determines the number of pseudo-time iterations in a single-zone problem */
  Restart_Iter;                 /*!< \brief Determines the restart iteration in the multizone problem */
  su2double Time_Step;          /*!< \brief Determines the time step for the multizone problem */
  su2double Max_Time;           /*!< \brief Determines the maximum time for the time-domain problems */
  bool Multizone_Mesh;          /*!< \brief Determines if the mesh contains multiple zones. */
  bool SinglezoneDriver;        /*!< \brief Determines if the single-zone driver is used. (TEMPORARY) */
  bool SpecialOutput,           /*!< \brief Determines if the special output is written. */
  Wrt_ForcesBreakdown;          /*!< \brief Determines if the forces breakdown file is written. */
  bool Multizone_Residual;      /*!< \brief Determines if memory should be allocated for the multizone residual. */

  /*--- all_options is a map containing all of the options. This is used during config file parsing
   to track the options which have not been set (so the default values can be used). Without this map
   there would be no list of all the config file options. ---*/
  
  map<string, bool> all_options;
  
  /*--- brief param is a map from the option name (config file string) to its decoder (the specific child
   class of COptionBase that turns the string into a value) ---*/
  
  map<string, COptionBase*> option_map;
  
  
  // All of the addXxxOptions take in the name of the option, and a refernce to the field of that option
  // in the option structure. Depending on the specific type, it may take in a default value, and may
  // take in extra options. The addXxxOptions mostly follow the same pattern, so please see addDoubleOption
  // for detailed comments.
  //
  // List options are those that can be an unknown number of elements, and also take in a reference to
  // an integer. This integer will be populated with the number of elements of that type unmarshaled.
  //
  // Array options are those with a fixed number of elements.
  //
  // List and Array options should also be able to be specified with the string "NONE" indicating that there
  // are no elements. This allows the option to be present in a config file but left blank.
  
  /*!<\brief addDoubleOption creates a config file parser for an option with the given name whose
   value can be represented by a su2double.*/
  
  void addDoubleOption(const string name, su2double & option_field, su2double default_value) {
    // Check if the key is already in the map. If this fails, it is coder error
    // and not user error, so throw.
    assert(option_map.find(name) == option_map.end());
    
    // Add this option to the list of all the options
    all_options.insert(pair<string, bool>(name, true));
    
    // Create the parser for a su2double option with a reference to the option_field and the desired
    // default value. This will take the string in the config file, convert it to a su2double, and
    // place that su2double in the memory location specified by the reference.
    COptionBase* val = new COptionDouble(name, option_field, default_value);
    
    // Create an association between the option name ("CFL") and the parser generated above.
    // During configuration, the parsing script will get the option name, and use this map
    // to find how to parse that option.
    option_map.insert(pair<string, COptionBase *>(name, val));
  }
  
  void addStringOption(const string name, string & option_field, string default_value) {
    assert(option_map.find(name) == option_map.end());
    all_options.insert(pair<string, bool>(name, true));
    COptionBase* val = new COptionString(name, option_field, default_value);
    option_map.insert(pair<string, COptionBase *>(name, val));
  }
  
  void addIntegerOption(const string name, int & option_field, int default_value) {
    assert(option_map.find(name) == option_map.end());
    all_options.insert(pair<string, bool>(name, true));
    COptionBase* val = new COptionInt(name, option_field, default_value);
    option_map.insert(pair<string, COptionBase *>(name, val));
  }
  
  void addUnsignedLongOption(const string name, unsigned long & option_field, unsigned long default_value) {
    assert(option_map.find(name) == option_map.end());
    all_options.insert(pair<string, bool>(name, true));
    COptionBase* val = new COptionULong(name, option_field, default_value);
    option_map.insert(pair<string, COptionBase *>(name, val));
  }
  
  void addUnsignedShortOption(const string name, unsigned short & option_field, unsigned short default_value) {
    assert(option_map.find(name) == option_map.end());
    all_options.insert(pair<string, bool>(name, true));
    COptionBase* val = new COptionUShort(name, option_field, default_value);
    option_map.insert(pair<string, COptionBase *>(name, val));
  }
  
  void addLongOption(const string name, long & option_field, long default_value) {
    assert(option_map.find(name) == option_map.end());
    all_options.insert(pair<string, bool>(name, true));
    COptionBase* val = new COptionLong(name, option_field, default_value);
    option_map.insert(pair<string, COptionBase *>(name, val));
  }
  
  void addBoolOption(const string name, bool & option_field, bool default_value) {
    assert(option_map.find(name) == option_map.end());
    all_options.insert(pair<string, bool>(name, true));
    COptionBase* val = new COptionBool(name, option_field, default_value);
    option_map.insert(pair<string, COptionBase *>(name, val));
  }
  
  // enum types work differently than all of the others because there are a small number of valid
  // string entries for the type. One must also provide a list of all the valid strings of that type.
  template <class Tenum>
  void addEnumOption(const string name, unsigned short & option_field, const map<string, Tenum> & enum_map, Tenum default_value) {
    assert(option_map.find(name) == option_map.end());
    all_options.insert(pair<string, bool>(name, true));
    COptionBase* val = new COptionEnum<Tenum>(name, enum_map, option_field, default_value);
    option_map.insert(pair<string, COptionBase *>(name, val));
    return;
  }
  
  
  // input_size is the number of options read in from the config file
  template <class Tenum>
  void addEnumListOption(const string name, unsigned short & input_size, unsigned short * & option_field, const map<string, Tenum> & enum_map) {
    input_size = 0;
    assert(option_map.find(name) == option_map.end());
    all_options.insert(pair<string, bool>(name, true));
    COptionBase* val = new COptionEnumList<Tenum>(name, enum_map, option_field, input_size);
    option_map.insert( pair<string, COptionBase*>(name, val) );
  }
  
  void addDoubleArrayOption(const string name, const int size, su2double * & option_field, su2double * default_value) {
    
    //  su2double * def = new su2double [size];
    //  for (int i = 0; i < size; i++) {
    //    def[i] = default_value[i];
    //  }
    
    assert(option_map.find(name) == option_map.end());
    all_options.insert(pair<string, bool>(name, true));
    COptionBase* val = new COptionDoubleArray(name, size, option_field, default_value);
    option_map.insert(pair<string, COptionBase *>(name, val));
  }
  
  void addDoubleListOption(const string name, unsigned short & size, su2double * & option_field) {
    assert(option_map.find(name) == option_map.end());
    all_options.insert(pair<string, bool>(name, true));
    COptionBase* val = new COptionDoubleList(name, size, option_field);
    option_map.insert(pair<string, COptionBase *>(name, val));
  }
  
  void addShortListOption(const string name, unsigned short & size, short * & option_field) {
    assert(option_map.find(name) == option_map.end());
    all_options.insert(pair<string, bool>(name, true));
    COptionBase* val = new COptionShortList(name, size, option_field);
    option_map.insert(pair<string, COptionBase *>(name, val));
  }
  
  void addUShortListOption(const string name, unsigned short & size, unsigned short * & option_field) {
    assert(option_map.find(name) == option_map.end());
    all_options.insert(pair<string, bool>(name, true));
    COptionBase* val = new COptionUShortList(name, size, option_field);
    option_map.insert(pair<string, COptionBase *>(name, val));
  }
  
  void addStringListOption(const string name, unsigned short & num_marker, string* & option_field) {
    assert(option_map.find(name) == option_map.end());
    all_options.insert(pair<string, bool>(name, true));
    COptionBase* val = new COptionStringList(name, num_marker, option_field);
    option_map.insert(pair<string, COptionBase *>(name, val));
  }
  
  void addConvectOption(const string name, unsigned short & space_field, unsigned short & centered_field, unsigned short & upwind_field) {
    assert(option_map.find(name) == option_map.end());
    all_options.insert(pair<string, bool>(name, true));
    COptionBase* val = new COptionConvect(name, space_field, centered_field, upwind_field);
    option_map.insert(pair<string, COptionBase *>(name, val));
  }
  
  void addConvectFEMOption(const string name, unsigned short & space_field, unsigned short & fem_field) {
    assert(option_map.find(name) == option_map.end());
    all_options.insert(pair<string, bool>(name, true));
    COptionBase* val = new COptionFEMConvect(name, space_field, fem_field);
    option_map.insert(pair<string, COptionBase *>(name, val));
  }
  
  void addMathProblemOption(const string name, bool & ContinuousAdjoint, const bool & ContinuousAdjoint_default,
                            bool & DiscreteAdjoint, const bool & DiscreteAdjoint_default,
                            bool & Restart_Flow, const bool & Restart_Flow_default) {
    assert(option_map.find(name) == option_map.end());
    all_options.insert(pair<string, bool>(name, true));
    COptionBase* val = new COptionMathProblem(name, ContinuousAdjoint, ContinuousAdjoint_default, DiscreteAdjoint, DiscreteAdjoint_default, Restart_Flow, Restart_Flow_default);
    option_map.insert(pair<string, COptionBase *>(name, val));
  }
  
  void addDVParamOption(const string name, unsigned short & nDV_field, su2double** & paramDV, string* & FFDTag,
                        unsigned short* & design_variable) {
    assert(option_map.find(name) == option_map.end());
    all_options.insert(pair<string, bool>(name, true));
    COptionBase* val = new COptionDVParam(name, nDV_field, paramDV, FFDTag, design_variable);
    option_map.insert(pair<string, COptionBase *>(name, val));
  }
  
  void addDVValueOption(const string name, unsigned short* & nDVValue_field, su2double** & valueDV, unsigned short & nDV_field,  su2double** & paramDV,
                        unsigned short* & design_variable) {
    assert(option_map.find(name) == option_map.end());
    all_options.insert(pair<string, bool>(name, true));
    COptionBase* val = new COptionDVValue(name, nDVValue_field, valueDV, nDV_field, paramDV, design_variable);
    option_map.insert(pair<string, COptionBase *>(name, val));
  }
  
  void addFFDDefOption(const string name, unsigned short & nFFD_field, su2double** & coordFFD, string* & FFDTag) {
    assert(option_map.find(name) == option_map.end());
    all_options.insert(pair<string, bool>(name, true));
    COptionBase* val = new COptionFFDDef(name, nFFD_field, coordFFD, FFDTag);
    option_map.insert(pair<string, COptionBase *>(name, val));
  }
  
  void addFFDDegreeOption(const string name, unsigned short & nFFD_field, unsigned short** & degreeFFD) {
    assert(option_map.find(name) == option_map.end());
    all_options.insert(pair<string, bool>(name, true));
    COptionBase* val = new COptionFFDDegree(name, nFFD_field, degreeFFD);
    option_map.insert(pair<string, COptionBase *>(name, val));
  }
  
  void addStringDoubleListOption(const string name, unsigned short & list_size, string * & string_field,
                                 su2double* & double_field) {
    assert(option_map.find(name) == option_map.end());
    all_options.insert(pair<string, bool>(name, true));
    COptionBase* val = new COptionStringDoubleList(name, list_size, string_field, double_field);
    option_map.insert(pair<string, COptionBase *>(name, val));
  }
  
  void addInletOption(const string name, unsigned short & nMarker_Inlet, string * & Marker_Inlet,
                      su2double* & Ttotal, su2double* & Ptotal, su2double** & FlowDir) {
    assert(option_map.find(name) == option_map.end());
    all_options.insert(pair<string, bool>(name, true));
    COptionBase* val = new COptionInlet(name, nMarker_Inlet, Marker_Inlet, Ttotal, Ptotal, FlowDir);
    option_map.insert(pair<string, COptionBase *>(name, val));
  }
  
  template <class Tenum>
  void addRiemannOption(const string name, unsigned short & nMarker_Riemann, string * & Marker_Riemann, unsigned short* & option_field, const map<string, Tenum> & enum_map,
                        su2double* & var1, su2double* & var2, su2double** & FlowDir) {
    assert(option_map.find(name) == option_map.end());
    all_options.insert(pair<string, bool>(name, true));
    COptionBase* val = new COptionRiemann<Tenum>(name, nMarker_Riemann, Marker_Riemann, option_field, enum_map, var1, var2, FlowDir);
    option_map.insert(pair<string, COptionBase *>(name, val));
  }
  
  template <class Tenum>
  void addGilesOption(const string name, unsigned short & nMarker_Giles, string * & Marker_Giles, unsigned short* & option_field, const map<string, Tenum> & enum_map,
                     su2double* & var1, su2double* & var2, su2double** & FlowDir, su2double* & relaxfactor1, su2double* & relaxfactor2) {
    assert(option_map.find(name) == option_map.end());
    all_options.insert(pair<string, bool>(name, true));
    COptionBase* val = new COptionGiles<Tenum>(name, nMarker_Giles, Marker_Giles, option_field, enum_map, var1, var2, FlowDir, relaxfactor1, relaxfactor2);
    option_map.insert(pair<string, COptionBase *>(name, val));
  }
  
  void addExhaustOption(const string name, unsigned short & nMarker_Exhaust, string * & Marker_Exhaust,
                        su2double* & Ttotal, su2double* & Ptotal) {
    assert(option_map.find(name) == option_map.end());
    all_options.insert(pair<string, bool>(name, true));
    COptionBase* val = new COptionExhaust(name, nMarker_Exhaust, Marker_Exhaust, Ttotal, Ptotal);
    option_map.insert(pair<string, COptionBase *>(name, val));
  }
  
  void addPeriodicOption(const string & name, unsigned short & nMarker_PerBound,
                         string* & Marker_PerBound, string* & Marker_PerDonor,
                         su2double** & RotCenter, su2double** & RotAngles, su2double** & Translation) {
    assert(option_map.find(name) == option_map.end());
    all_options.insert(pair<string, bool>(name, true));
    COptionBase* val = new COptionPeriodic(name, nMarker_PerBound, Marker_PerBound, Marker_PerDonor, RotCenter, RotAngles, Translation);
    option_map.insert(pair<string, COptionBase *>(name, val));
  }
 
  void addTurboPerfOption(const string & name, unsigned short & nMarker_TurboPerf,
                    string* & Marker_TurboBoundIn, string* & Marker_TurboBoundOut) {
    assert(option_map.find(name) == option_map.end());
    all_options.insert(pair<string, bool>(name, true));
    COptionBase* val = new COptionTurboPerformance(name, nMarker_TurboPerf, Marker_TurboBoundIn, Marker_TurboBoundOut);
    option_map.insert(pair<string, COptionBase *>(name, val));
  }
  
  void addActDiskOption(const string & name,
                        unsigned short & nMarker_ActDiskInlet, unsigned short & nMarker_ActDiskOutlet, string* & Marker_ActDiskInlet, string* & Marker_ActDiskOutlet,
                        su2double** & ActDisk_PressJump, su2double** & ActDisk_TempJump, su2double** & ActDisk_Omega) {
    assert(option_map.find(name) == option_map.end());
    all_options.insert(pair<string, bool>(name, true));
    COptionBase* val = new COptionActDisk(name,
                                          nMarker_ActDiskInlet, nMarker_ActDiskOutlet, Marker_ActDiskInlet, Marker_ActDiskOutlet,
                                          ActDisk_PressJump, ActDisk_TempJump, ActDisk_Omega);
    option_map.insert(pair<string, COptionBase *>(name, val));
  }

  void addWallFunctionOption(const string &name,               unsigned short &list_size,
                             string* &string_field,            unsigned short* &val_Kind_WF,
                             unsigned short** &val_IntInfo_WF, su2double** &val_DoubleInfo_WF) {
    assert(option_map.find(name) == option_map.end());
    all_options.insert(pair<string, bool>(name, true));
    COptionBase* val = new COptionWallFunction(name, list_size, string_field, val_Kind_WF,
                                               val_IntInfo_WF, val_DoubleInfo_WF);
    option_map.insert(pair<string, COptionBase *>(name, val));
  }
  
  void addPythonOption(const string name) {
    assert(option_map.find(name) == option_map.end());
    all_options.insert(pair<string, bool>(name, true));
    COptionBase* val = new COptionPython(name);
    option_map.insert(pair<string, COptionBase *>(name, val));
  }
  
public:
  
  vector<string> fields; /*!< \brief Tags for the different fields in a restart file. */
  
  /*!
   * \brief Constructor of the class which reads the input file.
   */
  CConfig(char case_filename[MAX_STRING_SIZE], unsigned short val_software, unsigned short val_iZone, unsigned short val_nZone, unsigned short val_nDim, unsigned short verb_level);
  
  /*!
   * \brief Constructor of the class which reads the input file.
   */
  CConfig(char case_filename[MAX_STRING_SIZE], unsigned short val_software);
  
  /*!
   * \brief Constructor of the class which reads the input file.
   */
  CConfig(char case_filename[MAX_STRING_SIZE], CConfig *config);
  
  /*!
   * \brief Destructor of the class.
   */
  ~CConfig(void);
  
  /*!
   * \brief Get the MPI communicator of SU2.
   * \return MPI communicator of SU2.
   */
  SU2_MPI::Comm GetMPICommunicator();

  /*!
   * \brief Set the MPI communicator for SU2.
   * \param[in] Communicator - MPI communicator for SU2.
   */
  void SetMPICommunicator(SU2_MPI::Comm Communicator);

  /*!
   * \brief Gets the number of zones in the mesh file.
   * \param[in] val_mesh_filename - Name of the file with the grid information.
   * \param[in] val_format - Format of the file with the grid information.
   * \param[in] config - Definition of the particular problem.
   * \return Total number of zones in the grid file.
   */
  static unsigned short GetnZone(string val_mesh_filename, unsigned short val_format, CConfig *config);
  
  /*!
   * \brief Gets the number of dimensions in the mesh file
   * \param[in] val_mesh_filename - Name of the file with the grid information.
   * \param[in] val_format - Format of the file with the grid information.
   * \return Total number of domains in the grid file.
   */
  static unsigned short GetnDim(string val_mesh_filename, unsigned short val_format);

  /*!
   * \brief Determine whether there are periodic BCs in the grid.
   * \param[in] val_mesh_filename - Name of the file with the grid information.
   * \param[in] val_format - Format of the file with the grid information.
   * \param[in] config - Definition of the particular problem.
   * \return Boolean for whether or not there are periodic BCs in the grid.
   */
  static bool GetPeriodic(string val_mesh_filename, unsigned short val_format, CConfig *config);
  
  /*!
   * \brief Initializes pointers to null
   */
  void SetPointersNull(void);
  
  /*!
   * \brief breaks an input line from the config file into a set of tokens
   * \param[in] str - the input line string
   * \param[out] option_name - the name of the option found at the beginning of the line
   * \param[out] option_value - the tokens found after the "=" sign on the line
   * \returns false if the line is empty or a commment, true otherwise
   */
  bool TokenizeString(string & str, string & option_name,
                      vector<string> & option_value);
  
  /*!
   * \brief Get reference origin for moment computation.
   * \param[in] val_marker - the marker we are monitoring.
   * \return Reference origin (in cartesians coordinates) for moment computation.
   */
  su2double *GetRefOriginMoment(unsigned short val_marker);
  
  /*!
   * \brief Get reference origin x-coordinate for moment computation.
   * \param[in] val_marker - the marker we are monitoring.
   * \return Reference origin x-coordinate (in cartesians coordinates) for moment computation.
   */
  su2double GetRefOriginMoment_X(unsigned short val_marker);
  
  /*!
   * \brief Get reference origin y-coordinate for moment computation.
   * \param[in] val_marker - the marker we are monitoring.
   * \return Reference origin y-coordinate (in cartesians coordinates) for moment computation.
   */
  su2double GetRefOriginMoment_Y(unsigned short val_marker);
  
  /*!
   * \brief Get reference origin z-coordinate for moment computation.
   * \param[in] val_marker - the marker we are monitoring.
   * \return Reference origin z-coordinate (in cartesians coordinates) for moment computation.
   */
  su2double GetRefOriginMoment_Z(unsigned short val_marker);
  
  /*!
   * \brief Set reference origin x-coordinate for moment computation.
   * \param[in] val_marker - the marker we are monitoring.
   * \param[in] val_origin - New x-coordinate of the mesh motion origin.
   */
  void SetRefOriginMoment_X(unsigned short val_marker, su2double val_origin);
  
  /*!
   * \brief Set reference origin y-coordinate for moment computation.
   * \param[in] val_marker - the marker we are monitoring.
   * \param[in] val_origin - New y-coordinate of the mesh motion origin.
   */
  void SetRefOriginMoment_Y(unsigned short val_marker, su2double val_origin);
  
  /*!
   * \brief Set reference origin z-coordinate for moment computation.
   * \param[in] val_marker - the marker we are monitoring.
   * \param[in] val_origin - New z-coordinate of the mesh motion origin.
   */
  void SetRefOriginMoment_Z(unsigned short val_marker, su2double val_origin);
  
  /*!
   * \brief Get index of the upper and lower horizontal plane.
   * \param[in] index - 0 means upper surface, and 1 means lower surface.
   * \return Index of the upper and lower surface.
   */
  string GetPlaneTag(unsigned short index);
  
  /*!
   * \brief Get the integration limits for the equivalent area computation.
   * \param[in] index - 0 means x_min, and 1 means x_max.
   * \return Integration limits for the equivalent area computation.
   */
  su2double GetEA_IntLimit(unsigned short index);
  
  /*!
   * \brief Get the integration limits for the equivalent area computation.
   * \param[in] index - 0 means x_min, and 1 means x_max.
   * \return Integration limits for the equivalent area computation.
   */
  su2double GetEA_ScaleFactor(void);
  
  /*!
   * \brief Get the limit value for the adjoint variables.
   * \return Limit value for the adjoint variables.
   */
  su2double GetAdjointLimit(void);
  
  /*!
   * \brief Get the the coordinates where of the box where the grid is going to be deformed.
   * \return Coordinates where of the box where the grid is going to be deformed.
   */
  su2double *GetHold_GridFixed_Coord(void);
  
  /*!
   * \brief Get the the coordinates where of the box where a subsonic region is imposed.
   * \return Coordinates where of the box where the grid is going to be a subsonic region.
   */
  su2double *GetSubsonicEngine_Values(void);
  
  /*!
   * \brief Get the the coordinates where of the box where a subsonic region is imposed.
   * \return Coordinates where of the box where the grid is going to be a subsonic region.
   */
  su2double *GetSubsonicEngine_Cyl(void);
  
  /*!
   * \brief Get the the coordinates where of the box where a subsonic region is imposed.
   * \return Coordinates where of the box where the grid is going to be a subsonic region.
   */
  su2double *GetDistortionRack(void);
  
  /*!
   * \brief Get the power of the dual volume in the grid adaptation sensor.
   * \return Power of the dual volume in the grid adaptation sensor.
   */
  su2double GetDualVol_Power(void);
  
  /*!
   * \brief Get Information about if there is an analytical definition of the surface for doing the
   *        grid adaptation.
   * \return Definition of the surfaces. NONE implies that there isn't any analytical definition
   *         and it will use and interpolation.
   */
  unsigned short GetAnalytical_Surface(void);
  
  /*!
   * \brief Get Description of the geometry to be analyzed
   */
  unsigned short GetGeo_Description(void);
  
  /*!
   * \brief Creates a tecplot file to visualize the partition made by the DDC software.
   * \return <code>TRUE</code> if the partition is going to be plotted; otherwise <code>FALSE</code>.
   */
  bool GetExtraOutput(void);

  /*!
   * \brief Heat solver zone with extra screen output.
   * \return Heat solver zone with extra screen output.
   */
  long GetExtraHeatOutputZone(void);
  
  /*!
   * \brief Get the value of the Mach number (velocity divided by speed of sound).
   * \return Value of the Mach number.
   */
  su2double GetMach(void);
  
  /*!
   * \brief Get the value of the Gamma of fluid (ratio of specific heats).
   * \return Value of the constant: Gamma
   */
  su2double GetGamma(void);
  
  /*!
   * \brief Get the values of the CFL adapation.
   * \return Value of CFL adapation
   */
  su2double GetCFL_AdaptParam(unsigned short val_index);
  
  /*!
   * \brief Get the values of the CFL adapation.
   * \return Value of CFL adapation
   */
  bool GetCFL_Adapt(void);
  
  /*!
   * \brief Get the values of the CFL adapation.
   * \return Value of CFL adapation
   */
  su2double GetHTP_Axis(unsigned short val_index);
  
  /*!
   * \brief Get the value of the limits for the sections.
   * \return Value of the limits for the sections.
   */
  su2double GetStations_Bounds(unsigned short val_var);
  
  /*!
   * \brief Get the value of the vector that connects the cartesian axis with a sherical or cylindrical one.
   * \return Coordinate of the Axis.
   */
  su2double GetFFD_Axis(unsigned short val_var);
  
  /*!
   * \brief Get the value of the bulk modulus.
   * \return Value of the bulk modulus.
   */
  su2double GetBulk_Modulus(void);
  
  /*!
   * \brief Get the epsilon^2 multiplier for Beta in the incompressible preconditioner.
   * \return Value of the epsilon^2 multiplier for Beta in the incompressible preconditioner.
   */
  su2double GetBeta_Factor(void);
  
  /*!
   * \brief Get the value of specific gas constant.
   * \return Value of the constant: Gamma
   */
  su2double GetGas_Constant(void);
  
  /*!
   * \brief Get the value of specific gas constant.
   * \return Value of the constant: Gamma
   */
  su2double GetGas_ConstantND(void);
  
  /*!
   * \brief Get the value of the molecular weight for an incompressible ideal gas (g/mol).
   * \return Value of the molecular weight for an incompressible ideal gas (g/mol).
   */
  su2double GetMolecular_Weight(void);
  
  /*!
   * \brief Get the value of specific heat at constant pressure.
   * \return Value of the constant: Cp
   */
  su2double GetSpecific_Heat_Cp(void);

  /*!
   * \brief Get the value of the specific heat for solids.
   * \return Specific heat number (solid).
   */
  su2double GetSpecific_Heat_Cp_Solid(void);
  
  /*!
   * \brief Get the non-dimensional value of specific heat at constant pressure.
   * \return Value of the non-dim. constant: Cp
   */
  su2double GetSpecific_Heat_CpND(void);

  /*!
   * \brief Get the value of specific heat at constant volume.
   * \return Value of the constant: Cv
   */
  su2double GetSpecific_Heat_Cv(void);
  
  /*!
   * \brief Get the non-dimensional value of specific heat at constant volume.
   * \return Value of the non-dim. constant: Cv
   */
  su2double GetSpecific_Heat_CvND(void);

  /*!
   * \brief Get the coefficients of the Blottner viscosity model
   * \param[in] val_Species - Index of the species
   * \param[in] val_Coeff - Index of the coefficient (As, Bs, Cs)
   * \return Value of the Blottner coefficient
   */
  su2double GetBlottnerCoeff(unsigned short val_Species, unsigned short val_Coeff);
  
  /*!
   * \brief Get the p-norm for heat-flux objective functions (adjoint problem).
   * \return Value of the heat flux p-norm
   */
  su2double GetPnormHeat(void);
  
  /*!
   * \brief Get the value of wall temperature.
   * \return Value of the constant: Temperature
   */
  su2double GetWallTemperature(void);
  
  /*!
   * \brief Get the reference value for the specific gas constant.
   * \return Reference value for the specific gas constant.
   */
  su2double GetGas_Constant_Ref(void);
  
  /*!
   * \brief Get the reference value for the heat flux.
   * \return Reference value for the heat flux.
   */
  su2double GetHeat_Flux_Ref(void);

  /*!
   * \brief Get the value of the frestream temperature.
   * \return Freestream temperature.
   */
  su2double GetTemperature_FreeStream(void);
  
  /*!
   * \brief Get the value of the frestream temperature.
   * \return Freestream temperature.
   */
  su2double GetEnergy_FreeStream(void);
  
  /*!
   * \brief Get the value of the frestream temperature.
   * \return Freestream temperature.
   */
  su2double GetViscosity_FreeStream(void);
  
  /*!
   * \brief Get the value of the frestream temperature.
   * \return Freestream temperature.
   */
  su2double GetDensity_FreeStream(void);

  /*!
   * \brief Get the value of the solid density.
   * \return Solid density.
   */
  su2double GetDensity_Solid(void);
  
  /*!
   * \brief Get the value of the frestream temperature.
   * \return Freestream temperature.
   */
  su2double GetModVel_FreeStream(void);
  
  /*!
   * \brief Get the value of the frestream temperature.
   * \return Freestream temperature.
   */
  su2double GetModVel_FreeStreamND(void);
  
  /*!
   * \brief Get the value of the frestream vibrational-electronic temperature.
   * \return Freestream temperature.
   */
  su2double GetTemperature_ve_FreeStream(void);
  
  /*!
   * \brief Get the value of the laminar Prandtl number.
   * \return Laminar Prandtl number.
   */
  su2double GetPrandtl_Lam(void);
  
  /*!
   * \brief Get the value of the turbulent Prandtl number.
   * \return Turbulent Prandtl number.
   */
  su2double GetPrandtl_Turb(void);

  /*!
   * \brief Get the value of the thermal conductivity for solids.
   * \return Thermal conductivity (solid).
   */
  su2double GetThermalConductivity_Solid(void);

  /*!
   * \brief Get the value of the thermal diffusivity for solids.
   * \return Thermal conductivity (solid).
   */
  su2double GetThermalDiffusivity_Solid(void);

  /*!
   * \brief Get the temperature in solids at freestream conditions.
   * \return Freestream temperature (solid).
   */
  su2double GetTemperature_Freestream_Solid(void);
  
  /*!
   * \brief Get the value of the reference length for non-dimensionalization.
   *        This value should always be 1 internally, and is not user-specified.
   * \return Reference length for non-dimensionalization.
   */
  su2double GetLength_Ref(void);
  
  /*!
   * \brief Get the value of the reference pressure for non-dimensionalization.
   * \return Reference pressure for non-dimensionalization.
   */
  su2double GetPressure_Ref(void);
  
  /*!
   * \brief Get the value of the reference pressure for non-dimensionalization.
   * \return Reference pressure for non-dimensionalization.
   */
  su2double GetEnergy_Ref(void);
  
  /*!
   * \brief Get the value of the reference temperature for non-dimensionalization.
   * \return Reference temperature for non-dimensionalization.
   */
  su2double GetTemperature_Ref(void);
  
  /*!
   * \brief Get the value of the reference density for non-dimensionalization.
   * \return Reference density for non-dimensionalization.
   */
  su2double GetDensity_Ref(void);
  
  /*!
   * \brief Get the value of the reference velocity for non-dimensionalization.
   * \return Reference velocity for non-dimensionalization.
   */
  su2double GetVelocity_Ref(void);
  
  /*!
   * \brief Get the value of the reference time for non-dimensionalization.
   * \return Reference time for non-dimensionalization.
   */
  su2double GetTime_Ref(void);
  
  /*!
   * \brief Get the value of the reference viscosity for non-dimensionalization.
   * \return Reference viscosity for non-dimensionalization.
   */
  su2double GetViscosity_Ref(void);
  
  /*!
   * \brief Get the value of the reference viscosity for non-dimensionalization.
   * \return Reference viscosity for non-dimensionalization.
   */
  su2double GetHighlite_Area(void);
  
  /*!
   * \brief Get the value of the reference viscosity for non-dimensionalization.
   * \return Reference viscosity for non-dimensionalization.
   */
  su2double GetFan_Poly_Eff(void);
  
  /*!
   * \brief Get the value of the reference conductivity for non-dimensionalization.
   * \return Reference conductivity for non-dimensionalization.
   */
  su2double GetConductivity_Ref(void);
  
  /*!
   * \brief Get the value of the reference angular velocity for non-dimensionalization.
   * \return Reference angular velocity for non-dimensionalization.
   */
  su2double GetOmega_Ref(void);
  
  /*!
   * \brief Get the value of the reference force for non-dimensionalization.
   * \return Reference force for non-dimensionalization.
   */
  su2double GetForce_Ref(void);
  
  /*!
   * \brief Get the value of the non-dimensionalized freestream pressure.
   * \return Non-dimensionalized freestream pressure.
   */
  su2double GetPressure_FreeStream(void);
  
  /*!
   * \brief Get the value of the non-dimensionalized freestream pressure.
   * \return Non-dimensionalized freestream pressure.
   */
  su2double GetPressure_FreeStreamND(void);
  
  /*!
   * \brief Get the value of the thermodynamic pressure.
   * \return Thermodynamic pressure.
   */
  su2double GetPressure_Thermodynamic(void);
  
  /*!
   * \brief Get the value of the non-dimensionalized thermodynamic pressure.
   * \return Non-dimensionalized thermodynamic pressure.
   */
  su2double GetPressure_ThermodynamicND(void);

  /*!
   * \brief Get the vector of the dimensionalized freestream velocity.
   * \return Dimensionalized freestream velocity vector.
   */
  su2double* GetVelocity_FreeStream(void);
  
  /*!
   * \brief Get the value of the non-dimensionalized freestream temperature.
   * \return Non-dimensionalized freestream temperature.
   */
  su2double GetTemperature_FreeStreamND(void);
  
  /*!
   * \brief Get the value of the non-dimensionalized freestream density.
   * \return Non-dimensionalized freestream density.
   */
  su2double GetDensity_FreeStreamND(void);
  
  /*!
   * \brief Get the vector of the non-dimensionalized freestream velocity.
   * \return Non-dimensionalized freestream velocity vector.
   */
  su2double* GetVelocity_FreeStreamND(void);
  
  /*!
   * \brief Get the value of the non-dimensionalized freestream energy.
   * \return Non-dimensionalized freestream energy.
   */
  su2double GetEnergy_FreeStreamND(void);
  
  /*!
   * \brief Get the value of the non-dimensionalized freestream viscosity.
   * \return Non-dimensionalized freestream viscosity.
   */
  su2double GetViscosity_FreeStreamND(void);
  
  /*!
   * \brief Get the value of the non-dimensionalized freestream viscosity.
   * \return Non-dimensionalized freestream viscosity.
   */
  su2double GetTke_FreeStreamND(void);
  
  /*!
   * \brief Get the value of the non-dimensionalized freestream viscosity.
   * \return Non-dimensionalized freestream viscosity.
   */
  su2double GetOmega_FreeStreamND(void);
  
  /*!
   * \brief Get the value of the non-dimensionalized freestream viscosity.
   * \return Non-dimensionalized freestream viscosity.
   */
  su2double GetTke_FreeStream(void);
  
  /*!
   * \brief Get the value of the non-dimensionalized freestream viscosity.
   * \return Non-dimensionalized freestream viscosity.
   */
  su2double GetOmega_FreeStream(void);
  
  /*!
   * \brief Get the value of the non-dimensionalized freestream intermittency.
   * \return Non-dimensionalized freestream intermittency.
   */
  su2double GetIntermittency_FreeStream(void);
  
  /*!
   * \brief Get the value of the non-dimensionalized freestream turbulence intensity.
   * \return Non-dimensionalized freestream intensity.
   */
  su2double GetTurbulenceIntensity_FreeStream(void);
  
  /*!
   * \brief Get the value of the non-dimensionalized freestream turbulence intensity.
   * \return Non-dimensionalized freestream intensity.
   */
  su2double GetNuFactor_FreeStream(void);
  
  /*!
   * \brief Get the value of the non-dimensionalized engine turbulence intensity.
   * \return Non-dimensionalized engine intensity.
   */
  su2double GetNuFactor_Engine(void);
  
  /*!
   * \brief Get the value of the non-dimensionalized actuator disk turbulence intensity.
   * \return Non-dimensionalized actuator disk intensity.
   */
  su2double GetSecondaryFlow_ActDisk(void);
  
  /*!
   * \brief Get the value of the non-dimensionalized actuator disk turbulence intensity.
   * \return Non-dimensionalized actuator disk intensity.
   */
  su2double GetInitial_BCThrust(void);
  
  /*!
   * \brief Get the value of the non-dimensionalized actuator disk turbulence intensity.
   * \return Non-dimensionalized actuator disk intensity.
   */
  void SetInitial_BCThrust(su2double val_bcthrust);
  
  /*!
   * \brief Get the value of the turbulent to laminar viscosity ratio.
   * \return Ratio of turbulent to laminar viscosity ratio.
   */
  su2double GetTurb2LamViscRatio_FreeStream(void);
  
  /*!
   * \brief Get the vector of free stream mass fraction values.
   * \return Ratio of species mass to mixture mass.
   */
  su2double* GetMassFrac_FreeStream(void);
  
  /*!
   * \brief Get the value of the Reynolds length.
   * \return Reynolds length.
   */
  su2double GetLength_Reynolds(void);
  
  /*!
   * \brief Get the start up iterations using the fine grid, this works only for multigrid problems.
   * \return Start up iterations using the fine grid.
   */
  unsigned short GetnStartUpIter(void);
  
  /*!
   * \brief Get the reference area for non dimensional coefficient computation. If the value from the
   *        is 0 then, the code will compute the reference area using the projection of the shape into
   *        the z plane (3D) or the x plane (2D).
   * \return Value of the reference area for coefficient computation.
   */
  su2double GetRefArea(void);
  
  /*!
   * \brief Get the wave speed.
   * \return Value of the wave speed.
   */
  su2double GetThermalDiffusivity(void);
  
  /*!
   * \brief Get the thermal expansion coefficient.
   * \return Value of the thermal expansion coefficient.
   */
  su2double GetThermal_Expansion_Coeff(void);

  /*!
   * \brief Get the non-dim. thermal expansion coefficient.
   * \return Value of the non-dim. thermal expansion coefficient.
   */
  su2double GetThermal_Expansion_CoeffND(void);

  /*!
   * \brief Set the thermal expansion coefficient.
   * \param[in] val_thermal_expansion - thermal expansion coefficient
   */
  void SetThermal_Expansion_Coeff(su2double val_thermal_expansion);

  /*!
   * \brief Set the non-dim. thermal expansion coefficient.
   * \param[in] val_thermal_expansion - non-dim. thermal expansion coefficient
   */
  void SetThermal_Expansion_CoeffND(su2double val_thermal_expansionnd);

  /*!
   * \brief Get the value of the reference density for custom incompressible non-dimensionalization.
   * \return Reference density for custom incompressible non-dimensionalization.
   */
  su2double GetInc_Density_Ref(void);

  /*!
   * \brief Get the value of the reference velocity for custom incompressible non-dimensionalization.
   * \return Reference velocity for custom incompressible non-dimensionalization.
   */
  su2double GetInc_Velocity_Ref(void);

  /*!
   * \brief Get the value of the reference temperature for custom incompressible non-dimensionalization.
   * \return Reference temperature for custom incompressible non-dimensionalization.
   */
  su2double GetInc_Temperature_Ref(void);

  /*!
   * \brief Get the value of the initial density for incompressible flows.
   * \return Initial density for incompressible flows.
   */
  su2double GetInc_Density_Init(void);

  /*!
   * \brief Get the value of the initial velocity for incompressible flows.
   * \return Initial velocity for incompressible flows.
   */
  su2double* GetInc_Velocity_Init(void);

  /*!
   * \brief Get the value of the initial temperature for incompressible flows.
   * \return Initial temperature for incompressible flows.
   */
  su2double GetInc_Temperature_Init(void);

  /*!
   * \brief Get the Young's modulus of elasticity.
   * \return Value of the Young's modulus of elasticity.
   */
  su2double GetElasticyMod(unsigned short id_val);
  
  /*!
    * \brief Decide whether to apply DE effects to the model.
    * \return <code>TRUE</code> if the DE effects are to be applied, <code>FALSE</code> otherwise.
    */
  
  bool GetDE_Effects(void);
  
  /*!
    * \brief Decide whether to predict the DE effects for the next time step.
    * \return <code>TRUE</code> if the DE effects are to be applied, <code>FALSE</code> otherwise.
    */
  
  bool GetDE_Predicted(void);
  
  /*!
   * \brief Get the number of different electric constants.
   * \return Value of the DE modulus.
   */
  unsigned short GetnElectric_Constant(void);

  /*!
   * \brief Get the value of the DE modulus.
   * \return Value of the DE modulus.
   */
  su2double GetElectric_Constant(unsigned short iVar);

  /*!
   * \brief Get the value of the B constant in the Knowles material model.
   * \return Value of the B constant in the Knowles material model.
   */
  su2double GetKnowles_B(void);

  /*!
   * \brief Get the value of the N constant in the Knowles material model.
   * \return Value of the N constant in the Knowles material model.
   */
  su2double GetKnowles_N(void);

  /*!
   * \brief Get the kind of design variable for FEA.
   * \return Value of the DE voltage.
   */
  unsigned short GetDV_FEA(void);

  /*!
   * \brief Get the ID of the reference node.
   * \return Number of FSI subiters.
   */
  unsigned long GetRefNode_ID(void);

  /*!
   * \brief Get the values for the reference node displacement.
   * \param[in] val_coeff - Index of the displacement.
   */
  su2double GetRefNode_Displacement(unsigned short val_coeff);

  /*!
   * \brief Get the penalty weight value for the objective function.
   * \return  Penalty weight value for the reference geometry objective function.
   */
  su2double GetRefNode_Penalty(void);

  /*!
    * \brief Decide whether it's necessary to read a reference geometry.
    * \return <code>TRUE</code> if it's necessary to read a reference geometry, <code>FALSE</code> otherwise.
    */

  bool GetRefGeom(void);

  /*!
   * \brief Get the name of the file with the reference geometry of the structural problem.
   * \return Name of the file with the reference geometry of the structural problem.
   */
  string GetRefGeom_FEMFileName(void);

  /*!
   * \brief Get the format of the reference geometry file.
   * \return Format of the reference geometry file.
   */
  unsigned short GetRefGeom_FileFormat(void);

    /*!
   * \brief Formulation for 2D elasticity (plane stress - strain)
   * \return Flag to 2D elasticity model.
   */
  unsigned short GetElas2D_Formulation(void);
  
  /*!
   * \brief Decide whether it's necessary to read a reference geometry.
   * \return <code>TRUE</code> if it's necessary to read a reference geometry, <code>FALSE</code> otherwise.
   */
  
  bool GetPrestretch(void);
  
  /*!
    * \brief Decide whether it's necessary to add the cross term for adjoint FSI.
    * \return <code>TRUE</code> if it's necessary to add the cross term, <code>FALSE</code> otherwise.
    */
  
  bool Add_CrossTerm(void);
  
  /*!
    * \brief Set the boolean addCrossTerm to true or false.
    */
  
  void Set_CrossTerm(bool needCrossTerm);

  /*!
   * \brief Get the name of the file with the element properties for structural problems.
   * \return Name of the file with the element properties of the structural problem.
   */
  string GetFEA_FileName(void);

  /*!
   * \brief Get the name of the file with the reference geometry of the structural problem.
   * \return Name of the file with the reference geometry of the structural problem.
   */
  string GetPrestretch_FEMFileName(void);
  
  /*!
   * \brief Get the Poisson's ratio.
   * \return Value of the Poisson's ratio.
   */
  su2double GetPoissonRatio(unsigned short id_val);
  
  /*!
   * \brief Get the Material Density.
   * \return Value of the Material Density.
   */
  su2double GetMaterialDensity(unsigned short id_val);
  
  /*!
   * \brief Compressibility/incompressibility of the solids analysed using the structural solver.
   * \return Compressible or incompressible.
   */
  unsigned short GetMaterialCompressibility(void);
  
  /*!
   * \brief Compressibility/incompressibility of the solids analysed using the structural solver.
   * \return Compressible or incompressible.
   */
  unsigned short GetMaterialModel(void);
  
  /*!
   * \brief Geometric conditions for the structural solver.
   * \return Small or large deformation structural analysis.
   */
  unsigned short GetGeometricConditions(void);
  
  /*!
   * \brief Get the reference length for computing moment (the default value is 1).
   * \return Reference length for moment computation.
   */
  su2double GetRefLength(void);
  
  /*!
   * \brief Get the reference element length for computing the slope limiting epsilon.
   * \return Reference element length for slope limiting epsilon.
   */
  su2double GetRefElemLength(void);
  
  /*!
   * \brief Get the reference coefficient for detecting sharp edges.
   * \return Reference coefficient for detecting sharp edges.
   */
  su2double GetRefSharpEdges(void);
  
  /*!
   * \brief Get the volume of the whole domain using the fine grid, this value is common for all the grids
   *        in the multigrid method.
   * \return Volume of the whole domain.
   */
  su2double GetDomainVolume(void);
  
  /*!
   * \brief In case the <i>RefArea</i> is equal to 0 then, it is necessary to compute a reference area,
   *        with this function we set the value of the reference area.
   * \param[in] val_area - Value of the reference area for non dimensional coefficient computation.
   */
  void SetRefArea(su2double val_area);
  
  /*!
   * \brief In case the <i>SemiSpan</i> is equal to 0 then, it is necessary to compute the max y distance,
   *        with this function we set the value of the semi span.
   * \param[in] val_semispan - Value of the semispan.
   */
  void SetSemiSpan(su2double val_semispan);
  
  /*!
   * \brief Set the value of the domain volume computed on the finest grid.
   * \note This volume do not include the volume of the body that is being simulated.
   * \param[in] val_volume - Value of the domain volume computed on the finest grid.
   */
  void SetDomainVolume(su2double val_volume);
  
  /*!
   * \brief Set the finest mesh in a multigrid strategy.
   * \note If we are using a Full Multigrid Strategy or a start up with finest grid, it is necessary
   *       to change several times the finest grid.
   * \param[in] val_finestmesh - Index of the finest grid.
   */
  void SetFinestMesh(unsigned short val_finestmesh);
  
  /*!
   * \brief Set the kind of time integration scheme.
   * \note If we are solving different equations it will be necessary to change several
   *       times the kind of time integration, to choose the right scheme.
   * \param[in] val_kind_timeintscheme - Kind of time integration scheme.
   */
  void SetKind_TimeIntScheme(unsigned short val_kind_timeintscheme);
  
  /*!
   * \brief Set the parameters of the convective numerical scheme.
   * \note The parameters will change because we are solving different kind of equations.
   * \param[in] val_kind_convnumscheme - Center or upwind scheme.
   * \param[in] val_kind_centered - If centered scheme, kind of centered scheme (JST, etc.).
   * \param[in] val_kind_upwind - If upwind scheme, kind of upwind scheme (Roe, etc.).
   * \param[in] val_kind_slopelimit - If upwind scheme, kind of slope limit.
   * \param[in] val_muscl - Define if we apply a MUSCL scheme or not.
   * \param[in] val_kind_fem - If FEM, what kind of FEM discretization.
   */
  void SetKind_ConvNumScheme(unsigned short val_kind_convnumscheme, unsigned short val_kind_centered,
                             unsigned short val_kind_upwind,        unsigned short val_kind_slopelimit,
                             bool val_muscl,                        unsigned short val_kind_fem);

  /*!
   * \brief Get the value of limiter coefficient.
   * \return Value of the limiter coefficient.
   */
  su2double GetVenkat_LimiterCoeff(void);
  
  /*!
   * \brief Freeze the value of the limiter after a number of iterations.
   * \return Number of iterations.
   */
  unsigned long GetLimiterIter(void);
  
  /*!
   * \brief Get the value of sharp edge limiter.
   * \return Value of the sharp edge limiter coefficient.
   */
  su2double GetAdjSharp_LimiterCoeff(void);
  
  /*!
   * \brief Get the Reynolds number. Dimensionless number that gives a measure of the ratio of inertial forces
   *        to viscous forces and consequently quantifies the relative importance of these two types of forces
   *        for given flow condition.
   * \return Value of the Reynolds number.
   */
  su2double GetReynolds(void);
  
  /*!
   * \brief Get the Froude number for free surface problems.
   * \return Value of the Froude number.
   */
  su2double GetFroude(void);
  
  /*!
   * \brief Set the Froude number for free surface problems.
   * \return Value of the Froude number.
   */
  void SetFroude(su2double val_froude);
  
  /*!
   * \brief Set the Froude number for free surface problems.
   * \return Value of the Froude number.
   */
  void SetMach(su2double val_mach);
  
  /*!
   * \brief Set the Froude number for free surface problems.
   * \return Value of the Froude number.
   */
  void SetReynolds(su2double val_reynolds);
  
  /*!
   * \brief Set the Froude number for free surface problems.
   * \return Value of the Froude number.
   */
  void SetLength_Ref(su2double val_length_ref);
  
  /*!
   * \brief Set the Froude number for free surface problems.
   * \return Value of the Froude number.
   */
  void SetVelocity_Ref(su2double val_velocity_ref);
  
  /*!
   * \brief Set the Froude number for free surface problems.
   * \return Value of the Froude number.
   */
  void SetPressure_Ref(su2double val_pressure_ref);
  
  /*!
   * \brief Set the Froude number for free surface problems.
   * \return Value of the Froude number.
   */
  void SetDensity_Ref(su2double val_density_ref);
  
  /*!
   * \brief Set the reference temperature.
   * \return Value of the Froude number.
   */
  void SetTemperature_Ref(su2double val_temperature_ref);
  
  /*!
   * \brief Set the Froude number for free surface problems.
   * \return Value of the Froude number.
   */
  void SetTime_Ref(su2double val_time_ref);
  
  /*!
   * \brief Set the Froude number for free surface problems.
   * \return Value of the Froude number.
   */
  void SetEnergy_Ref(su2double val_energy_ref);
  
  /*!
   * \brief Set the Froude number for free surface problems.
   * \return Value of the Froude number.
   */
  void SetOmega_Ref(su2double val_omega_ref);
  
  /*!
   * \brief Set the Froude number for free surface problems.
   * \return Value of the Froude number.
   */
  void SetForce_Ref(su2double val_force_ref);
  
  /*!
   * \brief Set the Froude number for free surface problems.
   * \return Value of the Froude number.
   */
  void SetGas_Constant_Ref(su2double val_gas_constant_ref);
  
  /*!
   * \brief Set the Froude number for free surface problems.
   * \return Value of the Froude number.
   */
  void SetGas_Constant(su2double val_gas_constant);
  
  /*!
   * \brief Set the value of the specific heat at constant pressure (incompressible fluids with energy equation).
   * \param[in] val_specific_heat_cp - specific heat at constant pressure.
   */
  void SetSpecific_Heat_Cp(su2double val_specific_heat_cp);

  /*!
   * \brief Set the non-dimensional value of the specific heat at constant pressure (incompressible fluids with energy equation).
   * \param[in] val_specific_heat_cpnd - non-dim. specific heat at constant pressure.
   */
  void SetSpecific_Heat_CpND(su2double val_specific_heat_cpnd);

  /*!
   * \brief Set the value of the specific heat at constant volume (incompressible fluids with energy equation).
   * \param[in] val_specific_heat_cv - specific heat at constant volume.
   */
  void SetSpecific_Heat_Cv(su2double val_specific_heat_cv);

  /*!
   * \brief Set the non-dimensional value of the specific heat at constant volume (incompressible fluids with energy equation).
   * \param[in] val_specific_heat_cvnd - non-dim. specific heat at constant pressure.
   */
  void SetSpecific_Heat_CvND(su2double val_specific_heat_cvnd);

  /*!
   * \brief Set the heat flux reference value.
   * \return Value of the reference heat flux.
   */
  void SetHeat_Flux_Ref(su2double val_heat_flux_ref);

  /*!
   * \brief Set the Froude number for free surface problems.
   * \return Value of the Froude number.
   */
  void SetViscosity_Ref(su2double val_viscosity_ref);
  
  /*!
   * \brief Set the Froude number for free surface problems.
   * \return Value of the Froude number.
   */
  void SetConductivity_Ref(su2double val_conductivity_ref);
  
  /*!
   * \brief Set the Froude number for free surface problems.
   * \return Value of the Froude number.
   */
  void SetPressure_FreeStreamND(su2double val_pressure_freestreamnd);
  
  /*!
   * \brief Set the Froude number for free surface problems.
   * \return Value of the Froude number.
   */
  void SetPressure_FreeStream(su2double val_pressure_freestream);
  
  /*!
   * \brief Set the non-dimensionalized thermodynamic pressure for low Mach problems.
   * \return Value of the non-dimensionalized thermodynamic pressure.
   */
  void SetPressure_ThermodynamicND(su2double val_pressure_thermodynamicnd);
  
  /*!
   * \brief Set the thermodynamic pressure for low Mach problems.
   * \return Value of the thermodynamic pressure.
   */
  void SetPressure_Thermodynamic(su2double val_pressure_thermodynamic);

  /*!
   * \brief Set the Froude number for free surface problems.
   * \return Value of the Froude number.
   */
  void SetDensity_FreeStreamND(su2double val_density_freestreamnd);
  
  /*!
   * \brief Set the Froude number for free surface problems.
   * \return Value of the Froude number.
   */
  void SetDensity_FreeStream(su2double val_density_freestream);
  
  /*!
   * \brief Set the Froude number for free surface problems.
   * \return Value of the Froude number.
   */
  void SetViscosity_FreeStream(su2double val_viscosity_freestream);
  
  /*!
   * \brief Set the Froude number for free surface problems.
   * \return Value of the Froude number.
   */
  void SetModVel_FreeStream(su2double val_modvel_freestream);
  
  /*!
   * \brief Set the Froude number for free surface problems.
   * \return Value of the Froude number.
   */
  void SetModVel_FreeStreamND(su2double val_modvel_freestreamnd);
  
  /*!
   * \brief Set the Froude number for free surface problems.
   * \return Value of the Froude number.
   */
  void SetTemperature_FreeStream(su2double val_temperature_freestream);
  
  /*!
   * \brief Set the Froude number for free surface problems.
   * \return Value of the Froude number.
   */
  void SetTemperature_FreeStreamND(su2double val_temperature_freestreamnd);
  
  /*!
   * \brief Set the Froude number for free surface problems.
   * \return Value of the Froude number.
   */
  void SetGas_ConstantND(su2double val_gas_constantnd);
  
  /*!
   * \brief Set the free-stream velocity.
   * \param[in] val_velocity_freestream - Value of the free-stream velocity component.
   * \param[in] val_dim - Value of the current dimension.
   */
  void SetVelocity_FreeStream(su2double val_velocity_freestream, unsigned short val_dim);

  /*!
   * \brief Set the Froude number for free surface problems.
   * \return Value of the Froude number.
   */
  void SetVelocity_FreeStreamND(su2double val_velocity_freestreamnd, unsigned short val_dim);
  
  /*!
   * \brief Set the Froude number for free surface problems.
   * \return Value of the Froude number.
   */
  void SetViscosity_FreeStreamND(su2double val_viscosity_freestreamnd);
  
  /*!
   * \brief Set the Froude number for free surface problems.
   * \return Value of the Froude number.
   */
  void SetTke_FreeStreamND(su2double val_tke_freestreamnd);
  
  /*!
   * \brief Set the Froude number for free surface problems.
   * \return Value of the Froude number.
   */
  void SetOmega_FreeStreamND(su2double val_omega_freestreamnd);
  
  /*!
   * \brief Set the Froude number for free surface problems.
   * \return Value of the Froude number.
   */
  void SetTke_FreeStream(su2double val_tke_freestream);
  
  /*!
   * \brief Set the Froude number for free surface problems.
   * \return Value of the Froude number.
   */
  void SetOmega_FreeStream(su2double val_omega_freestream);
  
  /*!
   * \brief Set the Froude number for free surface problems.
   * \return Value of the Froude number.
   */
  void SetEnergy_FreeStreamND(su2double val_energy_freestreamnd);
  
  /*!
   * \brief Set the Froude number for free surface problems.
   * \return Value of the Froude number.
   */
  void SetEnergy_FreeStream(su2double val_energy_freestream);

  /*!
   * \brief Set the thermal diffusivity for solids.
   * \return Value of the Froude number.
   */
  void SetThermalDiffusivity_Solid(su2double val_thermal_diffusivity);
  
  /*!
   * \brief Set the Froude number for free surface problems.
   * \return Value of the Froude number.
   */
  void SetTotal_UnstTimeND(su2double val_total_unsttimend);
  
  /*!
   * \brief Get the angle of attack of the body. This is the angle between a reference line on a lifting body
   *        (often the chord line of an airfoil) and the vector representing the relative motion between the
   *        lifting body and the fluid through which it is moving.
   * \return Value of the angle of attack.
   */
  su2double GetAoA(void);
  
  /*!
   * \brief Get the off set angle of attack of the body. The solution and the geometry
   *        file are able to modifity the angle of attack in the config file
   * \return Value of the off set angle of attack.
   */
  su2double GetAoA_Offset(void);
  
  /*!
   * \brief Get the off set sideslip angle of the body. The solution and the geometry
   *        file are able to modifity the angle of attack in the config file
   * \return Value of the off set sideslip angle.
   */
  su2double GetAoS_Offset(void);
  
  /*!
   * \brief Get the functional sensitivity with respect to changes in the angle of attack.
   * \return Value of the angle of attack.
   */
  su2double GetAoA_Sens(void);
  
  /*!
   * \brief Set the angle of attack.
   * \param[in] val_AoA - Value of the angle of attack.
   */
  void SetAoA(su2double val_AoA);
  
  /*!
   * \brief Set the off set angle of attack.
   * \param[in] val_AoA - Value of the angle of attack.
   */
  void SetAoA_Offset(su2double val_AoA_offset);
  
  /*!
   * \brief Set the off set sideslip angle.
   * \param[in] val_AoA - Value of the off set sideslip angle.
   */
  void SetAoS_Offset(su2double val_AoS_offset);
  
  /*!
   * \brief Set the angle of attack.
   * \param[in] val_AoA - Value of the angle of attack.
   */
  void SetAoA_Sens(su2double val_AoA_sens);
  
  /*!
   * \brief Set the angle of attack.
   * \param[in] val_AoA - Value of the angle of attack.
   */
  void SetAoS(su2double val_AoS);
  
  /*!
   * \brief Get the angle of sideslip of the body. It relates to the rotation of the aircraft centerline from
   *        the relative wind.
   * \return Value of the angle of sideslip.
   */
  su2double GetAoS(void);
  
  /*!
   * \brief Get the charge coefficient that is used in the poissonal potential simulation.
   * \return Value of the charge coefficient.
   */
  su2double GetChargeCoeff(void);
  
  /*!
   * \brief Get the number of multigrid levels.
   * \return Number of multigrid levels (without including the original grid).
   */
  unsigned short GetnMGLevels(void);
  
  /*!
   * \brief Set the number of multigrid levels.
   * \param[in] val_nMGLevels - Index of the mesh were the CFL is applied
   */
  void SetMGLevels(unsigned short val_nMGLevels);
  
  /*!
   * \brief Get the index of the finest grid.
   * \return Index of the finest grid in a multigrid strategy, this is 0 unless we are
   performing a Full multigrid.
   */
  unsigned short GetFinestMesh(void);
  
  /*!
   * \brief Get the kind of multigrid (V or W).
   * \note This variable is used in a recursive way to perform the different kind of cycles
   * \return 0 or 1 depending of we are dealing with a V or W cycle.
   */
  unsigned short GetMGCycle(void);
  
  /*!
   * \brief Get the king of evaluation in the geometrical module.
   * \return 0 or 1 depending of we are dealing with a V or W cycle.
   */
  unsigned short GetGeometryMode(void);
  
  /*!
   * \brief Get the Courant Friedrich Levi number for each grid.
   * \param[in] val_mesh - Index of the mesh were the CFL is applied.
   * \return CFL number for each grid.
   */
  su2double GetCFL(unsigned short val_mesh);

  /*!
   * \brief Get the Courant Friedrich Levi number for solid solvers.
   * \param[in] val_mesh - Index of the mesh were the CFL is applied.
   * \return CFL number for each grid.
   */
  su2double GetCFL_Solid(void);
  
  /*!
   * \brief Get the Courant Friedrich Levi number for each grid.
   * \param[in] val_mesh - Index of the mesh were the CFL is applied.
   * \return CFL number for each grid.
   */
  void SetCFL(unsigned short val_mesh, su2double val_cfl);

  /*!
   * \brief Get the Courant Friedrich Levi number for unsteady simulations.
   * \return CFL number for unsteady simulations.
   */
  su2double GetUnst_CFL(void);

  /*!
   * \brief Get information about element reorientation
   * \return 	<code>TRUE</code> means that elements can be reoriented if suspected unhealthy
   */
  bool GetReorientElements(void);
  
  /*!
   * \brief Get the Courant Friedrich Levi number for unsteady simulations.
   * \return CFL number for unsteady simulations.
   */
  su2double GetMax_DeltaTime(void);
  
  /*!
   * \brief Get a parameter of the particular design variable.
   * \param[in] val_dv - Number of the design variable that we want to read.
   * \param[in] val_param - Index of the parameter that we want to read.
   * \return Design variable parameter.
   */
  su2double GetParamDV(unsigned short val_dv, unsigned short val_param);
  
  /*!
   * \brief Get the coordinates of the FFD corner points.
   * \param[in] val_ffd - Index of the FFD box.
   * \param[in] val_coord - Index of the coordinate that we want to read.
   * \return Value of the coordinate.
   */
  su2double GetCoordFFDBox(unsigned short val_ffd, unsigned short val_index);
  
  /*!
   * \brief Get the degree of the FFD corner points.
   * \param[in] val_ffd - Index of the FFD box.
   * \param[in] val_degree - Index (I,J,K) to obtain the degree.
   * \return Value of the degree in a particular direction.
   */
  unsigned short GetDegreeFFDBox(unsigned short val_ffd, unsigned short val_index);
  
  /*!
   * \brief Get the FFD Tag of a particular design variable.
   * \param[in] val_dv - Number of the design variable that we want to read.
   * \return Name of the FFD box.
   */
  string GetFFDTag(unsigned short val_dv);
  
  /*!
   * \brief Get the FFD Tag of a particular FFD box.
   * \param[in] val_ffd - Number of the FFD box that we want to read.
   * \return Name of the FFD box.
   */
  string GetTagFFDBox(unsigned short val_ffd);
  
  /*!
   * \brief Get the number of design variables.
   * \return Number of the design variables.
   */
  unsigned short GetnDV(void);
  
  /*!
   * \brief Get the number of design variables.
   * \return Number of the design variables.
   */
  unsigned short GetnDV_Value(unsigned short iDV);
  
  /*!
   * \brief Get the number of FFD boxes.
   * \return Number of FFD boxes.
   */
  unsigned short GetnFFDBox(void);
  
  /*!
   * \brief Get the required continuity level at the surface intersection with the FFD
   * \return Continuity level at the surface intersection.
   */
  unsigned short GetFFD_Continuity(void);
  
  /*!
   * \brief Get the coordinate system that we are going to use to define the FFD
   * \return Coordinate system (cartesian, spherical, etc).
   */
  unsigned short GetFFD_CoordSystem(void);
  
  /*!
   * \brief Get the kind of FFD Blending function.
   * \return Kind of FFD Blending function.
   */
  unsigned short GetFFD_Blending(void);
  
  /*!
   * \brief Get the kind BSpline Order in i,j,k direction.
   * \return The kind BSpline Order in i,j,k direction.
   */
  su2double* GetFFD_BSplineOrder();
  
  /*!
   * \brief Get the number of Runge-Kutta steps.
   * \return Number of Runge-Kutta steps.
   */
  unsigned short GetnRKStep(void);

  /*!
   * \brief Get the number of time levels for time accurate local time stepping.
   * \return Number of time levels.
   */
  unsigned short GetnLevels_TimeAccurateLTS(void);

  /*!
   * \brief Set the number of time levels for time accurate local time stepping.
   * \param[in] val_nLevels - The number of time levels to be set.
   */
  void SetnLevels_TimeAccurateLTS(unsigned short val_nLevels);

  /*!
   * \brief Get the number time DOFs for ADER-DG.
   * \return Number of time DOFs used in ADER-DG.
   */
  unsigned short GetnTimeDOFsADER_DG(void);

  /*!
   * \brief Get the location of the time DOFs for ADER-DG on the interval [-1..1].
   * \return The location of the time DOFs used in ADER-DG.
   */
  su2double *GetTimeDOFsADER_DG(void);

  /*!
   * \brief Get the number time integration points for ADER-DG.
   * \return Number of time integration points used in ADER-DG.
   */
  unsigned short GetnTimeIntegrationADER_DG(void);

  /*!
   * \brief Get the location of the time integration points for ADER-DG on the interval [-1..1].
   * \return The location of the time integration points used in ADER-DG.
   */
  su2double *GetTimeIntegrationADER_DG(void);

  /*!
   * \brief Get the weights of the time integration points for ADER-DG.
   * \return The weights of the time integration points used in ADER-DG.
   */
  su2double *GetWeightsIntegrationADER_DG(void);

  /*!
   * \brief Get the total number of boundary markers.
   * \return Total number of boundary markers.
   */
  unsigned short GetnMarker_All(void);
  
  /*!
   * \brief Get the total number of boundary markers.
   * \return Total number of boundary markers.
   */
  unsigned short GetnMarker_Max(void);
  
  /*!
   * \brief Get the total number of boundary markers.
   * \return Total number of boundary markers.
   */
  unsigned short GetnMarker_EngineInflow(void);
  
  /*!
   * \brief Get the total number of boundary markers.
   * \return Total number of boundary markers.
   */
  unsigned short GetnMarker_EngineExhaust(void);
  
  /*!
   * \brief Get the total number of boundary markers.
   * \return Total number of boundary markers.
   */
  unsigned short GetnMarker_NearFieldBound(void);
  
  /*!
   * \brief Get the total number of boundary markers.
   * \return Total number of boundary markers.
   */
  unsigned short GetnMarker_InterfaceBound(void);
  
  /*!
   * \brief Get the total number of boundary markers.
   * \return Total number of boundary markers.
   */
  unsigned short GetnMarker_Fluid_InterfaceBound(void);
  
  /*!
   * \brief Get the total number of boundary markers.
   * \return Total number of boundary markers.
   */
  unsigned short GetnMarker_ActDiskInlet(void);
  
  /*!
   * \brief Get the total number of boundary markers.
   * \return Total number of boundary markers.
   */
  unsigned short GetnMarker_ActDiskOutlet(void);
  
  /*!
   * \brief Get the total number of monitoring markers.
   * \return Total number of monitoring markers.
   */
  unsigned short GetnMarker_Monitoring(void);
  
  /*!
   * \brief Get the total number of DV markers.
   * \return Total number of DV markers.
   */
  unsigned short GetnMarker_DV(void);
  
  /*!
   * \brief Get the total number of moving markers.
   * \return Total number of moving markers.
   */
  unsigned short GetnMarker_Moving(void);

  /*!
   * \brief Get the total number of Python customizable markers.
   * \return Total number of Python customizable markers.
   */
  unsigned short GetnMarker_PyCustom(void);
  
  /*!
   * \brief Get the total number of moving markers.
   * \return Total number of moving markers.
   */
  unsigned short GetnMarker_Analyze(void);

  /*!
   * \brief Get the total number of periodic markers.
   * \return Total number of periodic markers.
   */
  unsigned short GetnMarker_Periodic(void);

  /*!
   * \brief Get the total number of heat flux markers.
   * \return Total number of heat flux markers.
   */
  unsigned short GetnMarker_HeatFlux(void);
  
  /*!
   * \brief Get the total number of objectives in kind_objective list
   * \return Total number of objectives in kind_objective list
   */
  unsigned short GetnObj(void);
  
  /*!
   * \brief Stores the number of marker in the simulation.
   * \param[in] val_nmarker - Number of markers of the problem.
   */
  void SetnMarker_All(unsigned short val_nmarker);
  
  /*!
   * \brief Get the number of external iterations.
   * \return Number of external iterations.
   */
  unsigned long GetnExtIter(void);
  
  /*!
   * \brief Get the number of internal iterations.
   * \return Number of internal iterations.
   */
  unsigned long GetUnst_nIntIter(void);
  
  /*!
   * \brief Get the number of internal iterations for the Newton-Raphson Method in nonlinear structural applications.
   * \return Number of internal iterations.
   */
  unsigned long GetDyn_nIntIter(void);
  
  /*!
   * \brief Get the restart iteration number for unsteady simulations.
   * \return Restart iteration number for unsteady simulations.
   */
  long GetUnst_RestartIter(void);
  
  /*!
   * \brief Get the starting direct iteration number for the unsteady adjoint (reverse time integration).
   * \return Starting direct iteration number for the unsteady adjoint.
   */
  long GetUnst_AdjointIter(void);
  
  /*!
   * \brief Number of iterations to average (reverse time integration).
   * \return Starting direct iteration number for the unsteady adjoint.
   */
  unsigned long GetIter_Avg_Objective(void);
  
  /*!
   * \brief Get the restart iteration number for dynamic structural simulations.
   * \return Restart iteration number for dynamic structural simulations.
   */
  long GetDyn_RestartIter(void);

  /*!
   * \brief Retrieves the number of periodic time instances for Harmonic Balance.
   * \return: Number of periodic time instances for Harmonic Balance.
   */
  unsigned short GetnTimeInstances(void);
  
  /*!
   * \brief Retrieves the period of oscillations to be used with Harmonic Balance.
   * \return: Period for Harmonic Balance.
   */
  su2double GetHarmonicBalance_Period(void);
  
  /*!
   * \brief Set the number of external iterations.
   * \note This is important in no time depending methods, where only
   *       one external iteration is needed.
   * \param[in] val_niter - Set the number of external iterations.
   */
  void SetnExtIter(unsigned long val_niter);
  
  /*!
   * \brief Set the current external iteration number.
   * \param[in] val_iter - Current external iteration number.
   */
  void SetExtIter(unsigned long val_iter);
  
  /*!
   * \brief Set the current external iteration number.
   * \param[in] val_iter - Current external iteration number.
   */
  void SetExtIter_OffSet(unsigned long val_iter);
  
  /*!
   * \brief Set the current FSI iteration number.
   * \param[in] val_iter - Current FSI iteration number.
   */
  void SetOuterIter(unsigned long val_iter);
  
  /*!
   * \brief Set the current internal iteration number.
   * \param[in] val_iter - Current external iteration number.
   */
  void SetIntIter(unsigned long val_iter);
  
  /*!
   * \brief Get the current external iteration number.
   * \return Current external iteration.
   */
  unsigned long GetExtIter(void);
  
  /*!
   * \brief Get the current internal iteration number.
   * \return Current external iteration.
   */
  unsigned long GetExtIter_OffSet(void);
  
  /*!
   * \brief Get the current FSI iteration number.
   * \return Current FSI iteration.
   */
  unsigned long GetOuterIter(void);
  
  /*!
   * \brief Get the current internal iteration number.
   * \return Current internal iteration.
   */
  unsigned long GetIntIter(void);
  
  /*!
   * \brief Get the frequency for writing the solution file.
   * \return It writes the solution file with this frequency.
   */
  unsigned long GetWrt_Sol_Freq(void);
  
  /*!
   * \brief Get the frequency for writing the solution file in Dual Time.
   * \return It writes the solution file with this frequency.
   */
  unsigned long GetWrt_Sol_Freq_DualTime(void);
  
  /*!
   * \brief Get the frequency for writing the convergence file.
   * \return It writes the convergence file with this frequency.
   */
  unsigned long GetWrt_Con_Freq(void);
  
  /*!
   * \brief Set the frequency for writing the convergence file.
   * \return It writes the convergence file with this frequency.
   */
  void SetWrt_Con_Freq(unsigned long val_freq);

  /*!
   * \brief Get the frequency for writing the convergence file in Dual Time.
   * \return It writes the convergence file with this frequency.
   */
  unsigned long GetWrt_Con_Freq_DualTime(void);
  
  /*!
   * \brief Get information about writing unsteady headers and file extensions.
   * \return 	<code>TRUE</code> means that unsteady solution files will be written.
   */
  bool GetWrt_Unsteady(void);

  /*!
   * \brief Get information about writing output files.
   * \return <code>TRUE</code> means that output files will be written.
   */
  bool GetWrt_Output(void);

  /*!
   * \brief Get information about writing a volume solution file.
   * \return <code>TRUE</code> means that a volume solution file will be written.
   */
  bool GetWrt_Vol_Sol(void);
  
  /*!
   * \brief Get information about writing a volume solution file.
   * \return <code>TRUE</code> means that a volume solution file will be written.
   */
  bool GetLow_MemoryOutput(void);
  
  /*!
   * \brief Get information about writing a surface solution file.
   * \return <code>TRUE</code> means that a surface solution file will be written.
   */
  bool GetWrt_Srf_Sol(void);
  
  /*!
   * \brief Get information about writing a surface comma-separated values (CSV) solution file.
   * \return <code>TRUE</code> means that a surface comma-separated values (CSV) solution file will be written.
   */
  bool GetWrt_Csv_Sol(void);
  
  /*!
   * \brief Get information about writing a binary coordinates file.
   * \return <code>TRUE</code> means that a binary coordinates file will be written.
   */
  bool GetWrt_Crd_Sol(void);
  
  /*!
   * \brief Get information about writing residuals to volume solution file.
   * \return <code>TRUE</code> means that residuals will be written to the solution file.
   */
  bool GetWrt_Residuals(void);
  
  /*!
   * \brief Get information about writing residuals to volume solution file.
   * \return <code>TRUE</code> means that residuals will be written to the solution file.
   */
  bool GetWrt_Limiters(void);
  
  /*!
   * \brief Write solution at each surface.
   * \return <code>TRUE</code> means that the solution at each surface will be written.
   */
  bool GetWrt_Surface(void);
  
  /*!
   * \brief Get information about writing residuals to volume solution file.
   * \return <code>TRUE</code> means that residuals will be written to the solution file.
   */
  bool GetWrt_SharpEdges(void);
  
  /*!
   * \brief Get information about writing rind layers to the solution files.
   * \return <code>TRUE</code> means that rind layers will be written to the solution file.
   */
  bool GetWrt_Halo(void);

  /*!
   * \brief Get information about writing the performance summary at the end of a calculation.
   * \return <code>TRUE</code> means that the performance summary will be written at the end of a calculation.
   */
  bool GetWrt_Performance(void);
  
  /*!
   * \brief Get information about writing a template inlet profile file.
   * \return <code>TRUE</code> means that a template inlet profile file will be written.
   */
  bool GetWrt_InletFile(void);

  /*!
   * \brief Set information about writing a template inlet profile file.
   * \param[in] val_wrt_inletfile - flag for whether to write a template inlet profile file.
   */
  void SetWrt_InletFile(bool val_wrt_inletfile);

  /*!
   * \brief Get information about writing a 1D slice of a 2D cartesian solution.
   * \return <code>TRUE</code> means that a 1D slice of a 2D cartesian solution will be written.
   */
  bool GetWrt_Slice(void);

  /*!
   * \brief Get information about writing sectional force files.
   * \return <code>TRUE</code> means that sectional force files will be written for specified markers.
   */
  bool GetPlot_Section_Forces(void);
  
  /*!
   * \brief Get the alpha (convective) coefficients for the Runge-Kutta integration scheme.
   * \param[in] val_step - Index of the step.
   * \return Alpha coefficient for the Runge-Kutta integration scheme.
   */
  su2double Get_Alpha_RKStep(unsigned short val_step);
  
  /*!
   * \brief Get the index of the surface defined in the geometry file.
   * \param[in] val_marker - Value of the marker in which we are interested.
   * \return Value of the index that is in the geometry file for the surface that
   *         has the marker <i>val_marker</i>.
   */
  string GetMarker_All_TagBound(unsigned short val_marker);
  
  /*!
   * \brief Get the index of the surface defined in the geometry file.
   * \param[in] val_marker - Value of the marker in which we are interested.
   * \return Value of the index that is in the geometry file for the surface that
   *         has the marker <i>val_marker</i>.
   */
  string GetMarker_ActDiskInlet_TagBound(unsigned short val_marker);
  
  /*!
   * \brief Get the index of the surface defined in the geometry file.
   * \param[in] val_marker - Value of the marker in which we are interested.
   * \return Value of the index that is in the geometry file for the surface that
   *         has the marker <i>val_marker</i>.
   */
  string GetMarker_ActDiskOutlet_TagBound(unsigned short val_marker);
  
  /*!
   * \brief Get the index of the surface defined in the geometry file.
   * \param[in] val_marker - Value of the marker in which we are interested.
   * \return Value of the index that is in the geometry file for the surface that
   *         has the marker <i>val_marker</i>.
   */
  string GetMarker_EngineInflow_TagBound(unsigned short val_marker);
  
  /*!
   * \brief Get the index of the surface defined in the geometry file.
   * \param[in] val_marker - Value of the marker in which we are interested.
   * \return Value of the index that is in the geometry file for the surface that
   *         has the marker <i>val_marker</i>.
   */
  string GetMarker_EngineExhaust_TagBound(unsigned short val_marker);
  
  /*!
   * \brief Get the name of the surface defined in the geometry file.
   * \param[in] val_marker - Value of the marker in which we are interested.
   * \return Name that is in the geometry file for the surface that
   *         has the marker <i>val_marker</i>.
   */
  string GetMarker_Monitoring_TagBound(unsigned short val_marker);

  /*!
   * \brief Get the name of the surface defined in the geometry file.
   * \param[in] val_marker - Value of the marker in which we are interested.
   * \return Name that is in the geometry file for the surface that
   *         has the marker <i>val_marker</i>.
   */
  string GetMarker_HeatFlux_TagBound(unsigned short val_marker);
  
  /*!
   * \brief Get the tag if the iMarker defined in the geometry file.
   * \param[in] val_tag - Value of the tag in which we are interested.
   * \return Value of the marker <i>val_marker</i> that is in the geometry file
   *         for the surface that has the tag.
   */
  short GetMarker_All_TagBound(string val_tag);
  
  /*!
   * \brief Get the kind of boundary for each marker.
   * \param[in] val_marker - Index of the marker in which we are interested.
   * \return Kind of boundary for the marker <i>val_marker</i>.
   */
  unsigned short GetMarker_All_KindBC(unsigned short val_marker);
  
  /*!
   * \brief Set the value of the boundary <i>val_boundary</i> (read from the config file)
   *        for the marker <i>val_marker</i>.
   * \param[in] val_marker - Index of the marker in which we are interested.
   * \param[in] val_boundary - Kind of boundary read from config file.
   */
  void SetMarker_All_KindBC(unsigned short val_marker, unsigned short val_boundary);
  
  /*!
   * \brief Set the value of the index <i>val_index</i> (read from the geometry file) for
   *        the marker <i>val_marker</i>.
   * \param[in] val_marker - Index of the marker in which we are interested.
   * \param[in] val_index - Index of the surface read from geometry file.
   */
  void SetMarker_All_TagBound(unsigned short val_marker, string val_index);
  
  /*!
   * \brief Set if a marker <i>val_marker</i> is going to be monitored <i>val_monitoring</i>
   *        (read from the config file).
   * \note This is important for non dimensional coefficient computation.
   * \param[in] val_marker - Index of the marker in which we are interested.
   * \param[in] val_monitoring - 0 or 1 depending if the the marker is going to be monitored.
   */
  void SetMarker_All_Monitoring(unsigned short val_marker, unsigned short val_monitoring);
  
  /*!
   * \brief Set if a marker <i>val_marker</i> is going to be monitored <i>val_monitoring</i>
   *        (read from the config file).
   * \note This is important for non dimensional coefficient computation.
   * \param[in] val_marker - Index of the marker in which we are interested.
   * \param[in] val_monitoring - 0 or 1 depending if the the marker is going to be monitored.
   */
  void SetMarker_All_GeoEval(unsigned short val_marker, unsigned short val_geoeval);
  
  /*!
   * \brief Set if a marker <i>val_marker</i> is going to be designed <i>val_designing</i>
   *        (read from the config file).
   * \note This is important for non dimensional coefficient computation.
   * \param[in] val_marker - Index of the marker in which we are interested.
   * \param[in] val_monitoring - 0 or 1 depending if the the marker is going to be designed.
   */
  void SetMarker_All_Designing(unsigned short val_marker, unsigned short val_designing);
  
  /*!
   * \brief Set if a marker <i>val_marker</i> is going to be plot <i>val_plotting</i>
   *        (read from the config file).
   * \param[in] val_marker - Index of the marker in which we are interested.
   * \param[in] val_plotting - 0 or 1 depending if the the marker is going to be plot.
   */
  void SetMarker_All_Plotting(unsigned short val_marker, unsigned short val_plotting);
  
  /*!
   * \brief Set if a marker <i>val_marker</i> is going to be plot <i>val_plotting</i>
   *        (read from the config file).
   * \param[in] val_marker - Index of the marker in which we are interested.
   * \param[in] val_plotting - 0 or 1 depending if the the marker is going to be plot.
   */
  void SetMarker_All_Analyze(unsigned short val_marker, unsigned short val_analyze);
  
  /*!
   * \brief Set if a marker <i>val_marker</i> is part of the FSI interface <i>val_plotting</i>
   *        (read from the config file).
   * \param[in] val_marker - Index of the marker in which we are interested.
   * \param[in] val_plotting - 0 or 1 depending if the the marker is part of the FSI interface.
   */
  void SetMarker_All_ZoneInterface(unsigned short val_marker, unsigned short val_fsiinterface);
 
  /*!
   * \brief Set if a marker <i>val_marker</i> is part of the Turbomachinery (read from the config file).
   * \param[in] val_marker - Index of the marker in which we are interested.
   * \param[in] val_turboperf - 0 if not part of Turbomachinery or greater than 1 if it is part.
   */
  void SetMarker_All_Turbomachinery(unsigned short val_marker, unsigned short val_turbo);

  /*!
   * \brief Set a flag to the marker <i>val_marker</i> part of the Turbomachinery (read from the config file).
   * \param[in] val_marker - Index of the marker in which we are interested.
   * \param[in] val_turboperflag - 0 if is not part of the Turbomachinery, flag INFLOW or OUTFLOW if it is part.
   */
  void SetMarker_All_TurbomachineryFlag(unsigned short val_marker, unsigned short val_turboflag);

  /*!
   * \brief Set if a marker <i>val_marker</i> is part of the MixingPlane interface (read from the config file).
   * \param[in] val_marker - Index of the marker in which we are interested.
   * \param[in] val_turboperf - 0 if not part of the MixingPlane interface or greater than 1 if it is part.
   */
  void SetMarker_All_MixingPlaneInterface(unsigned short val_marker, unsigned short val_mixplan_interface);
   
  /*!
   * \brief Set if a marker <i>val_marker</i> is going to be affected by design variables <i>val_moving</i>
   *        (read from the config file).
   * \param[in] val_marker - Index of the marker in which we are interested.
   * \param[in] val_DV - 0 or 1 depending if the the marker is affected by design variables.
   */
  void SetMarker_All_DV(unsigned short val_marker, unsigned short val_DV);
  
  /*!
   * \brief Set if a marker <i>val_marker</i> is going to be moved <i>val_moving</i>
   *        (read from the config file).
   * \param[in] val_marker - Index of the marker in which we are interested.
   * \param[in] val_moving - 0 or 1 depending if the the marker is going to be moved.
   */
  void SetMarker_All_Moving(unsigned short val_marker, unsigned short val_moving);

  /*!
   * \brief Set if a marker <i>val_marker</i> is going to be customized in Python <i>val_PyCustom</i>
   *        (read from the config file).
   * \param[in] val_marker - Index of the marker in which we are interested.
   * \param[in] val_PyCustom - 0 or 1 depending if the the marker is going to be customized in Python.
   */
  void SetMarker_All_PyCustom(unsigned short val_marker, unsigned short val_PyCustom);
  
  /*!
   * \brief Set if a marker <i>val_marker</i> is going to be periodic <i>val_perbound</i>
   *        (read from the config file).
   * \param[in] val_marker - Index of the marker in which we are interested.
   * \param[in] val_perbound - Index of the surface with the periodic boundary.
   */
  void SetMarker_All_PerBound(unsigned short val_marker, short val_perbound);
  
  /*!
   * \brief Set if a marker <i>val_marker</i> is going to be sent or receive <i>val_index</i>
   *        from another domain.
   * \param[in] val_marker - 0 or 1 depending if the the marker is going to be moved.
   * \param[in] val_index - Index of the surface read from geometry file.
   */
  void SetMarker_All_SendRecv(unsigned short val_marker, short val_index);
  
  /*!
   * \brief Get the send-receive information for a marker <i>val_marker</i>.
   * \param[in] val_marker - 0 or 1 depending if the the marker is going to be moved.
   * \return If positive, the information is sended to that domain, in case negative
   *         the information is receive from that domain.
   */
  short GetMarker_All_SendRecv(unsigned short val_marker);
  
  /*!
   * \brief Get an internal index that identify the periodic boundary conditions.
   * \param[in] val_marker - Value of the marker that correspond with the periodic boundary.
   * \return The internal index of the periodic boundary condition.
   */
  short GetMarker_All_PerBound(unsigned short val_marker);
  
  /*!
   * \brief Get the monitoring information for a marker <i>val_marker</i>.
   * \param[in] val_marker - 0 or 1 depending if the the marker is going to be monitored.
   * \return 0 or 1 depending if the marker is going to be monitored.
   */
  unsigned short GetMarker_All_Monitoring(unsigned short val_marker);
  
  /*!
   * \brief Get the monitoring information for a marker <i>val_marker</i>.
   * \param[in] val_marker - 0 or 1 depending if the the marker is going to be monitored.
   * \return 0 or 1 depending if the marker is going to be monitored.
   */
  unsigned short GetMarker_All_GeoEval(unsigned short val_marker);
  
  /*!
   * \brief Get the design information for a marker <i>val_marker</i>.
   * \param[in] val_marker - 0 or 1 depending if the the marker is going to be monitored.
   * \return 0 or 1 depending if the marker is going to be monitored.
   */
  unsigned short GetMarker_All_Designing(unsigned short val_marker);
  
  /*!
   * \brief Get the plotting information for a marker <i>val_marker</i>.
   * \param[in] val_marker - 0 or 1 depending if the the marker is going to be moved.
   * \return 0 or 1 depending if the marker is going to be plotted.
   */
  unsigned short GetMarker_All_Plotting(unsigned short val_marker);
  
  /*!
   * \brief Get the plotting information for a marker <i>val_marker</i>.
   * \param[in] val_marker - 0 or 1 depending if the the marker is going to be moved.
   * \return 0 or 1 depending if the marker is going to be plotted.
   */
  unsigned short GetMarker_All_Analyze(unsigned short val_marker);
  
  /*!
   * \brief Get the FSI interface information for a marker <i>val_marker</i>.
   * \param[in] val_marker - 0 or 1 depending if the the marker is going to be moved.
   * \return 0 or 1 depending if the marker is part of the FSI interface.
   */
  unsigned short GetMarker_All_ZoneInterface(unsigned short val_marker);
  
  /*!
	 * \brief Get the MixingPlane interface information for a marker <i>val_marker</i>.
	 * \param[in] val_marker value of the marker on the grid.
	 * \return 0 if is not part of the MixingPlane Interface and greater than 1 if it is part.
	 */
	unsigned short GetMarker_All_MixingPlaneInterface(unsigned short val_marker);

	/*!
	 * \brief Get the Turbomachinery information for a marker <i>val_marker</i>.
	 * \param[in] val_marker value of the marker on the grid.
	 * \return 0 if is not part of the Turbomachinery and greater than 1 if it is part.
	 */
	unsigned short GetMarker_All_Turbomachinery(unsigned short val_marker);

	/*!
	 * \brief Get the Turbomachinery flag information for a marker <i>val_marker</i>.
	 * \param[in] val_marker value of the marker on the grid.
	 * \return 0 if is not part of the Turbomachinery, flag INFLOW or OUTFLOW if it is part.
	 */
	unsigned short GetMarker_All_TurbomachineryFlag(unsigned short val_marker);

	/*!
   * \brief Get the number of FSI interface markers <i>val_marker</i>.
   * \param[in] void.
   * \return Number of markers belonging to the FSI interface.
   */
  unsigned short GetMarker_n_ZoneInterface(void);
  
  /*!
   * \brief Get the DV information for a marker <i>val_marker</i>.
   * \param[in] val_marker - 0 or 1 depending if the the marker is going to be affected by design variables.
   * \return 0 or 1 depending if the marker is going to be affected by design variables.
   */
  unsigned short GetMarker_All_DV(unsigned short val_marker);
  
  /*!
   * \brief Get the motion information for a marker <i>val_marker</i>.
   * \param[in] val_marker - 0 or 1 depending if the the marker is going to be moved.
   * \return 0 or 1 depending if the marker is going to be moved.
   */
  unsigned short GetMarker_All_Moving(unsigned short val_marker);

  /*!
   * \brief Get the Python customization for a marker <i>val_marker</i>.
   * \param[in] val_marker - Index of the marker in which we are interested.
   * \return 0 or 1 depending if the marker is going to be customized in Python.
   */
  unsigned short GetMarker_All_PyCustom(unsigned short val_marker);
  
  /*!
   * \brief Get the airfoil sections in the slicing process.
   * \param[in] val_section - Index of the section.
   * \return Coordinate of the airfoil to slice.
   */
  su2double GetLocationStations(unsigned short val_section);
  
  /*!
   * \brief Get the defintion of the nacelle location.
   * \param[in] val_index - Index of the section.
   * \return Coordinate of the nacelle location.
   */
  su2double GetNacelleLocation(unsigned short val_index);

  /*!
   * \brief Get the number of pre-smoothings in a multigrid strategy.
   * \param[in] val_mesh - Index of the grid.
   * \return Number of smoothing iterations.
   */
  unsigned short GetMG_PreSmooth(unsigned short val_mesh);
  
  /*!
   * \brief Get the number of post-smoothings in a multigrid strategy.
   * \param[in] val_mesh - Index of the grid.
   * \return Number of smoothing iterations.
   */
  unsigned short GetMG_PostSmooth(unsigned short val_mesh);
  
  /*!
   * \brief Get the number of implicit Jacobi smoothings of the correction in a multigrid strategy.
   * \param[in] val_mesh - Index of the grid.
   * \return Number of implicit smoothing iterations.
   */
  unsigned short GetMG_CorrecSmooth(unsigned short val_mesh);
  
  /*!
   * \brief plane of the FFD (I axis) that should be fixed.
   * \param[in] val_index - Index of the arrray with all the planes in the I direction that should be fixed.
   * \return Index of the plane that is going to be freeze.
   */
  short GetFFD_Fix_IDir(unsigned short val_index);
  
  /*!
   * \brief plane of the FFD (J axis) that should be fixed.
   * \param[in] val_index - Index of the arrray with all the planes in the J direction that should be fixed.
   * \return Index of the plane that is going to be freeze.
   */
  short GetFFD_Fix_JDir(unsigned short val_index);
  
  /*!
   * \brief plane of the FFD (K axis) that should be fixed.
   * \param[in] val_index - Index of the arrray with all the planes in the K direction that should be fixed.
   * \return Index of the plane that is going to be freeze.
   */
  short GetFFD_Fix_KDir(unsigned short val_index);
  
  /*!
   * \brief Get the number of planes to fix in the I direction.
   * \return Number of planes to fix in the I direction.
   */
  unsigned short GetnFFD_Fix_IDir(void);
  
  /*!
   * \brief Get the number of planes to fix in the J direction.
   * \return Number of planes to fix in the J direction.
   */
  unsigned short GetnFFD_Fix_JDir(void);
  
  /*!
   * \brief Get the number of planes to fix in the K direction.
   * \return Number of planes to fix in the K direction.
   */
  unsigned short GetnFFD_Fix_KDir(void);
  
  /*!
   * \brief Governing equations of the flow (it can be different from the run time equation).
   * \param[in] val_zone - Zone where the soler is applied.
   * \return Governing equation that we are solving.
   */
  unsigned short GetKind_Solver(void);
  
  /*!
   * \brief Governing equations of the flow (it can be different from the run time equation).
   * \param[in] val_zone - Zone where the soler is applied.
   * \return Governing equation that we are solving.
   */
  void SetKind_Solver(unsigned short val_solver);
  
  /*!
   * \brief Kind of Multizone Solver.
   * \return Governing equation that we are solving.
   */
  unsigned short GetKind_MZSolver(void);

  
  /*!
   * \brief Governing equations of the flow (it can be different from the run time equation).
   * \param[in] val_zone - Zone where the soler is applied.
   * \return Governing equation that we are solving.
   */
  unsigned short GetKind_Regime(void);
  
  /*!
   * \brief Governing equations of the flow (it can be different from the run time equation).
   * \param[in] val_zone - Zone where the soler is applied.
   * \return Governing equation that we are solving.
   */
  unsigned short GetSystemMeasurements(void);
  
  /*!
   * \brief Gas model that we are using.
   * \return Gas model that we are using.
   */
  unsigned short GetKind_GasModel(void);
  
  /*!
   * \brief Fluid model that we are using.
   * \return Fluid model that we are using.
   */
  unsigned short GetKind_FluidModel(void);
  
  /*!
   * \brief Option to define the density model for incompressible flows.
   * \return Density model option
   */
  unsigned short GetKind_DensityModel(void);
  
  /*!
   * \brief Flag for whether to solve the energy equation for incompressible flows.
   * \return Flag for energy equation
   */
  bool GetEnergy_Equation(void);

  /*!
   * \brief free stream option to initialize the solution
   * \return free stream option
   */
  unsigned short GetKind_FreeStreamOption(void);
  
  /*!
   * \brief free stream option to initialize the solution
   * \return free stream option
   */
  unsigned short GetKind_InitOption(void);
  /*!
   * \brief Get the value of the critical pressure.
   * \return Critical pressure.
   */
  su2double GetPressure_Critical(void);
  
  /*!
   * \brief Get the value of the critical temperature.
   * \return Critical temperature.
   */
  su2double GetTemperature_Critical(void);
  
  /*!
   * \brief Get the value of the critical pressure.
   * \return Critical pressure.
   */
  su2double GetAcentric_Factor(void);
  
  /*!
   * \brief Get the value of the viscosity model.
   * \return Viscosity model.
   */
  unsigned short GetKind_ViscosityModel(void);
  
  /*!
   * \brief Get the value of the thermal conductivity model.
   * \return Connectivity model.
   */
  unsigned short GetKind_ConductivityModel(void);
  
  /*!
   * \brief Get the value of the constant viscosity.
   * \return Constant viscosity.
   */
  su2double GetMu_Constant(void);

  /*!
   * \brief Get the value of the non-dimensional constant viscosity.
   * \return Non-dimensional constant viscosity.
   */
  su2double GetMu_ConstantND(void);

  /*!
   * \brief Get the value of the thermal conductivity.
   * \return Thermal conductivity.
   */
  su2double GetKt_Constant(void);
  
  /*!
   * \brief Get the value of the non-dimensional thermal conductivity.
   * \return Non-dimensional thermal conductivity.
   */
  su2double GetKt_ConstantND(void);
  
  /*!
   * \brief Get the value of the reference viscosity for Sutherland model.
   * \return The reference viscosity.
   */
  su2double GetMu_Ref(void);

  /*!
   * \brief Get the value of the non-dimensional reference viscosity for Sutherland model.
   * \return The non-dimensional reference viscosity.
   */
  su2double GetMu_RefND(void);
  
  /*!
   * \brief Get the value of the reference temperature for Sutherland model.
   * \return The reference temperature.
   */
  su2double GetMu_Temperature_Ref(void);

  /*!
   * \brief Get the value of the non-dimensional reference temperature for Sutherland model.
   * \return The non-dimensional reference temperature.
   */
  su2double GetMu_Temperature_RefND(void);
  
  /*!
   * \brief Get the value of the reference S for Sutherland model.
   * \return The reference S.
   */
  su2double GetMu_S(void);

  /*!
   * \brief Get the value of the non-dimensional reference S for Sutherland model.
   * \return The non-dimensional reference S.
   */
  su2double GetMu_SND(void);
  
  /*!
   * \brief Set the value of the non-dimensional constant viscosity.
   */
  void SetMu_ConstantND(su2double mu_const);
  
  /*!
   * \brief Set the value of the non-dimensional thermal conductivity.
   */
  void SetKt_ConstantND(su2double kt_const);
  
  /*!
   * \brief Set the value of the non-dimensional reference viscosity for Sutherland model.
   */
  void SetMu_RefND(su2double mu_ref);
  
  /*!
   * \brief Set the value of the non-dimensional reference temperature for Sutherland model.
   */
  void SetMu_Temperature_RefND(su2double mu_Tref);
  
  /*!
   * \brief Set the value of the non-dimensional S for Sutherland model.
   */
  void SetMu_SND(su2double mu_s);
  
  /*!
   * \brief Get the kind of method for computation of spatial gradients.
   * \return Numerical method for computation of spatial gradients.
   */
  unsigned short GetKind_Gradient_Method(void);
  
  /*!
   * \brief Get the kind of solver for the implicit solver.
   * \return Numerical solver for implicit formulation (solving the linear system).
   */
  unsigned short GetKind_Linear_Solver(void);
  
  
  /*!
   * \brief Get the kind of preconditioner for the implicit solver.
   * \return Numerical preconditioner for implicit formulation (solving the linear system).
   */
  unsigned short GetKind_Linear_Solver_Prec(void);
  
  /*!
   * \brief Get the kind of solver for the implicit solver.
   * \return Numerical solver for implicit formulation (solving the linear system).
   */
  unsigned short GetKind_Deform_Linear_Solver(void);
  
  /*!
   * \brief Set the kind of preconditioner for the implicit solver.
   * \return Numerical preconditioner for implicit formulation (solving the linear system).
   */
  void SetKind_Deform_Linear_Solver_Prec(unsigned short val_kind_prec);
  
  /*!
   * \brief Set the kind of preconditioner for the implicit solver.
   * \return Numerical preconditioner for implicit formulation (solving the linear system).
   */
  void SetKind_Linear_Solver_Prec(unsigned short val_kind_prec);
  
  /*!
   * \brief Get min error of the linear solver for the implicit formulation.
   * \return Min error of the linear solver for the implicit formulation.
   */
  su2double GetLinear_Solver_Error(void);
  
  /*!
   * \brief Get min error of the linear solver for the implicit formulation.
   * \return Min error of the linear solver for the implicit formulation.
   */
  su2double GetDeform_Linear_Solver_Error(void);
  
  /*!
   * \brief Get max number of iterations of the linear solver for the implicit formulation.
   * \return Max number of iterations of the linear solver for the implicit formulation.
   */
  unsigned long GetLinear_Solver_Iter(void);
  
  /*!
   * \brief Get max number of iterations of the linear solver for the implicit formulation.
   * \return Max number of iterations of the linear solver for the implicit formulation.
   */
  unsigned long GetDeform_Linear_Solver_Iter(void);
  
  /*!
   * \brief Get the ILU fill-in level for the linear solver.
   * \return Fill in level of the ILU preconditioner for the linear solver.
   */
  unsigned short GetLinear_Solver_ILU_n(void);

  /*!
   * \brief Get restart frequency of the linear solver for the implicit formulation.
   * \return Restart frequency of the linear solver for the implicit formulation.
   */
  unsigned long GetLinear_Solver_Restart_Frequency(void);
  
  /*!
   * \brief Get the relaxation coefficient of the linear solver for the implicit formulation.
   * \return relaxation coefficient of the linear solver for the implicit formulation.
   */
  su2double GetRelaxation_Factor_Flow(void);
  
  /*!
   * \brief Get the relaxation coefficient of the linear solver for the implicit formulation.
   * \return relaxation coefficient of the linear solver for the implicit formulation.
   */
  su2double GetRelaxation_Factor_AdjFlow(void);
  
  /*!
   * \brief Get the relaxation coefficient of the linear solver for the implicit formulation.
   * \return relaxation coefficient of the linear solver for the implicit formulation.
   */
  su2double GetRelaxation_Factor_Turb(void);

  /*!
   * \brief Get the relaxation coefficient of the CHT coupling.
   * \return relaxation coefficient of the CHT coupling.
   */
  su2double GetRelaxation_Factor_CHT(void);
  
  /*!
   * \brief Get the relaxation coefficient of the linear solver for the implicit formulation.
   * \return relaxation coefficient of the linear solver for the implicit formulation.
   */
  su2double GetRoe_Kappa(void);
  
  /*!
   * \brief Get the wing semi span.
   * \return value of the wing semi span.
   */
  su2double GetSemiSpan(void);
  
  /*!
   * \brief Get the kind of solver for the implicit solver.
   * \return Numerical solver for implicit formulation (solving the linear system).
   */
  unsigned short GetKind_AdjTurb_Linear_Solver(void);
  
  /*!
   * \brief Get the kind of preconditioner for the implicit solver.
   * \return Numerical preconditioner for implicit formulation (solving the linear system).
   */
  unsigned short GetKind_AdjTurb_Linear_Prec(void);
  
  /*!
   * \brief Get the kind of solver for the implicit solver.
   * \return Numerical solver for implicit formulation (solving the linear system).
   */
  unsigned short GetKind_DiscAdj_Linear_Solver(void);
  
  /*!
   * \brief Get the kind of preconditioner for the implicit solver.
   * \return Numerical preconditioner for implicit formulation (solving the linear system).
   */
  unsigned short GetKind_DiscAdj_Linear_Prec(void);
  
  /*!
   * \brief Get the kind of preconditioner for the implicit solver.
   * \return Numerical preconditioner for implicit formulation (solving the linear system).
   */
  unsigned short GetKind_Deform_Linear_Solver_Prec(void);
  
  /*!
   * \brief Set the kind of preconditioner for the implicit solver.
   * \return Numerical preconditioner for implicit formulation (solving the linear system).
   */
  void SetKind_AdjTurb_Linear_Prec(unsigned short val_kind_prec);
  
  /*!
   * \brief Get min error of the linear solver for the implicit formulation.
   * \return Min error of the linear solver for the implicit formulation.
   */
  su2double GetAdjTurb_Linear_Error(void);
  
  /*!
   * \brief Get the entropy fix.
   * \return Vaule of the entropy fix.
   */
  su2double GetEntropyFix_Coeff(void);
  
  /*!
   * \brief Get max number of iterations of the linear solver for the implicit formulation.
   * \return Max number of iterations of the linear solver for the implicit formulation.
   */
  unsigned short GetAdjTurb_Linear_Iter(void);
  
  /*!
   * \brief Get CFL reduction factor for adjoint turbulence model.
   * \return CFL reduction factor.
   */
  su2double GetCFLRedCoeff_AdjTurb(void);
  
  /*!
   * \brief Get the number of linear smoothing iterations for mesh deformation.
   * \return Number of linear smoothing iterations for mesh deformation.
   */
  unsigned long GetGridDef_Linear_Iter(void);
  
  /*!
   * \brief Get the number of nonlinear increments for mesh deformation.
   * \return Number of nonlinear increments for mesh deformation.
   */
  unsigned long GetGridDef_Nonlinear_Iter(void);
  
  /*!
   * \brief Get information about writing grid deformation residuals to the console.
   * \return <code>TRUE</code> means that grid deformation residuals will be written to the console.
   */
  bool GetDeform_Output(void);
  
  /*!
   * \brief Get factor to multiply smallest volume for deform tolerance.
   * \return Factor to multiply smallest volume for deform tolerance.
   */
  su2double GetDeform_Tol_Factor(void);
  
  /*!
   * \brief Get factor to multiply smallest volume for deform tolerance.
   * \return Factor to multiply smallest volume for deform tolerance.
   */
  su2double GetDeform_Coeff(void);
  
  /*!
   * \brief Get limit for the volumetric deformation.
   * \return Distance to the surface to be deformed.
   */
  su2double GetDeform_Limit(void);
  
  /*!
   * \brief Get Young's modulus for deformation (constant stiffness deformation)
   */
  su2double GetDeform_ElasticityMod(void);
  
  /*!
   * \brief Get Poisson's ratio for deformation (constant stiffness deformation)
   * \
   */
  su2double GetDeform_PoissonRatio(void);
  
  /*!
   * \brief Get the type of stiffness to impose for FEA mesh deformation.
   * \return type of stiffness to impose for FEA mesh deformation.
   */
  unsigned short GetDeform_Stiffness_Type(void);
  
  /*!
   * \brief Creates a tecplot file to visualize the volume deformation deformation made by the DEF software.
   * \return <code>TRUE</code> if the deformation is going to be plotted; otherwise <code>FALSE</code>.
   */
  bool GetVisualize_Volume_Def(void);
  
  /*!
   * \brief Creates a teot file to visualize the surface deformation deformation made by the DEF software.
   * \return <code>TRUE</code> if the deformation is going to be plotted; otherwise <code>FALSE</code>.
   */
  bool GetVisualize_Surface_Def(void);
  
  /*!
   * \brief Define the FFD box with a symetry plane.
   * \return <code>TRUE</code> if there is a symmetry plane in the FFD; otherwise <code>FALSE</code>.
   */
  bool GetFFD_Symmetry_Plane(void);
  
  /*!
   * \brief Get the kind of SU2 software component.
   * \return Kind of the SU2 software component.
   */
  unsigned short GetKind_SU2(void);
  
  /*!
   * \brief Get the kind of non-dimensionalization.
   * \return Kind of non-dimensionalization.
   */
  unsigned short GetRef_NonDim(void);
  
  /*!
   * \brief Get the kind of incompressible non-dimensionalization.
   * \return Kind of incompressible non-dimensionalization.
   */
  unsigned short GetRef_Inc_NonDim(void);

  /*!
   * \brief Get the kind of SU2 software component.
   * \return Kind of the SU2 software component.
   */
  void SetKind_SU2(unsigned short val_kind_su2);
  
  /*!
   * \brief Get the kind of the turbulence model.
   * \return Kind of the turbulence model.
   */
  unsigned short GetKind_Turb_Model(void);
  
  /*!
   * \brief Get the kind of the transition model.
   * \return Kind of the transion model.
   */
  unsigned short GetKind_Trans_Model(void);

  /*!
   * \brief Get the kind of the subgrid scale model.
   * \return Kind of the subgrid scale model.
   */
  unsigned short GetKind_SGS_Model(void);

  /*!
   * \brief Get the kind of adaptation technique.
   * \return Kind of adaptation technique.
   */
  unsigned short GetKind_Adaptation(void);
  
  /*!
   * \brief Get the number of new elements added in the adaptation process.
   * \return percentage of new elements that are going to be added in the adaptation.
   */
  su2double GetNew_Elem_Adapt(void);
  
  /*!
   * \brief Get the kind of time integration method.
   * \note This is the information that the code will use, the method will
   *       change in runtime depending of the specific equation (direct, adjoint,
   *       linearized) that is being solved.
   * \return Kind of time integration method.
   */
  unsigned short GetKind_TimeIntScheme(void);
  
  /*!
   * \brief Get the kind of convective numerical scheme.
   * \note This is the information that the code will use, the method will
   *       change in runtime depending of the specific equation (direct, adjoint,
   *       linearized) that is being solved.
   * \return Kind of the convective scheme.
   */
  unsigned short GetKind_ConvNumScheme(void);
  
  /*!
   * \brief Get kind of center scheme for the convective terms.
   * \note This is the information that the code will use, the method will
   *       change in runtime depending of the specific equation (direct, adjoint,
   *       linearized) that is being solved.
   * \return Kind of center scheme for the convective terms.
   */
  unsigned short GetKind_Centered(void);
  
  /*!
   * \brief Get kind of upwind scheme for the convective terms.
   * \note This is the information that the code will use, the method will
   *       change in runtime depending of the specific equation (direct, adjoint,
   *       linearized) that is being solved.
   * \return Kind of upwind scheme for the convective terms.
   */
  unsigned short GetKind_Upwind(void);
  
  /*!
   * \brief Get if the upwind scheme used MUSCL or not.
   * \note This is the information that the code will use, the method will
   *       change in runtime depending of the specific equation (direct, adjoint,
   *       linearized) that is being solved.
   * \return MUSCL scheme.
   */
  bool GetMUSCL(void);
  
  /*!
   * \brief Get if the upwind scheme used MUSCL or not.
   * \note This is the information that the code will use, the method will
   *       change in runtime depending of the specific equation (direct, adjoint,
   *       linearized) that is being solved.
   * \return MUSCL scheme.
   */
  bool GetMUSCL_Flow(void);
  
  /*!
   * \brief Get if the upwind scheme used MUSCL or not.
   * \note This is the information that the code will use, the method will
   *       change in runtime depending of the specific equation (direct, adjoint,
   *       linearized) that is being solved.
   * \return MUSCL scheme.
   */
  bool GetMUSCL_Heat(void);

  /*!
   * \brief Get if the upwind scheme used MUSCL or not.
   * \note This is the information that the code will use, the method will
   *       change in runtime depending of the specific equation (direct, adjoint,
   *       linearized) that is being solved.
   * \return MUSCL scheme.
   */
  bool GetMUSCL_Turb(void);
  
  /*!
   * \brief Get if the upwind scheme used MUSCL or not.
   * \note This is the information that the code will use, the method will
   *       change in runtime depending of the specific equation (direct, adjoint,
   *       linearized) that is being solved.
   * \return MUSCL scheme.
   */
  bool GetMUSCL_AdjFlow(void);
  
  /*!
   * \brief Get if the upwind scheme used MUSCL or not.
   * \note This is the information that the code will use, the method will
   *       change in runtime depending of the specific equation (direct, adjoint,
   *       linearized) that is being solved.
   * \return MUSCL scheme.
   */
  bool GetMUSCL_AdjTurb(void);

  /*!
   * \brief Get the kind of integration scheme (explicit or implicit)
   *        for the flow equations.
   * \note This value is obtained from the config file, and it is constant
   *       during the computation.
   * \return Kind of integration scheme for the flow equations.
   */
  unsigned short GetKind_TimeIntScheme_Flow(void);

  /*!
   * \brief Get the kind of scheme (aliased or non-aliased) to be used in the
   *        predictor step of ADER-DG.
   * \return Kind of scheme used in the predictor step of ADER-DG.
   */
  unsigned short GetKind_ADER_Predictor(void);

  /*!
   * \brief Get the kind of integration scheme (explicit or implicit)
   *        for the flow equations.
   * \note This value is obtained from the config file, and it is constant
   *       during the computation.
   * \return Kind of integration scheme for the plasma equations.
   */
  unsigned short GetKind_TimeIntScheme_Heat(void);
  
  /*!
   * \brief Get the kind of time stepping
   *        for the heat equation.
   * \note This value is obtained from the config file, and it is constant
   *       during the computation.
   * \return Kind of time stepping for the heat equation.
   */
  unsigned short GetKind_TimeStep_Heat(void);
  
  /*!
   * \brief Get the kind of integration scheme (explicit or implicit)
   *        for the flow equations.
   * \note This value is obtained from the config file, and it is constant
   *       during the computation.
   * \return Kind of integration scheme for the plasma equations.
   */
  unsigned short GetKind_TimeIntScheme_FEA(void);
  
  /*!
   * \brief Get the kind of integration scheme (explicit or implicit)
   *        for the radiation equations.
   * \note This value is obtained from the config file, and it is constant
   *       during the computation.
   * \return Kind of integration scheme for the radiation equations.
   */
  unsigned short GetKind_TimeIntScheme_Radiation(void);

  /*!
   * \brief Get the kind of integration scheme (explicit or implicit)
   *        for the template equations.
   * \note This value is obtained from the config file, and it is constant
   *       during the computation.
   * \return Kind of integration scheme for the plasma equations.
   */
  unsigned short GetKind_TimeIntScheme_Template(void);
  
  /*!
   * \brief Get the kind of integration scheme (explicit or implicit)
   *        for the flow equations.
   * \note This value is obtained from the config file, and it is constant
   *       during the computation.
   * \return Kind of integration scheme for the plasma equations.
   */
  unsigned short GetKind_SpaceIteScheme_FEA(void);
  
  /*!
   * \brief Get the kind of transfer method we want to use for multiphysics problems
   * \note This value is obtained from the config file, and it is constant
   *       during the computation.
   * \return Kind of transfer method for multiphysics problems
   */
  unsigned short GetKind_TransferMethod(void);
  
  /*!
   * \brief Get the kind of convective numerical scheme for the flow
   *        equations (centered or upwind).
   * \note This value is obtained from the config file, and it is constant
   *       during the computation.
   * \return Kind of convective numerical scheme for the flow equations.
   */
  unsigned short GetKind_ConvNumScheme_Flow(void);

  /*!
   * \brief Get the kind of convective numerical scheme for the flow
   *        equations (finite element).
   * \note This value is obtained from the config file, and it is constant
   *       during the computation.
   * \return Kind of convective numerical scheme for the flow equations.
   */
  unsigned short GetKind_ConvNumScheme_FEM_Flow(void);

  /*!
   * \brief Get the kind of convective numerical scheme for the template
   *        equations (centered or upwind).
   * \note This value is obtained from the config file, and it is constant
   *       during the computation.
   * \return Kind of convective numerical scheme for the flow equations.
   */
  unsigned short GetKind_ConvNumScheme_Template(void);
  
  /*!
   * \brief Get the kind of center convective numerical scheme for the flow equations.
   * \note This value is obtained from the config file, and it is constant
   *       during the computation.
   * \return Kind of center convective numerical scheme for the flow equations.
   */
  unsigned short GetKind_Centered_Flow(void);
  
  /*!
   * \brief Get the kind of center convective numerical scheme for the plasma equations.
   * \note This value is obtained from the config file, and it is constant
   *       during the computation.
   * \return Kind of center convective numerical scheme for the flow equations.
   */
  unsigned short GetKind_Centered_Template(void);
  
  /*!
   * \brief Get the kind of upwind convective numerical scheme for the flow equations.
   * \note This value is obtained from the config file, and it is constant
   *       during the computation.
   * \return Kind of upwind convective numerical scheme for the flow equations.
   */
  unsigned short GetKind_Upwind_Flow(void);

  /*!
   * \brief Get the kind of finite element convective numerical scheme for the flow equations.
   * \note This value is obtained from the config file, and it is constant
   *       during the computation.
   * \return Kind of finite element convective numerical scheme for the flow equations.
   */
  unsigned short GetKind_FEM_Flow(void);

  /*!
   * \brief Get the kind of shock capturing method in FEM DG solver.
   * \note This value is obtained from the config file, and it is constant
   *       during the computation.
   * \return Kind of shock capturing method in FEM DG solver.
   */
  unsigned short GetKind_FEM_DG_Shock(void);

  /*!
   * \brief Get the kind of matrix coloring used for the sparse Jacobian computation.
   * \note This value is obtained from the config file, and it is constant
   *       during the computation.
   * \return Kind of matrix coloring used.
   */
  unsigned short GetKind_Matrix_Coloring(void);

  /*!
   * \brief Get the method for limiting the spatial gradients.
   * \return Method for limiting the spatial gradients.
   */
  unsigned short GetKind_SlopeLimit(void);
  
  /*!
   * \brief Get the method for limiting the spatial gradients.
   * \return Method for limiting the spatial gradients solving the flow equations.
   */
  unsigned short GetKind_SlopeLimit_Flow(void);
  
  /*!
   * \brief Get the method for limiting the spatial gradients.
   * \return Method for limiting the spatial gradients solving the turbulent equation.
   */
  unsigned short GetKind_SlopeLimit_Turb(void);
  
  /*!
   * \brief Get the method for limiting the spatial gradients.
   * \return Method for limiting the spatial gradients solving the adjoint turbulent equation.
   */
  unsigned short GetKind_SlopeLimit_AdjTurb(void);
  
  /*!
   * \brief Get the method for limiting the spatial gradients.
   * \return Method for limiting the spatial gradients solving the adjoint flow equation.
   */
  unsigned short GetKind_SlopeLimit_AdjFlow(void);
  
  /*!
   * \brief Value of the calibrated constant for the Lax method (center scheme).
   * \note This constant is used in coarse levels and with first order methods.
   * \return Calibrated constant for the Lax method.
   */
  su2double GetKappa_1st_Flow(void);
  
  /*!
   * \brief Value of the calibrated constant for the JST method (center scheme).
   * \return Calibrated constant for the JST method for the flow equations.
   */
  su2double GetKappa_2nd_Flow(void);
  
  /*!
   * \brief Value of the calibrated constant for the JST method (center scheme).
   * \return Calibrated constant for the JST method for the flow equations.
   */
  su2double GetKappa_4th_Flow(void);

  /*!
   * \brief Value of the calibrated constant for the JST method (center scheme).
   * \return Calibrated constant for the JST-like method for the heat equations.
   */
  su2double GetKappa_2nd_Heat(void);

  /*!
   * \brief Value of the calibrated constant for the JST-like method (center scheme).
   * \return Calibrated constant for the JST-like method for the heat equation.
   */
  su2double GetKappa_4th_Heat(void);
  
  /*!
   * \brief Get the kind of integration scheme (explicit or implicit)
   *        for the adjoint flow equations.
   * \note This value is obtained from the config file, and it is constant
   *       during the computation.
   * \return Kind of integration scheme for the adjoint flow equations.
   */
  unsigned short GetKind_TimeIntScheme_AdjFlow(void);
  
  /*!
   * \brief Get the kind of convective numerical scheme for the adjoint flow
   *        equations (centered or upwind).
   * \note This value is obtained from the config file, and it is constant
   *       during the computation.
   * \return Kind of convective numerical scheme for the adjoint flow equations.
   */
  unsigned short GetKind_ConvNumScheme_AdjFlow(void);
  
  /*!
   * \brief Get the kind of center convective numerical scheme for the adjoint flow equations.
   * \note This value is obtained from the config file, and it is constant
   *       during the computation.
   * \return Kind of center convective numerical scheme for the adjoint flow equations.
   */
  unsigned short GetKind_Centered_AdjFlow(void);
  
  /*!
   * \brief Get the kind of upwind convective numerical scheme for the adjoint flow equations.
   * \note This value is obtained from the config file, and it is constant
   *       during the computation.
   * \return Kind of upwind convective numerical scheme for the adjoint flow equations.
   */
  unsigned short GetKind_Upwind_AdjFlow(void);
  
  /*!
   * \brief Value of the calibrated constant for the high order method (center scheme).
   * \return Calibrated constant for the high order center method for the adjoint flow equations.
   */
  su2double GetKappa_2nd_AdjFlow(void);
  
  /*!
   * \brief Value of the calibrated constant for the high order method (center scheme).
   * \return Calibrated constant for the high order center method for the adjoint flow equations.
   */
  su2double GetKappa_4th_AdjFlow(void);
  
  /*!
   * \brief Value of the calibrated constant for the low order method (center scheme).
   * \return Calibrated constant for the low order center method for the adjoint flow equations.
   */
  su2double GetKappa_1st_AdjFlow(void);
  
  /*!
   * \brief Get the kind of integration scheme (implicit)
   *        for the turbulence equations.
   * \note This value is obtained from the config file, and it is constant
   *       during the computation.
   * \return Kind of integration scheme for the turbulence equations.
   */
  unsigned short GetKind_TimeIntScheme_Turb(void);
  
  /*!
   * \brief Get the kind of convective numerical scheme for the turbulence
   *        equations (upwind).
   * \note This value is obtained from the config file, and it is constant
   *       during the computation.
   * \return Kind of convective numerical scheme for the turbulence equations.
   */
  unsigned short GetKind_ConvNumScheme_Turb(void);
  
  /*!
   * \brief Get the kind of center convective numerical scheme for the turbulence equations.
   * \note This value is obtained from the config file, and it is constant
   *       during the computation.
   * \return Kind of center convective numerical scheme for the turbulence equations.
   */
  unsigned short GetKind_Centered_Turb(void);
  
  /*!
   * \brief Get the kind of upwind convective numerical scheme for the turbulence equations.
   * \note This value is obtained from the config file, and it is constant
   *       during the computation.
   * \return Kind of upwind convective numerical scheme for the turbulence equations.
   */
  unsigned short GetKind_Upwind_Turb(void);
  
  /*!
   * \brief Get the kind of integration scheme (explicit or implicit)
   *        for the adjoint turbulence equations.
   * \note This value is obtained from the config file, and it is constant
   *       during the computation.
   * \return Kind of integration scheme for the adjoint turbulence equations.
   */
  unsigned short GetKind_TimeIntScheme_AdjTurb(void);
  
  /*!
   * \brief Get the kind of convective numerical scheme for the adjoint turbulence
   *        equations (centered or upwind).
   * \note This value is obtained from the config file, and it is constant
   *       during the computation.
   * \return Kind of convective numerical scheme for the adjoint turbulence equations.
   */
  unsigned short GetKind_ConvNumScheme_AdjTurb(void);
  
  /*!
   * \brief Get the kind of convective numerical scheme for the heat equation.
   * \note This value is obtained from the config file, and it is constant
   *       during the computation.
   * \return Kind of convective numerical scheme for the heat equation.
   */
  unsigned short GetKind_ConvNumScheme_Heat(void);

  /*!
   * \brief Get the kind of center convective numerical scheme for the adjoint turbulence equations.
   * \note This value is obtained from the config file, and it is constant
   *       during the computation.
   * \return Kind of center convective numerical scheme for the adjoint turbulence equations.
   */
  unsigned short GetKind_Centered_AdjTurb(void);
  
  /*!
   * \brief Get the kind of upwind convective numerical scheme for the adjoint turbulence equations.
   * \note This value is obtained from the config file, and it is constant
   *       during the computation.
   * \return Kind of upwind convective numerical scheme for the adjoint turbulence equations.
   */
  unsigned short GetKind_Upwind_AdjTurb(void);
  
  /*!
   * \brief Provides information about the way in which the turbulence will be treated by the
   *        cont. adjoint method.
   * \return <code>FALSE</code> means that the adjoint turbulence equations will be used.
   */
  bool GetFrozen_Visc_Cont(void);
  
  /*!
   * \brief Provides information about the way in which the turbulence will be treated by the
   *        disc. adjoint method.
   * \return <code>FALSE</code> means that the adjoint turbulence equations will be used.
   */
  bool GetFrozen_Visc_Disc(void);
  
  /*!
   * \brief Provides information about using an inconsistent (primal/dual) discrete adjoint formulation
   * \return <code>FALSE</code> means that the adjoint use the same numerical methods than the primal problem.
   */
  bool GetInconsistent_Disc(void);

  /*!
   * \brief Provides information about the way in which the limiter will be treated by the
   *        disc. adjoint method.
   * \return <code>FALSE</code> means that the limiter computation is included.
   */
  bool GetFrozen_Limiter_Disc(void);
  
  /*!
   * \brief Write convergence file for FSI problems
   * \return <code>FALSE</code> means no file is written.
   */
  bool GetWrite_Conv_FSI(void);
  
  /*!
   * \brief Provides information about if the sharp edges are going to be removed from the sensitivity.
   * \return <code>FALSE</code> means that the sharp edges will be removed from the sensitivity.
   */
  bool GetSens_Remove_Sharp(void);
  
  /*!
   * \brief Get the kind of inlet boundary condition treatment (total conditions or mass flow).
   * \return Kind of inlet boundary condition.
   */
  unsigned short GetKind_Inlet(void);
  
  /*!
   * \brief Check if the inlet profile(s) are specified in an input file
   * \return True if an input file is to be used for the inlet profile(s)
   */
  bool GetInlet_Profile_From_File(void);

  /*!
   * \brief Get name of the input file for the specified inlet profile.
   * \return Name of the input file for the specified inlet profile.
   */
  string GetInlet_FileName(void);

  /*!
   * \brief Get the tolerance used for matching two points on a specified inlet
   * \return Tolerance used for matching a point to a specified inlet
   */
  su2double GetInlet_Profile_Matching_Tolerance(void);
  
  /*!
   * \brief Get the type of incompressible inlet from the list.
   * \return Kind of the incompressible inlet.
   */
  unsigned short GetKind_Inc_Inlet(string val_marker);

  /*!
   * \brief Get the total number of types in Kind_Inc_Inlet list
   * \return Total number of types in Kind_Inc_Inlet list
   */
  unsigned short GetnInc_Inlet(void);

  /*!
   * \brief Flag for whether the local boundary normal is used as the flow direction for an incompressible pressure inlet.
   * \return <code>FALSE</code> means the prescribed flow direction is used.
   */
  bool GetInc_Inlet_UseNormal(void);

  /*!
   * \brief Get the kind of mixing process for averaging quantities at the boundaries.
   * \return Kind of mixing process.
   */
  unsigned short GetKind_AverageProcess(void);

  /*!
   * \brief Get the kind of mixing process for averaging quantities at the boundaries.
   * \return Kind of mixing process.
   */
  unsigned short GetKind_PerformanceAverageProcess(void);

  /*!
   * \brief Set the kind of mixing process for averaging quantities at the boundaries.
   * \return Kind of mixing process.
   */
  void SetKind_AverageProcess(unsigned short new_AverageProcess);

  /*!
   * \brief Set the kind of mixing process for averaging quantities at the boundaries.
   * \return Kind of mixing process.
   */
  void SetKind_PerformanceAverageProcess(unsigned short new_AverageProcess);

  /*!
   * \brief Get coeff for Rotating Frame Ramp.
   * \return coeff Ramp Rotating Frame.
   */
  su2double GetRampRotatingFrame_Coeff(unsigned short iCoeff);

  /*!
   * \brief Get Rotating Frame Ramp option.
   * \return Ramp Rotating Frame option.
   */
  bool GetRampRotatingFrame(void);

  /*!
   * \brief Get coeff for Outlet Pressure Ramp.
   * \return coeff Ramp Outlet Pressure.
   */
  su2double GetRampOutletPressure_Coeff(unsigned short iCoeff);

  /*!
   * \brief Get final Outlet Pressure value for the ramp.
   * \return final Outlet Pressure value.
   */
  su2double GetFinalOutletPressure(void);

  /*!
   * \brief Get final Outlet Pressure value for the ramp.
   * \return Monitor Outlet Pressure value.
   */
  su2double GetMonitorOutletPressure(void);

  /*!
   * \brief Set Monitor Outlet Pressure value for the ramp.
   */
  void SetMonitotOutletPressure(su2double newMonPres);

  /*!
   * \brief Get Outlet Pressure Ramp option.
   * \return Ramp Outlet pressure option.
   */
  bool GetRampOutletPressure(void);

  /*!
   * \brief Get mixedout coefficients.
   * \return mixedout coefficient.
   */
  su2double GetMixedout_Coeff(unsigned short iCoeff);

  /*!
   * \brief Get extra relaxation factor coefficients for the Giels BC.
   * \return mixedout coefficient.
   */
  su2double GetExtraRelFacGiles(unsigned short iCoeff);

  /*!
   * \brief Get mach limit for average massflow-based procedure .
   * \return mach limit.
   */
  su2double GetAverageMachLimit(void);

  /*!
   * \brief Get the kind of mixing process for averaging quantities at the boundaries.
   * \return Kind of mixing process.
   */
  unsigned short GetKind_MixingPlaneInterface(void);

  /*!
   * \brief Get the kind of turbomachinery architecture.
   * \return Kind of turbomachinery architecture.
   */
  unsigned short GetKind_TurboMachinery(unsigned short val_iZone);

  /*!
   * \brief Get the kind of turbomachinery architecture.
   * \return Kind of turbomachinery architecture.
   */
  unsigned short GetKind_SpanWise(void);
  
  /*!
   * \brief Verify if there is mixing plane interface specified from config file.
   * \return boolean.
   */
  bool GetBoolMixingPlaneInterface(void);

  /*!
   * \brief Verify if there is mixing plane interface specified from config file.
   * \return boolean.
   */
  bool GetBoolTurbMixingPlane(void);

  /*!
   * \brief Verify if there is mixing plane interface specified from config file.
   * \return boolean.
   */
  bool GetSpatialFourier(void);

  /*!
   * \brief number mixing plane interface specified from config file.
   * \return number of bound.
   */
  unsigned short GetnMarker_MixingPlaneInterface(void);
  
  /*!
   * \brief Verify if there is Turbomachinery performance option specified from config file.
   * \return boolean.
   */
  bool GetBoolTurbomachinery(void);

  /*!
   * \brief Verify if there are zone specific solvers entered in the config file.
   * \return boolean.
   */
  bool GetBoolZoneSpecific(void);
  
  /*!
   * \brief number Turbomachinery blades computed using the pitch information.
   * \return nBlades.
   */
  su2double GetnBlades(unsigned short val_iZone);

  /*!
   * \brief number Turbomachinery blades computed using the pitch information.
   * \return nBlades.
   */
  void SetnBlades(unsigned short val_iZone, su2double nblades);

  /*!
   * \brief Verify if there is any Giles Boundary Condition option specified from config file.
   * \return boolean.
   */
  bool GetBoolGiles(void);
  
  /*!
   * \brief Verify if there is any Riemann Boundary Condition option specified from config file.
   * \return boolean.
   */
  bool GetBoolRiemann(void);

  /*!
   * \brief number Turbomachinery performance option specified from config file.
   * \return number of bound.
   */
  unsigned short GetnMarker_Turbomachinery(void);

  /*!
   * \brief Get number of shroud markers.
   * \return number of marker shroud.
   */
  unsigned short GetnMarker_Shroud(void);

  /*!
   * \brief Get the marker shroud.
   * \return marker shroud.
   */
  string GetMarker_Shroud(unsigned short val_marker);

  /*!
   * \brief number Turbomachinery performance option specified from config file.
   * \return number of bound.
   */
  unsigned short GetnMarker_TurboPerformance(void);

  /*!
   * \brief number span-wise sections to compute 3D BC and performance for turbomachinery specified by the user.
   * \return number of span-wise sections.
   */
  unsigned short Get_nSpanWiseSections_User(void);

  /*!
   * \brief number span-wise sections to compute 3D BC and performance for turbomachinery.
   * \return number of span-wise sections.
   */
  unsigned short GetnSpanWiseSections(void);

  /*!
   * \brief set number of maximum span-wise sections among all zones .
   */
  void SetnSpanMaxAllZones(unsigned short val_nSpna_max);

  /*!
   * \brief number span-wise sections to compute performance for turbomachinery.
   * \return number of max span-wise sections.
   */
  unsigned short GetnSpanMaxAllZones(void);
	
  /*!
   * \brief set number span-wise sections to compute 3D BC and performance for turbomachinery.
   */
  void SetnSpanWiseSections(unsigned short nSpan);

  /*!
   * \brief set number span-wise sections to compute 3D BC and performance for turbomachinery.
   */
  unsigned short GetnSpan_iZones(unsigned short iZone);

  /*!
   * \brief set number span-wise sections to compute 3D BC and performance for turbomachinery.
   */
  void SetnSpan_iZones(unsigned short nSpan, unsigned short iZone);

  /*!
   * \brief get inlet bounds name for Turbomachinery performance calculation.
   * \return name of the bound.
   */
  string GetMarker_TurboPerf_BoundIn(unsigned short index);
  
  /*!
   * \brief get outlet bounds name for Turbomachinery performance calculation.
   * \return name of the bound.
   */
  string GetMarker_TurboPerf_BoundOut(unsigned short index);
  
  /*!
   * \brief get marker kind for Turbomachinery performance calculation.
   * \return kind index.
   */
  unsigned short GetKind_TurboPerf(unsigned short index);
  
  /*!
   * \brief get outlet bounds name for Turbomachinery performance calculation.
   * \return name of the bound.
   */
  string GetMarker_PerBound(unsigned short val_marker);
  
  /*!
   * \brief Get the kind of inlet boundary condition treatment (total conditions or mass flow).
   * \return Kind of inlet boundary condition.
   */
  unsigned short GetKind_Engine_Inflow(void);
  
  /*!
   * \brief Get the kind of inlet boundary condition treatment (total conditions or mass flow).
   * \return Kind of inlet boundary condition.
   */
  unsigned short GetKind_ActDisk(void);
  
  /*!
   * \brief Get the number of sections.
   * \return Number of sections
   */
  unsigned short GetnLocationStations(void);
  
  /*!
   * \brief Get the number of sections for computing internal volume.
   * \return Number of sections for computing internal volume.
   */
  unsigned short GetnWingStations(void);
  
  /*!
   * \brief Get the location of the waterline.
   * \return Z location of the waterline.
   */
  su2double GetGeo_Waterline_Location(void);
  
  /*!
   * \brief Provides information about the the nodes that are going to be moved on a deformation
   *        volumetric grid deformation.
   * \return <code>TRUE</code> means that only the points on the FFD box will be moved.
   */
  bool GetHold_GridFixed(void);
  
  /*!
   * \brief Get the kind of objective function. There are several options: Drag coefficient,
   *        Lift coefficient, efficiency, etc.
   * \note The objective function will determine the boundary condition of the adjoint problem.
   * \return Kind of objective function.
   */
  unsigned short GetKind_ObjFunc(void);
  
  /*!
   * \author H. Kline
   * \brief Get the kind of objective function. There are several options: Drag coefficient,
   *        Lift coefficient, efficiency, etc.
   * \note The objective function will determine the boundary condition of the adjoint problem.
   * \return Kind of objective function.
   */
  unsigned short GetKind_ObjFunc(unsigned short val_obj);
  
  /*!
   * \author H. Kline
   * \brief Get the weight of objective function. There are several options: Drag coefficient,
   *        Lift coefficient, efficiency, etc.
   * \note The objective function will determine the boundary condition of the adjoint problem.
   * \return Weight of objective function.
   */
  su2double GetWeight_ObjFunc(unsigned short val_obj);
  
  /*!
   * \author H. Kline
   * \brief Set the weight of objective function. There are several options: Drag coefficient,
   *        Lift coefficient, efficiency, etc.
   * \note The objective function will determine the boundary condition of the adjoint problem.
   * \return Weight of objective function.
   */
  void SetWeight_ObjFunc(unsigned short val_obj, su2double val);
  
  /*!
   * \author H. Kline
   * \brief Get the coefficients of the objective defined by the chain rule with primitive variables.
   * \note This objective is only applicable to gradient calculations. Objective value must be
   * calculated using the area averaged outlet values of density, velocity, and pressure.
   * Gradients are w.r.t density, velocity[3], and pressure. when 2D gradient w.r.t. 3rd component of velocity set to 0.
   */
  su2double GetCoeff_ObjChainRule(unsigned short iVar);
  
  /*!
   * \author H. Kline
   * \brief Get the flag indicating whether to comput a combined objective.
   */
  bool GetComboObj(void);
  
  /*!
   * \brief Get the kind of sensitivity smoothing technique.
   * \return Kind of sensitivity smoothing technique.
   */
  unsigned short GetKind_SensSmooth(void);
  
  /*!
   * \brief Provides information about the time integration, and change the write in the output
   *        files information about the iteration.
   * \return The kind of time integration: Steady state, time stepping method (unsteady) or
   *         dual time stepping method (unsteady).
   */
  unsigned short GetUnsteady_Simulation(void);
  
  /*!
   * \brief Provides the number of chemical reactions in the chemistry model
   * \return: The number of chemical reactions, read from input file
   */
  unsigned short GetnReactions(void);
  
  /*!
   * \brief Provides the number of chemical reactions in the chemistry model
   * \return: The number of chemical reactions, read from input file
   */
  su2double GetArrheniusCoeff(unsigned short iReaction);
  
  /*!
   * \brief Provides the number of chemical reactions in the chemistry model
   * \return: The number of chemical reactions, read from input file
   */
  su2double GetArrheniusEta(unsigned short iReaction);
  
  /*!
   * \brief Provides the number of chemical reactions in the chemistry model
   * \return: The number of chemical reactions, read from input file
   */
  su2double GetArrheniusTheta(unsigned short iReaction);
  
  /*!
   * \brief Provides the rate controlling temperature exponents for chemistry.
   * \return: Rate controlling temperature exponents.
   */
  su2double* GetRxnTcf_a(void);
  
  /*!
   * \brief Provides the rate controlling temperature exponents for chemistry.
   * \return: Rate controlling temperature exponents.
   */
  su2double* GetRxnTcf_b(void);
  
  /*!
   * \brief Provides the rate controlling temperature exponents for chemistry.
   * \return: Rate controlling temperature exponents.
   */
  su2double* GetRxnTcb_a(void);
  
  /*!
   * \brief Provides the rate controlling temperature exponents for chemistry.
   * \return: Rate controlling temperature exponents.
   */
  su2double* GetRxnTcb_b(void);
  
  /*!
   * \brief Dissociation potential of species.
   * \return: Dissociation potential.
   */
  su2double* GetDissociationPot(void);
  
  /*!
   * \brief Provides the number of rotational modes of energy storage
   * \return: Vector of rotational mode count
   */
  su2double* GetRotationModes(void);
  
  /*!
   * \brief Provides the characteristic vibrational temperature for calculating e_vib
   * \return: Vector of characteristic vibrational temperatures [K]
   */
  su2double* GetCharVibTemp(void);
  
  /*!
   * \brief Provides the characteristic electronic temperature for calculating e_el
   * \return: Vector of characteristic vibrational temperatures [K]
   */
  su2double** GetCharElTemp(void);
  
  /*!
   * \brief Provides the degeneracy of electron states for calculating e_el
   * \return: Vector of characteristic vibrational temperatures [K]
   */
  su2double** GetElDegeneracy(void);
  
  /*!
   * \brief Provides number electron states for calculating e_el
   * \return: Vector of number of electron states for each species
   */
  unsigned short* GetnElStates(void);
  
  
  /*!
   * \brief Provides the thermodynamic reference temperatures from the JANAF tables
   * \return: Vector of reference temperatures [K]
   */
  su2double* GetRefTemperature(void);
  
  /*!
   * \brief Provides the characteristic vibrational temperature for calculating e_vib
   * \return: The number of chemical reactions, read from input file
   */
  su2double GetCharVibTemp(unsigned short iSpecies);
  
  /*!
   * \brief Provides the molar mass of each species present in multi species fluid
   * \return: Vector of molar mass of each species in kg/kmol
   */
  su2double* GetMolar_Mass(void);
  
  /*!
   * \brief Provides the molar mass of each species present in multi species fluid
   * \return: Mass of each species in Kg
   */
  su2double GetMolar_Mass(unsigned short iSpecies);
  
  /*!
   * \brief Retrieves the number of monatomic species in the multicomponent gas.
   * \return: Number of monatomic species.
   */
  unsigned short GetnMonatomics(void);
  
  /*!
   * \brief Retrieves the number of monatomic species in the multicomponent gas.
   * \return: Number of monatomic species.
   */
  unsigned short GetnDiatomics(void);
  
  /*!
   * \brief Provides the molar mass of each species present in multi species fluid
   * \return: Molar mass of the specified gas consituent [kg/kmol]
   */
  su2double GetInitial_Gas_Composition(unsigned short iSpecies);
  
  /*!
   * \brief Provides the formation enthalpy of the specified species at standard conditions
   * \return: Enthalpy of formation
   */
  su2double* GetEnthalpy_Formation(void);
  
  /*!
   * \brief Provides the formation enthalpy of the specified species at standard conditions
   * \return: Enthalpy of formation
   */
  su2double GetEnthalpy_Formation(unsigned short iSpecies);
  
  /*!
   * \brief Provides the restart information.
   * \return Restart information, if <code>TRUE</code> then the code will use the solution as restart.
   */
  bool GetRestart(void);

  /*!
   * \brief Flag for whether binary SU2 native restart files are written.
   * \return Flag for whether binary SU2 native restart files are written, if <code>TRUE</code> then the code will output binary restart files.
   */
  bool GetWrt_Binary_Restart(void);

  /*!
   * \brief Flag for whether binary SU2 native restart files are read.
   * \return Flag for whether binary SU2 native restart files are read, if <code>TRUE</code> then the code will load binary restart files.
   */
  bool GetRead_Binary_Restart(void);

  /*!
   * \brief Provides the number of varaibles.
   * \return Number of variables.
   */
  unsigned short GetnVar(void);
  
  /*!
   * \brief Provides the number of varaibles.
   * \return Number of variables.
   */
  unsigned short GetnZone(void);
  
  /*!
   * \brief Provides the number of varaibles.
   * \return Number of variables.
   */
  unsigned short GetiZone(void);
  
  /*!
   * \brief For some problems like adjoint or the linearized equations it
   *		  is necessary to restart the flow solution.
   * \return Flow restart information, if <code>TRUE</code> then the code will restart the flow solution.
   */
  
  bool GetRestart_Flow(void);
  
  /*!
   * \brief Indicates whether electron gas is present in the gas mixture.
   */
  bool GetIonization(void);
  
  /*!
   * \brief Information about computing and plotting the equivalent area distribution.
   * \return <code>TRUE</code> or <code>FALSE</code>  depending if we are computing the equivalent area.
   */
  bool GetEquivArea(void);
  
  /*!
   * \brief Information about computing and plotting the equivalent area distribution.
   * \return <code>TRUE</code> or <code>FALSE</code>  depending if we are computing the equivalent area.
   */
  bool GetInvDesign_Cp(void);
  
  /*!
   * \brief Information about computing and plotting the equivalent area distribution.
   * \return <code>TRUE</code> or <code>FALSE</code>  depending if we are computing the equivalent area.
   */
  bool GetInvDesign_HeatFlux(void);
  
  /*!
   * \brief Get name of the input grid.
   * \return File name of the input grid.
   */
  string GetMesh_FileName(void);
  
  /*!
   * \brief Get name of the output grid, this parameter is important for grid
   *        adaptation and deformation.
   * \return File name of the output grid.
   */
  string GetMesh_Out_FileName(void);
  
  /*!
   * \brief Get the name of the file with the solution of the flow problem.
   * \return Name of the file with the solution of the flow problem.
   */
  string GetSolution_FlowFileName(void);
  
  /*!
   * \brief Get the name of the file with the solution of the adjoint flow problem
   *		  with drag objective function.
   * \return Name of the file with the solution of the adjoint flow problem with
   *         drag objective function.
   */
  string GetSolution_AdjFileName(void);
  
  /*!
   * \brief Get the name of the file with the solution of the structural problem.
   * \return Name of the file with the solution of the structural problem.
   */
  string GetSolution_FEMFileName(void);
  
  /*!
   * \brief Get the name of the file with the solution of the adjoint structural problem.
   * \return Name of the file with the solution of the structural problem.
   */
  string GetSolution_AdjFEMFileName(void);
  
  /*!
   * \brief Get the name of the file with the residual of the problem.
   * \return Name of the file with the residual of the problem.
   */
  string GetResidual_FileName(void);
  
  /*!
   * \brief Get the format of the input/output grid.
   * \return Format of the input/output grid.
   */
  unsigned short GetMesh_FileFormat(void);
  
  /*!
   * \brief Get the format of the output solution.
   * \return Format of the output solution.
   */
  unsigned short GetOutput_FileFormat(void);
  
  /*!
   * \brief Get the format of the output solution.
   * \return Format of the output solution.
   */
  unsigned short GetActDisk_Jump(void);
  
  /*!
   * \brief Get the name of the file with the convergence history of the problem.
   * \return Name of the file with convergence history of the problem.
   */
  string GetConv_FileName(void);
  
  /*!
   * \brief Get the name of the file with the convergence history of the problem for FSI applications.
   * \return Name of the file with convergence history of the problem.
   */
  string GetConv_FileName_FSI(void);
  
  /*!
   * \brief Get the name of the file with the forces breakdown of the problem.
   * \return Name of the file with forces breakdown of the problem.
   */
  string GetBreakdown_FileName(void);
  
  /*!
   * \brief Get the name of the file with the flow variables.
   * \return Name of the file with the primitive variables.
   */
  string GetFlow_FileName(void);
  
  /*!
   * \brief Get the name of the file with the structure variables.
   * \return Name of the file with the structure variables.
   */
  string GetStructure_FileName(void);
  
  /*!
   * \brief Get the name of the file with the structure variables.
   * \return Name of the file with the structure variables.
   */
  string GetSurfStructure_FileName(void);
  
  /*!
   * \brief Get the name of the file with the adjoint structure variables.
   * \return Name of the file with the adjoint structure variables.
   */
  string GetAdjStructure_FileName(void);
  
  /*!
   * \brief Get the name of the file with the adjoint structure variables.
   * \return Name of the file with the adjoint structure variables.
   */
  string GetAdjSurfStructure_FileName(void);
  
  /*!
   * \brief Get the name of the file with the structure variables.
   * \return Name of the file with the structure variables.
   */
  string GetSurfHeat_FileName(void);
  
  /*!
   * \brief Get the name of the file with the wave variables.
   * \return Name of the file with the wave variables.
   */
  string GetHeat_FileName(void);
  
  /*!
   * \brief Get the name of the restart file for the heat variables.
   * \return Name of the restart file for the flow variables.
   */
  string GetRestart_HeatFileName(void);
  
  /*!
   * \brief Append the zone index to the restart or the solution files.
   * \return Name of the restart file for the flow variables.
   */
  string GetMultizone_FileName(string val_filename, int val_iZone);

  /*!
   * \brief Append the zone index to the restart or the solution files.
   * \return Name of the restart file for the flow variables.
   */
  string GetMultizone_HistoryFileName(string val_filename, int val_iZone);
  
  /*!
   * \brief Append the instance index to the restart or the solution files.
   * \return Name of the restart file for the flow variables.
   */
  string GetMultiInstance_FileName(string val_filename, int val_iInst);

  /*!
   * \brief Append the instance index to the restart or the solution files.
   * \return Name of the restart file for the flow variables.
   */
  string GetMultiInstance_HistoryFileName(string val_filename, int val_iInst);

  /*!
   * \brief Get the name of the restart file for the flow variables.
   * \return Name of the restart file for the flow variables.
   */
  string GetRestart_FlowFileName(void);
  
  /*!
   * \brief Get the name of the restart file for the adjoint variables (drag objective function).
   * \return Name of the restart file for the adjoint variables (drag objective function).
   */
  string GetRestart_AdjFileName(void);
  
  /*!
   * \brief Get the name of the restart file for the structural variables.
   * \return Name of the restart file for the structural variables.
   */
  string GetRestart_FEMFileName(void);
  
  /*!
   * \brief Get the name of the restart file for the structural adjoint variables.
   * \return Name of the restart file for the structural adjoint variables.
   */
  string GetRestart_AdjFEMFileName(void);
  
  /*!
   * \brief Get the name of the file with the adjoint variables.
   * \return Name of the file with the adjoint variables.
   */
  string GetAdj_FileName(void);
  
  /*!
   * \brief Get the name of the file with the gradient of the objective function.
   * \return Name of the file with the gradient of the objective function.
   */
  string GetObjFunc_Grad_FileName(void);
  
  /*!
   * \brief Get the name of the file with the gradient of the objective function.
   * \return Name of the file with the gradient of the objective function.
   */
  string GetObjFunc_Value_FileName(void);
  
  /*!
   * \brief Get the name of the file with the surface information for the flow problem.
   * \return Name of the file with the surface information for the flow problem.
   */
  string GetSurfFlowCoeff_FileName(void);
  
  /*!
   * \brief Get the name of the file with the surface information for the adjoint problem.
   * \return Name of the file with the surface information for the adjoint problem.
   */
  string GetSurfAdjCoeff_FileName(void);
  
  /*!
   * \brief Get the name of the file with the surface sensitivity (discrete adjoint).
   * \return Name of the file with the surface sensitivity (discrete adjoint).
   */
  string GetSurfSens_FileName(void);
  
  /*!
   * \brief Get the name of the file with the volume sensitivity (discrete adjoint).
   * \return Name of the file with the volume sensitivity (discrete adjoint).
   */
  string GetVolSens_FileName(void);
  
  /*!
   * \brief Augment the input filename with the iteration number for an unsteady file.
   * \param[in] val_filename - String value of the base filename.
   * \param[in] val_iter - Unsteady iteration number or time instance.
   * \return Name of the file with the iteration number for an unsteady solution file.
   */
  string GetUnsteady_FileName(string val_filename, int val_iter);
  
  /*!
   * \brief Append the input filename string with the appropriate objective function extension.
   * \param[in] val_filename - String value of the base filename.
   * \return Name of the file with the appropriate objective function extension.
   */
  string GetObjFunc_Extension(string val_filename);
  
  /*!
   * \brief Get the criteria for structural residual (relative/absolute).
   * \return Relative/Absolute criteria for structural convergence.
   */
  unsigned short GetResidual_Criteria_FEM(void);
  
  /*!
   * \brief Get functional that is going to be used to evaluate the residual flow convergence.
   * \return Functional that is going to be used to evaluate the residual flow convergence.
   */
  unsigned short GetResidual_Func_Flow(void);
  
  /*!
   * \brief Get functional that is going to be used to evaluate the flow convergence.
   * \return Functional that is going to be used to evaluate the flow convergence.
   */
  unsigned short GetCauchy_Func_Flow(void);
  
  /*!
   * \brief Get functional that is going to be used to evaluate the adjoint flow convergence.
   * \return Functional that is going to be used to evaluate the adjoint flow convergence.
   */
  unsigned short GetCauchy_Func_AdjFlow(void);
  
  /*!
   * \brief Get the number of iterations that are considered in the Cauchy convergence criteria.
   * \return Number of elements in the Cauchy criteria.
   */
  unsigned short GetCauchy_Elems(void);
  
  /*!
   * \brief Get the number of iterations that are not considered in the convergence criteria.
   * \return Number of iterations before starting with the convergence criteria.
   */
  unsigned long GetStartConv_Iter(void);
  
  /*!
   * \brief Get the value of convergence criteria for the Cauchy method in the direct,
   *        adjoint or linearized problem.
   * \return Value of the convergence criteria.
   */
  su2double GetCauchy_Eps(void);
  
  /*!
   * \brief If we are prforming an unsteady simulation, there is only
   *        one value of the time step for the complete simulation.
   * \return Value of the time step in an unsteady simulation (non dimensional).
   */
  su2double GetDelta_UnstTimeND(void);
  
  /*!
   * \brief If we are prforming an unsteady simulation, there is only
   *        one value of the time step for the complete simulation.
   * \return Value of the time step in an unsteady simulation (non dimensional).
   */
  su2double GetTotal_UnstTimeND(void);
  
  /*!
   * \brief If we are prforming an unsteady simulation, there is only
   *        one value of the time step for the complete simulation.
   * \return Value of the time step in an unsteady simulation.
   */
  su2double GetDelta_UnstTime(void);
  
  /*!
   * \brief Set the value of the unsteadty time step using the CFL number.
   * \param[in] val_delta_unsttimend - Value of the unsteady time step using CFL number.
   */
  void SetDelta_UnstTimeND(su2double val_delta_unsttimend);
  
  /*!
   * \brief If we are performing an unsteady simulation, this is the
   * 	value of max physical time for which we run the simulation
   * \return Value of the physical time in an unsteady simulation.
   */
  su2double GetTotal_UnstTime(void);
  
  /*!
   * \brief If we are performing an unsteady simulation, this is the
   * 	value of current time.
   * \return Value of the physical time in an unsteady simulation.
   */
  su2double GetCurrent_UnstTime(void);
  
  /*!
   * \brief Divide the rectbles and hexahedron.
   * \return <code>TRUE</code> if the elements must be divided; otherwise <code>FALSE</code>.
   */
  bool GetSubsonicEngine(void);
  
  /*!
   * \brief Actuator disk defined with a double surface.
   * \return <code>TRUE</code> if the elements must be divided; otherwise <code>FALSE</code>.
   */
  bool GetActDisk_DoubleSurface(void);
  
  /*!
   * \brief Only halg of the engine is in the compputational grid.
   * \return <code>TRUE</code> if the engine is complete; otherwise <code>FALSE</code>.
   */
  bool GetEngine_HalfModel(void);
  
  /*!
   * \brief Actuator disk defined with a double surface.
   * \return <code>TRUE</code> if the elements must be divided; otherwise <code>FALSE</code>.
   */
  bool GetActDisk_SU2_DEF(void);
  
  /*!
   * \brief Value of the design variable step, we use this value in design problems.
   * \param[in] val_dv - Number of the design variable that we want to read.
   * \param[in] val_value - Value of the design variable that we want to read.
   * \return Design variable step.
   */
  su2double GetDV_Value(unsigned short val_dv, unsigned short val_val = 0);
  
  /*!
   * \brief Set the value of the design variable step, we use this value in design problems.
   * \param[in] val_dv - Number of the design variable that we want to read.
   * \param[in] val    - Value of the design variable.
   */
  void SetDV_Value(unsigned short val_dv, unsigned short val_ind, su2double val);
  
  /*!
   * \brief Get information about the grid movement.
   * \return <code>TRUE</code> if there is a grid movement; otherwise <code>FALSE</code>.
   */
  bool GetGrid_Movement(void);
  
  /*!
   * \brief Get the type of dynamic mesh motion.
   * \param[in] val_iZone - Number for the current zone in the mesh (each zone has independent motion).
   * \return Type of dynamic mesh motion.
   */
  unsigned short GetKind_GridMovement(unsigned short val_iZone);
  
  /*!
   * \brief Get the type of dynamic mesh motion. Each zone gets a config file.
   * \return Type of dynamic mesh motion.
   */
  unsigned short GetKind_GridMovement();

  /*!
   * \brief Set the type of dynamic mesh motion.
   * \param[in] val_iZone - Number for the current zone in the mesh (each zone has independent motion).
   * \param[in] motion_Type - Specify motion type.
   */
  void SetKind_GridMovement(unsigned short val_iZone, unsigned short motion_Type);
  
  /*!
   * \brief Get the mach number based on the mesh velocity and freestream quantities.
   * \return Mach number based on the mesh velocity and freestream quantities.
   */
  su2double GetMach_Motion(void);
  
  /*!
   * \brief Get x-coordinate of the mesh motion origin.
   * \param[in] val_iZone - Number for the current zone in the mesh (each zone has independent motion).
   * \return X-coordinate of the mesh motion origin.
   */
  su2double GetMotion_Origin_X(unsigned short val_iZone);
  
  /*!
   * \brief Get y-coordinate of the mesh motion origin
   * \param[in] val_iZone - Number for the current zone in the mesh (each zone has independent motion).
   * \return Y-coordinate of the mesh motion origin.
   */
  su2double GetMotion_Origin_Y(unsigned short val_iZone);
  
  /*!
   * \brief Get z-coordinate of the mesh motion origin
   * \param[in] val_iZone - Number for the current zone in the mesh (each zone has independent motion).
   * \return Z-coordinate of the mesh motion origin.
   */
  su2double GetMotion_Origin_Z(unsigned short val_iZone);
  
  /*!
   * \brief Set x-coordinate of the mesh motion origin.
   * \param[in] val_iZone - Number for the current zone in the mesh (each zone has independent motion).
   * \param[in] val_origin - New x-coordinate of the mesh motion origin.
   */
  void SetMotion_Origin_X(unsigned short val_iZone, su2double val_origin);
  
  /*!
   * \brief Set y-coordinate of the mesh motion origin
   * \param[in] val_iZone - Number for the current zone in the mesh (each zone has independent motion).
   * \param[in] val_origin - New y-coordinate of the mesh motion origin.
   */
  void SetMotion_Origin_Y(unsigned short val_iZone, su2double val_origin);
  
  /*!
   * \brief Set z-coordinate of the mesh motion origin
   * \param[in] val_iZone - Number for the current zone in the mesh (each zone has independent motion).
   * \param[in] val_origin - New y-coordinate of the mesh motion origin.
   */
  void SetMotion_Origin_Z(unsigned short val_iZone, su2double val_origin);
  
  /*!
   * \brief Get the translational velocity of the mesh in the x-direction.
   * \param[in] val_iZone - Number for the current zone in the mesh (each zone has independent motion).
   * \return Translational velocity of the mesh in the x-direction.
   */
  su2double GetTranslation_Rate_X(unsigned short val_iZone);
  
  /*!
   * \brief Get the translational velocity of the mesh in the y-direction.
   * \param[in] val_iZone - Number for the current zone in the mesh (each zone has independent motion).
   * \return Translational velocity of the mesh in the y-direction.
   */
  su2double GetTranslation_Rate_Y(unsigned short val_iZone);
  
  /*!
   * \brief Get the translational velocity of the mesh in the z-direction.
   * \param[in] val_iZone - Number for the current zone in the mesh (each zone has independent motion).
   * \return Translational velocity of the mesh in the z-direction.
   */
  su2double GetTranslation_Rate_Z(unsigned short val_iZone);
  
  /*!
   * \brief Get the angular velocity of the mesh about the x-axis.
   * \param[in] val_iZone - Number for the current zone in the mesh (each zone has independent motion).
   * \return Angular velocity of the mesh about the x-axis.
   */
  su2double GetRotation_Rate_X(unsigned short val_iZone);
  
  /*!
   * \brief Get the angular velocity of the mesh about the y-axis.
   * \param[in] val_iZone - Number for the current zone in the mesh (each zone has independent motion).
   * \return Angular velocity of the mesh about the y-axis.
   */
  su2double GetRotation_Rate_Y(unsigned short val_iZone);
  
  /*!
   * \brief Get the angular velocity of the mesh about the z-axis.
   * \param[in] val_iZone - Number for the current zone in the mesh (each zone has independent motion).
   * \return Angular velocity of the mesh about the z-axis.
   */
  su2double GetRotation_Rate_Z(unsigned short val_iZone);
  
  /*!
   * \brief Get the angular velocity of the mesh about the z-axis.
   * \param[in] val_iZone - Number for the current zone in the mesh (each zone has independent motion).
   * \return Angular velocity of the mesh about the z-axis.
   */
  su2double GetFinalRotation_Rate_Z(unsigned short val_iZone);

  /*!
   * \brief Set the angular velocity of the mesh about the z-axis.
   * \param[in] val_iZone - Number for the current zone in the mesh (each zone has independent motion).
   * \param[in] newRotation_Rate_Z - new rotation rate after computing the ramp value.
   */
  void SetRotation_Rate_Z(su2double newRotation_Rate_Z, unsigned short val_iZone);

  /*!
   * \brief Get the angular frequency of a mesh pitching about the x-axis.
   * \param[in] val_iZone - Number for the current zone in the mesh (each zone has independent motion).
   * \return Angular frequency of a mesh pitching about the x-axis.
   */
  su2double GetPitching_Omega_X(unsigned short val_iZone);
  
  /*!
   * \brief Get the angular frequency of a mesh pitching about the y-axis.
   * \param[in] val_iZone - Number for the current zone in the mesh (each zone has independent motion).
   * \return Angular frequency of a mesh pitching about the y-axis.
   */
  su2double GetPitching_Omega_Y(unsigned short val_iZone);
  
  /*!
   * \brief Get the angular frequency of a mesh pitching about the z-axis.
   * \param[in] val_iZone - Number for the current zone in the mesh (each zone has independent motion).
   * \return Angular frequency of a mesh pitching about the z-axis.
   */
  su2double GetPitching_Omega_Z(unsigned short val_iZone);
  
  /*!
   * \brief Get the pitching amplitude about the x-axis.
   * \param[in] val_iZone - Number for the current zone in the mesh (each zone has independent motion).
   * \return Pitching amplitude about the x-axis.
   */
  su2double GetPitching_Ampl_X(unsigned short val_iZone);
  
  /*!
   * \brief Get the pitching amplitude about the y-axis.
   * \param[in] val_iZone - Number for the current zone in the mesh (each zone has independent motion).
   * \return Pitching amplitude about the y-axis.
   */
  su2double GetPitching_Ampl_Y(unsigned short val_iZone);
  
  /*!
   * \brief Get the pitching amplitude about the z-axis.
   * \param[in] val_iZone - Number for the current zone in the mesh (each zone has independent motion).
   * \return Pitching amplitude about the z-axis.
   */
  su2double GetPitching_Ampl_Z(unsigned short val_iZone);
  
  /*!
   * \brief Get the pitching phase offset about the x-axis.
   * \param[in] val_iZone - Number for the current zone in the mesh (each zone has independent motion).
   * \return Pitching phase offset about the x-axis.
   */
  su2double GetPitching_Phase_X(unsigned short val_iZone);
  
  /*!
   * \brief Get the pitching phase offset about the y-axis.
   * \param[in] val_iZone - Number for the current zone in the mesh (each zone has independent motion).
   * \return Pitching phase offset about the y-axis.
   */
  su2double GetPitching_Phase_Y(unsigned short val_iZone);
  
  /*!
   * \brief Get the pitching phase offset about the z-axis.
   * \param[in] val_iZone - Number for the current zone in the mesh (each zone has independent motion).
   * \return Pitching phase offset about the z-axis.
   */
  su2double GetPitching_Phase_Z(unsigned short val_iZone);
  
  /*!
   * \brief Get the angular frequency of a mesh plunging in the x-direction.
   * \param[in] val_iZone - Number for the current zone in the mesh (each zone has independent motion).
   * \return Angular frequency of a mesh plunging in the x-direction.
   */
  su2double GetPlunging_Omega_X(unsigned short val_iZone);
  
  /*!
   * \brief Get the angular frequency of a mesh plunging in the y-direction.
   * \param[in] val_iZone - Number for the current zone in the mesh (each zone has independent motion).
   * \return Angular frequency of a mesh plunging in the y-direction.
   */
  su2double GetPlunging_Omega_Y(unsigned short val_iZone);
  
  /*!
   * \brief Get the angular frequency of a mesh plunging in the z-direction.
   * \param[in] val_iZone - Number for the current zone in the mesh (each zone has independent motion).
   * \return Angular frequency of a mesh plunging in the z-direction.
   */
  su2double GetPlunging_Omega_Z(unsigned short val_iZone);
  
  /*!
   * \brief Get the plunging amplitude in the x-direction.
   * \param[in] val_iZone - Number for the current zone in the mesh (each zone has independent motion).
   * \return Plunging amplitude in the x-direction.
   */
  su2double GetPlunging_Ampl_X(unsigned short val_iZone);
  
  /*!
   * \brief Get the plunging amplitude in the y-direction.
   * \param[in] val_iZone - Number for the current zone in the mesh (each zone has independent motion).
   * \return Plunging amplitude in the y-direction.
   */
  su2double GetPlunging_Ampl_Y(unsigned short val_iZone);
  
  /*!
   * \brief Get the plunging amplitude in the z-direction.
   * \param[in] val_iZone - Number for the current zone in the mesh (each zone has independent motion).
   * \return Plunging amplitude in the z-direction.
   */
  su2double GetPlunging_Ampl_Z(unsigned short val_iZone);
  
  /*!
   * \brief Get the Harmonic Balance frequency pointer.
   * \return Harmonic Balance Frequency pointer.
   */
  su2double* GetOmega_HB(void);
	
  /*!
   * \brief Get if harmonic balance source term is to be preconditioned
   * \return yes or no to harmonic balance preconditioning
   */
  bool GetHB_Precondition(void);
  
  /*!
   * \brief Get if we should update the motion origin.
   * \param[in] val_marker - Value of the marker in which we are interested.
   * \return yes or no to update motion origin.
   */
  unsigned short GetMoveMotion_Origin(unsigned short val_marker);
  
  /*!
   * \brief Get the minimum value of Beta for Roe-Turkel preconditioner
   * \return the minimum value of Beta for Roe-Turkel preconditioner
   */
  su2double GetminTurkelBeta();
  
  /*!
   * \brief Get the minimum value of Beta for Roe-Turkel preconditioner
   * \return the minimum value of Beta for Roe-Turkel preconditioner
   */
  su2double GetmaxTurkelBeta();
  
  /*!
   * \brief Get information about the adibatic wall condition
   * \return <code>TRUE</code> if it is a adiabatic wall condition; otherwise <code>FALSE</code>.
   */
  bool GetAdiabaticWall(void);
  
  /*!
   * \brief Get information about the isothermal wall condition
   * \return <code>TRUE</code> if it is a isothermal wall condition; otherwise <code>FALSE</code>.
   */
  bool GetIsothermalWall(void);
  
  /*!
   * \brief Get information about the Low Mach Preconditioning
   * \return <code>TRUE</code> if we are using low Mach preconditioner; otherwise <code>FALSE</code>.
   */
  bool Low_Mach_Preconditioning(void);
  
  /*!
   * \brief Get information about the Low Mach Correction
   * \return <code>TRUE</code> if we are using low Mach correction; otherwise <code>FALSE</code>.
   */
  bool Low_Mach_Correction(void);
  
  /*!
   * \brief Get information about the poisson solver condition
   * \return <code>TRUE</code> if it is a poisson solver condition; otherwise <code>FALSE</code>.
   */
  bool GetPoissonSolver(void);
  
  /*!
   * \brief Get information about the gravity force.
   * \return <code>TRUE</code> if it uses the gravity force; otherwise <code>FALSE</code>.
   */
  bool GetGravityForce(void);

  /*!
   * \brief Get information about the body force.
   * \return <code>TRUE</code> if it uses a body force; otherwise <code>FALSE</code>.
   */
  bool GetBody_Force(void);

  /*!
   * \brief Get a pointer to the body force vector.
   * \return A pointer to the body force vector.
   */
  su2double* GetBody_Force_Vector(void);

  /*!
   * \brief Get information about the rotational frame.
   * \return <code>TRUE</code> if there is a rotational frame; otherwise <code>FALSE</code>.
   */
  bool GetRotating_Frame(void);
  
  /*!
   * \brief Get information about the axisymmetric frame.
   * \return <code>TRUE</code> if there is a rotational frame; otherwise <code>FALSE</code>.
   */
  bool GetAxisymmetric(void);
  
  /*!
   * \brief Get information about the axisymmetric frame.
   * \return <code>TRUE</code> if there is a rotational frame; otherwise <code>FALSE</code>.
   */
  bool GetDebugMode(void);
  
  /*!
   * \brief Get information about there is a smoothing of the grid coordinates.
   * \return <code>TRUE</code> if there is smoothing of the grid coordinates; otherwise <code>FALSE</code>.
   */
  bool GetAdaptBoundary(void);
  
  /*!
   * \brief Get information about there is a smoothing of the grid coordinates.
   * \return <code>TRUE</code> if there is smoothing of the grid coordinates; otherwise <code>FALSE</code>.
   */
  bool GetSmoothNumGrid(void);
  
  /*!
   * \brief Set information about there is a smoothing of the grid coordinates.
   * \param[in] val_smoothnumgrid - <code>TRUE</code> if there is smoothing of the grid coordinates; otherwise <code>FALSE</code>.
   */
  void SetSmoothNumGrid(bool val_smoothnumgrid);
  
  /*!
   * \brief Subtract one to the index of the finest grid (full multigrid strategy).
   * \return Change the index of the finest grid.
   */
  void SubtractFinestMesh(void);
  
  /*!
   * \brief Obtain the kind of design variable.
   * \param[in] val_dv - Number of the design variable that we want to read.
   * \return Design variable identification.
   */
  unsigned short GetDesign_Variable(unsigned short val_dv);
    
  /*!
   * \brief Provides the buffet monitoring information.
   * \return Buffet monitoring information, if <code>TRUE</code> then the code will compute the buffet sensor.
   */
  bool GetBuffet_Monitoring(void);
    
  /*!
   * \brief Get the buffet sensor sharpness coefficient.
   * \return Sharpness coefficient for buffet sensor.
   */
  su2double GetBuffet_k(void);
    
  /*!
   * \brief Get the buffet sensor offset parameter.
   * \return Offset parameter for buffet sensor.
   */
  su2double GetBuffet_lambda(void);
  
  /*!
   * \brief Obtain the kind of convergence criteria to establish the convergence of the CFD code.
   * \return Kind of convergence criteria.
   */
  unsigned short GetConvCriteria(void);
  
  /*!
   * \brief Get the index in the config information of the marker <i>val_marker</i>.
   * \note When we read the config file, it stores the markers in a particular vector.
   * \return Index in the config information of the marker <i>val_marker</i>.
   */
  unsigned short GetMarker_CfgFile_TagBound(string val_marker);
  
  /*!
   * \brief Get the name in the config information of the marker number <i>val_marker</i>.
   * \note When we read the config file, it stores the markers in a particular vector.
   * \return Name of the marker in the config information of the marker <i>val_marker</i>.
   */
  string GetMarker_CfgFile_TagBound(unsigned short val_marker);
  
  /*!
   * \brief Get the boundary information (kind of boundary) in the config information of the marker <i>val_marker</i>.
   * \return Kind of boundary in the config information of the marker <i>val_marker</i>.
   */
  unsigned short GetMarker_CfgFile_KindBC(string val_marker);
  
  /*!
   * \brief Get the monitoring information from the config definition for the marker <i>val_marker</i>.
   * \return Monitoring information of the boundary in the config information for the marker <i>val_marker</i>.
   */
  unsigned short GetMarker_CfgFile_Monitoring(string val_marker);
  
  /*!
   * \brief Get the monitoring information from the config definition for the marker <i>val_marker</i>.
   * \return Monitoring information of the boundary in the config information for the marker <i>val_marker</i>.
   */
  unsigned short GetMarker_CfgFile_GeoEval(string val_marker);
  
  /*!
   * \brief Get the monitoring information from the config definition for the marker <i>val_marker</i>.
   * \return Monitoring information of the boundary in the config information for the marker <i>val_marker</i>.
   */
  unsigned short GetMarker_CfgFile_Designing(string val_marker);
  
  /*!
   * \brief Get the plotting information from the config definition for the marker <i>val_marker</i>.
   * \return Plotting information of the boundary in the config information for the marker <i>val_marker</i>.
   */
  unsigned short GetMarker_CfgFile_Plotting(string val_marker);
  
  /*!
   * \brief Get the plotting information from the config definition for the marker <i>val_marker</i>.
   * \return Plotting information of the boundary in the config information for the marker <i>val_marker</i>.
   */
  unsigned short GetMarker_CfgFile_Analyze(string val_marker);
  
  /*!
   * \brief Get the FSI interface information from the config definition for the marker <i>val_marker</i>.
   * \return Plotting information of the boundary in the config information for the marker <i>val_marker</i>.
   */
  unsigned short GetMarker_CfgFile_ZoneInterface(string val_marker);
  
  /*!
   * \brief Get the TurboPerformance information from the config definition for the marker <i>val_marker</i>.
   * \return TurboPerformance information of the boundary in the config information for the marker <i>val_marker</i>.
   */
  unsigned short GetMarker_CfgFile_Turbomachinery(string val_marker);

  /*!
   * \brief Get the TurboPerformance flag information from the config definition for the marker <i>val_marker</i>.
   * \return TurboPerformance flag information of the boundary in the config information for the marker <i>val_marker</i>.
   */
  unsigned short GetMarker_CfgFile_TurbomachineryFlag(string val_marker);

  /*!
   * \brief Get the MixingPlane interface information from the config definition for the marker <i>val_marker</i>.
   * \return Plotting information of the boundary in the config information for the marker <i>val_marker</i>.
   */
  unsigned short GetMarker_CfgFile_MixingPlaneInterface(string val_marker);
  
  /*!
   * \brief Get the DV information from the config definition for the marker <i>val_marker</i>.
   * \return DV information of the boundary in the config information for the marker <i>val_marker</i>.
   */
  unsigned short GetMarker_CfgFile_DV(string val_marker);
  
  /*!
   * \brief Get the motion information from the config definition for the marker <i>val_marker</i>.
   * \return Motion information of the boundary in the config information for the marker <i>val_marker</i>.
   */
  unsigned short GetMarker_CfgFile_Moving(string val_marker);

  /*!
   * \brief Get the Python customization information from the config definition for the marker <i>val_marker</i>.
   * \return Python customization information of the boundary in the config information for the marker <i>val_marker</i>.
   */
  unsigned short GetMarker_CfgFile_PyCustom(string val_marker);
  
  /*!
   * \brief Get the periodic information from the config definition of the marker <i>val_marker</i>.
   * \return Periodic information of the boundary in the config information of the marker <i>val_marker</i>.
   */
  unsigned short GetMarker_CfgFile_PerBound(string val_marker);
  
  /*!
   * \brief  Get the name of the marker <i>val_marker</i>.
   * \return The interface which owns that marker <i>val_marker</i>.
   */
  int GetMarker_ZoneInterface(string val_marker);
  
  /*!
   * \brief  Get the name of the marker <i>val_iMarker</i>.
   * \return The name of the marker in the interface
   */
  string GetMarkerTag_ZoneInterface(unsigned short val_iMarker);

  /*!
   * \brief  Get the number of markers in the multizone interface.
   * \return The number markers in the multizone interface
   */
  unsigned short GetnMarker_ZoneInterface(void);

  /*!
   * \brief Determines if problem is adjoint
   * \return true if Adjoint
   */
  bool GetContinuous_Adjoint(void);
  
  /*!
   * \brief Determines if problem is viscous
   * \return true if Viscous
   */
  bool GetViscous(void);
  
  /*!
   * \brief Provides the index of the solution in the container.
   * \param[in] val_eqsystem - Equation that is being solved.
   * \return Index on the solution container.
   */
  unsigned short GetContainerPosition(unsigned short val_eqsystem);
  
  /*!
   * \brief Value of the order of magnitude reduction of the residual.
   * \return Value of the order of magnitude reduction of the residual.
   */
  su2double GetOrderMagResidual(void);
  
  /*!
   * \brief Value of the minimum residual value (log10 scale).
   * \return Value of the minimum residual value (log10 scale).
   */
  su2double GetMinLogResidual(void);
  
  /*!
   * \brief Value of the order of magnitude reduction of the residual for FSI applications.
   * \return Value of the order of magnitude reduction of the residual.
   */
  su2double GetOrderMagResidualFSI(void);
  
  /*!
   * \brief Value of the minimum residual value for FSI applications (log10 scale).
   * \return Value of the minimum residual value (log10 scale).
   */
  su2double GetMinLogResidualFSI(void);
  
  /*!
   * \brief Value of the order of magnitude reduction of the flow residual for BGS applications.
   * \return Value of the order of magnitude reduction of the residual.
   */
  su2double GetOrderMagResidual_BGS_F(void);
  
  /*!
   * \brief Value of the minimum flow residual value for BGS applications (log10 scale).
   * \return Value of the minimum residual value (log10 scale).
   */
  su2double GetMinLogResidual_BGS_F(void);
  
  /*!
   * \brief Value of the order of magnitude reduction of the flow residual for BGS applications.
   * \return Value of the order of magnitude reduction of the residual.
   */
  su2double GetOrderMagResidual_BGS_S(void);
  
  /*!
   * \brief Value of the minimum flow residual value for BGS applications (log10 scale).
   * \return Value of the minimum residual value (log10 scale).
   */
  su2double GetMinLogResidual_BGS_S(void);
  
  /*!
   * \brief Value of the displacement tolerance UTOL for FEM structural analysis (log10 scale).
   * \return Value of Res_FEM_UTOL (log10 scale).
   */
  su2double GetResidual_FEM_UTOL(void);
  
  /*!
   * \brief Value of the displacement tolerance UTOL for FEM structural analysis (log10 scale).
   * \return Value of Res_FEM_UTOL (log10 scale).
   */
  su2double GetResidual_FEM_RTOL(void);
  
  /*!
   * \brief Value of the displacement tolerance UTOL for FEM structural analysis (log10 scale).
   * \return Value of Res_FEM_UTOL (log10 scale).
   */
  su2double GetResidual_FEM_ETOL(void);
  
  /*!
   * \brief Value of the maximum objective function for FEM elasticity adjoint (log10 scale).
   * \return Value of Res_FEM_ADJ (log10 scale).
   */
  su2double GetCriteria_FEM_ADJ(void);
  
  /*!
   * \brief Value of the damping factor for the engine inlet bc.
   * \return Value of the damping factor.
   */
  su2double GetDamp_Engine_Inflow(void);
  
  /*!
   * \brief Value of the damping factor for the engine exhaust inlet bc.
   * \return Value of the damping factor.
   */
  su2double GetDamp_Engine_Exhaust(void);
  
  /*!
   * \brief Value of the damping factor for the residual restriction.
   * \return Value of the damping factor.
   */
  su2double GetDamp_Res_Restric(void);
  
  /*!
   * \brief Value of the damping factor for the correction prolongation.
   * \return Value of the damping factor.
   */
  su2double GetDamp_Correc_Prolong(void);
  
  /*!
   * \brief Value of the position of the Near Field (y coordinate for 2D, and z coordinate for 3D).
   * \return Value of the Near Field position.
   */
  su2double GetPosition_Plane(void);
  
  /*!
   * \brief Value of the weight of the drag coefficient in the Sonic Boom optimization.
   * \return Value of the weight of the drag coefficient in the Sonic Boom optimization.
   */
  su2double GetWeightCd(void);
  
  /*!
   * \brief Value of the weight of the CD, CL, CM optimization.
   * \return Value of the weight of the CD, CL, CM optimization.
   */
  void SetdNetThrust_dBCThrust(su2double val_dnetthrust_dbcthrust);
  
  /*!
   * \brief Value of the azimuthal line to fix due to a misalignments of the nearfield.
   * \return Azimuthal line to fix due to a misalignments of the nearfield.
   */
  su2double GetFixAzimuthalLine(void);
  
  /*!
   * \brief Value of the weight of the CD, CL, CM optimization.
   * \return Value of the weight of the CD, CL, CM optimization.
   */
  su2double GetdCD_dCMy(void);
  
  /*!
   * \brief Value of the weight of the CD, CL, CM optimization.
   * \return Value of the weight of the CD, CL, CM optimization.
   */
  su2double GetCM_Target(void);
  
  /*!
   * \brief Value of the weight of the CD, CL, CM optimization.
   * \return Value of the weight of the CD, CL, CM optimization.
   */
  su2double GetdCD_dCL(void);
  
  /*!
   * \brief Value of the weight of the CD, CL, CM optimization.
   * \return Value of the weight of the CD, CL, CM optimization.
   */
  void SetdCD_dCL(su2double val_dcd_dcl);
  
  /*!
   * \brief Value of the weight of the CD, CL, CM optimization.
   * \return Value of the weight of the CD, CL, CM optimization.
   */
  su2double GetdCMx_dCL(void);
  
  /*!
   * \brief Value of the weight of the CD, CL, CM optimization.
   * \return Value of the weight of the CD, CL, CM optimization.
   */
  void SetdCMx_dCL(su2double val_dcmx_dcl);
  
  /*!
   * \brief Value of the weight of the CD, CL, CM optimization.
   * \return Value of the weight of the CD, CL, CM optimization.
   */
  su2double GetdCMy_dCL(void);
  
  /*!
   * \brief Value of the weight of the CD, CL, CM optimization.
   * \return Value of the weight of the CD, CL, CM optimization.
   */
  void SetdCMy_dCL(su2double val_dcmy_dcl);
  
  /*!
   * \brief Value of the weight of the CD, CL, CM optimization.
   * \return Value of the weight of the CD, CL, CM optimization.
   */
  su2double GetdCMz_dCL(void);
  
  /*!
   * \brief Value of the weight of the CD, CL, CM optimization.
   * \return Value of the weight of the CD, CL, CM optimization.
   */
  void SetdCMz_dCL(su2double val_dcmz_dcl);
  
  /*!
   * \brief Value of the weight of the CD, CL, CM optimization.
   * \return Value of the weight of the CD, CL, CM optimization.
   */
  void SetdCL_dAlpha(su2double val_dcl_dalpha);
  
  /*!
   * \brief Value of the weight of the CD, CL, CM optimization.
   * \return Value of the weight of the CD, CL, CM optimization.
   */
  void SetdCM_diH(su2double val_dcm_dhi);
  
  /*!
   * \brief Value of the weight of the CD, CL, CM optimization.
   * \return Value of the weight of the CD, CL, CM optimization.
   */
  void SetdCD_dCMy(su2double val_dcd_dcmy);
  
  /*!
   * \brief Value of the weight of the CD, CL, CM optimization.
   * \return Value of the weight of the CD, CL, CM optimization.
   */
  su2double GetCL_Target(void);
  
  /*!
   * \brief Set the global parameters of each simulation for each runtime system.
   * \param[in] val_solver - Solver of the simulation.
   * \param[in] val_system - Runtime system that we are solving.
   */
  void SetGlobalParam(unsigned short val_solver, unsigned short val_system, unsigned long val_extiter);
  
  /*!
   * \brief Center of rotation for a rotational periodic boundary.
   */
  su2double *GetPeriodicRotCenter(string val_marker);
  
  /*!
   * \brief Angles of rotation for a rotational periodic boundary.
   */
  su2double *GetPeriodicRotAngles(string val_marker);
  
  /*!
   * \brief Translation vector for a rotational periodic boundary.
   */
  su2double *GetPeriodicTranslation(string val_marker);
  
  /*!
   * \brief Get the rotationally periodic donor marker for boundary <i>val_marker</i>.
   * \return Periodic donor marker from the config information for the marker <i>val_marker</i>.
   */
  unsigned short GetMarker_Periodic_Donor(string val_marker);
  
  /*!
   * \brief Get the origin of the actuator disk.
   */
  su2double GetActDisk_NetThrust(string val_marker);
  
  /*!
   * \brief Get the origin of the actuator disk.
   */
  su2double GetActDisk_Power(string val_marker);
  
  /*!
   * \brief Get the origin of the actuator disk.
   */
  su2double GetActDisk_MassFlow(string val_marker);
  /*!
   * \brief Get the origin of the actuator disk.
   */
  su2double GetActDisk_Mach(string val_marker);
  /*!
   * \brief Get the origin of the actuator disk.
   */
  su2double GetActDisk_Force(string val_marker);
  
  /*!
   * \brief Get the origin of the actuator disk.
   */
  su2double GetActDisk_BCThrust(string val_marker);
  
  /*!
   * \brief Get the origin of the actuator disk.
   */
  su2double GetActDisk_BCThrust_Old(string val_marker);
  
  /*!
   * \brief Get the tip radius of th actuator disk.
   */
  su2double GetActDisk_Area(string val_marker);
  
  /*!
   * \brief Get the tip radius of th actuator disk.
   */
  su2double GetActDisk_ReverseMassFlow(string val_marker);
  
  /*!
   * \brief Get the thrust corffient of the actuator disk.
   */
  su2double GetActDisk_PressJump(string val_marker, unsigned short val_index);
  
  /*!
   * \brief Get the thrust corffient of the actuator disk.
   */
  su2double GetActDisk_TempJump(string val_marker, unsigned short val_index);
  
  /*!
   * \brief Get the rev / min of the actuator disk.
   */
  su2double GetActDisk_Omega(string val_marker, unsigned short val_index);
  
  /*!
   * \brief Get Actuator Disk Outlet for boundary <i>val_marker</i> (actuator disk inlet).
   * \return Actuator Disk Outlet from the config information for the marker <i>val_marker</i>.
   */
  unsigned short GetMarker_CfgFile_ActDiskOutlet(string val_marker);
  
  /*!
   * \brief Get Actuator Disk Outlet for boundary <i>val_marker</i> (actuator disk inlet).
   * \return Actuator Disk Outlet from the config information for the marker <i>val_marker</i>.
   */
  unsigned short GetMarker_CfgFile_EngineExhaust(string val_marker);
  
  /*!
   * \brief Get the internal index for a moving boundary <i>val_marker</i>.
   * \return Internal index for a moving boundary <i>val_marker</i>.
   */
  unsigned short GetMarker_Moving(string val_marker);
  
  /*!
   * \brief Get the name of the surface defined in the geometry file.
   * \param[in] val_marker - Value of the marker in which we are interested.
   * \return Name that is in the geometry file for the surface that
   *         has the marker <i>val_marker</i>.
   */
  string GetMarker_Moving_TagBound(unsigned short val_marker);

  /*!
   * \brief Get the name of the surface defined in the geometry file.
   * \param[in] val_marker - Value of the marker in which we are interested.
   * \return Name that is in the geometry file for the surface that
   *         has the marker <i>val_marker</i>.
   */
  string GetMarker_PyCustom_TagBound(unsigned short val_marker);
  
  /*!
   * \brief Get the name of the surface defined in the geometry file.
   * \param[in] val_marker - Value of the marker in which we are interested.
   * \return Name that is in the geometry file for the surface that
   *         has the marker <i>val_marker</i>.
   */
  string GetMarker_Analyze_TagBound(unsigned short val_marker);
  
  /*!
   * \brief Set the total number of SEND_RECEIVE periodic transformations.
   * \param[in] val_index - Total number of transformations.
   */
  void SetnPeriodicIndex(unsigned short val_index);
  
  /*!
   * \brief Get the total number of SEND_RECEIVE periodic transformations.
   * \return Total number of transformations.
   */
  unsigned short GetnPeriodicIndex(void);
  
  /*!
   * \brief Set the rotation center for a periodic transformation.
   * \param[in] val_index - Index corresponding to the periodic transformation.
   * \param[in] center - Pointer to a vector containing the coordinate of the center.
   */
  void SetPeriodicCenter(unsigned short val_index, su2double* center);
  
  /*!
   * \brief Get the rotation center for a periodic transformation.
   * \param[in] val_index - Index corresponding to the periodic transformation.
   * \return A vector containing coordinates of the center point.
   */
  su2double* GetPeriodicCenter(unsigned short val_index);
  
  /*!
   * \brief Set the rotation angles for a periodic transformation.
   * \param[in] val_index - Index corresponding to the periodic transformation.
   * \param[in] rotation - Pointer to a vector containing the rotation angles.
   */
  void SetPeriodicRotation(unsigned short val_index, su2double* rotation);
  
  /*!
   * \brief Get the rotation angles for a periodic transformation.
   * \param[in] val_index - Index corresponding to the periodic transformation.
   * \return A vector containing the angles of rotation.
   */
  su2double* GetPeriodicRotation(unsigned short val_index);
  
  /*!
   * \brief Set the translation vector for a periodic transformation.
   * \param[in] val_index - Index corresponding to the periodic transformation.
   * \param[in] translate - Pointer to a vector containing the coordinate of the center.
   */
  void SetPeriodicTranslate(unsigned short val_index, su2double* translate);
  
  /*!
   * \brief Get the translation vector for a periodic transformation.
   * \param[in] val_index - Index corresponding to the periodic transformation.
   * \return The translation vector.
   */
  su2double* GetPeriodicTranslate(unsigned short val_index);
  
  /*!
   * \brief Get the total temperature at a nacelle boundary.
   * \param[in] val_index - Index corresponding to the inlet boundary.
   * \return The total temperature.
   */
  su2double GetExhaust_Temperature_Target(string val_index);
  
  /*!
   * \brief Get the total temperature at an inlet boundary.
   * \param[in] val_index - Index corresponding to the inlet boundary.
   * \return The total temperature.
   */
  su2double GetInlet_Ttotal(string val_index);
  
  /*!
   * \brief Get the temperature at a supersonic inlet boundary.
   * \param[in] val_index - Index corresponding to the inlet boundary.
   * \return The inlet density.
   */
  su2double GetInlet_Temperature(string val_index);
  
  /*!
   * \brief Get the pressure at a supersonic inlet boundary.
   * \param[in] val_index - Index corresponding to the inlet boundary.
   * \return The inlet pressure.
   */
  su2double GetInlet_Pressure(string val_index);
  
  /*!
   * \brief Get the velocity vector at a supersonic inlet boundary.
   * \param[in] val_index - Index corresponding to the inlet boundary.
   * \return The inlet velocity vector.
   */
  su2double* GetInlet_Velocity(string val_index);
  
  /*!
   * \brief Get the fixed value at the Dirichlet boundary.
   * \param[in] val_index - Index corresponding to the Dirichlet boundary.
   * \return The total temperature.
   */
  su2double GetDirichlet_Value(string val_index);
  
  /*!
   * \brief Get whether this is a Dirichlet or a Neumann boundary.
   * \param[in] val_index - Index corresponding to the Dirichlet boundary.
   * \return Yes or No.
   */
  bool GetDirichlet_Boundary(string val_index);
  
  /*!
   * \brief Get the total pressure at an inlet boundary.
   * \param[in] val_index - Index corresponding to the inlet boundary.
   * \return The total pressure.
   */
  su2double GetInlet_Ptotal(string val_index);

  /*!
   * \brief Set the total pressure at an inlet boundary.
   * \param[in] val_pressure - Pressure value at the inlet boundary.
   * \param[in] val_index - Index corresponding to the inlet boundary.
   */
  void SetInlet_Ptotal(su2double val_pressure, string val_marker);

  /*!
   * \brief Get the total pressure at an nacelle boundary.
   * \param[in] val_index - Index corresponding to the inlet boundary.
   * \return The total pressure.
   */
  su2double GetExhaust_Pressure_Target(string val_index);
  
  /*!
   * \brief Value of the CFL reduction in LevelSet problems.
   * \return Value of the CFL reduction in LevelSet problems.
   */
  su2double GetCFLRedCoeff_Turb(void);
  
  /*!
   * \brief Get the flow direction unit vector at an inlet boundary.
   * \param[in] val_index - Index corresponding to the inlet boundary.
   * \return The flow direction vector.
   */
  su2double* GetInlet_FlowDir(string val_index);
  
  /*!
   * \brief Get the back pressure (static) at an outlet boundary.
   * \param[in] val_index - Index corresponding to the outlet boundary.
   * \return The outlet pressure.
   */
  su2double GetOutlet_Pressure(string val_index);

  /*!
   * \brief Set the back pressure (static) at an outlet boundary.
   * \param[in] val_pressure - Pressure value at the outlet boundary.
   * \param[in] val_index - Index corresponding to the outlet boundary.
   */
  void SetOutlet_Pressure(su2double val_pressure, string val_marker);

  /*!
   * \brief Get the var 1 at Riemann boundary.
   * \param[in] val_marker - Index corresponding to the Riemann boundary.
   * \return The var1
   */
  su2double GetRiemann_Var1(string val_marker);
  
  /*!
   * \brief Get the var 2 at Riemann boundary.
   * \param[in] val_marker - Index corresponding to the Riemann boundary.
   * \return The var2
   */
  su2double GetRiemann_Var2(string val_marker);
  
  /*!
   * \brief Get the Flowdir at Riemann boundary.
   * \param[in] val_marker - Index corresponding to the Riemann boundary.
   * \return The Flowdir
   */
  su2double* GetRiemann_FlowDir(string val_marker);
  
  /*!
   * \brief Get Kind Data of Riemann boundary.
   * \param[in] val_marker - Index corresponding to the Riemann boundary.
   * \return Kind data
   */
  unsigned short GetKind_Data_Riemann(string val_marker);
  
  /*!
   * \brief Get the var 1 for the Giels BC.
   * \param[in] val_marker - Index corresponding to the Giles BC.
   * \return The var1
   */
  su2double GetGiles_Var1(string val_marker);
  
  /*!
   * \brief Get the var 2 for the Giles boundary.
   * \param[in] val_marker - Index corresponding to the Giles BC.
   * \return The var2
   */
  su2double GetGiles_Var2(string val_marker);
  
  /*!
   * \brief Get the Flowdir for the Giles BC.
   * \param[in] val_marker - Index corresponding to the Giles BC.
   * \return The Flowdir
   */
  su2double* GetGiles_FlowDir(string val_marker);
  
  /*!
   * \brief Get Kind Data for the Giles BC.
   * \param[in] val_marker - Index corresponding to the Giles BC.
   * \return Kind data
   */
  unsigned short GetKind_Data_Giles(string val_marker);
  
  /*!
   * \brief Set the var 1 for Giles BC.
   * \param[in] val_marker - Index corresponding to the Giles BC.
   */
  void SetGiles_Var1(su2double newVar1, string val_marker);

  /*!
   * \brief Get the relax factor for the average component for the Giles BC.
   * \param[in] val_marker - Index corresponding to the Giles BC.
   * \return The relax factor for the average component
   */
  su2double GetGiles_RelaxFactorAverage(string val_marker);

  /*!
   * \brief Get the relax factor for the fourier component for the Giles BC.
   * \param[in] val_marker - Index corresponding to the Giles BC.
   * \return The relax factor for the fourier component
   */
  su2double GetGiles_RelaxFactorFourier(string val_marker);

  /*!
   * \brief Get the outlet pressure imposed as BC for internal flow.
   * \return outlet pressure
   */
  su2double GetPressureOut_BC();

  /*!
   * \brief Set the outlet pressure imposed as BC for internal flow.
   * \param[in] val_temp - New value of the outlet pressure.
   */
  void SetPressureOut_BC(su2double val_press);

  /*!
   * \brief Get the inlet velocity or pressure imposed for incompressible flow.
   * \return inlet velocity or pressure
   */
  su2double GetIncInlet_BC();

  /*!
   * \brief Set the inlet velocity or pressure imposed as BC for incompressible flow.
   * \param[in] val_in - New value of the inlet velocity or pressure.
   */
  void SetIncInlet_BC(su2double val_in);

  /*!
   * \brief Get the inlet temperature imposed as BC for incompressible flow.
   * \return inlet temperature
   */
  su2double GetIncTemperature_BC();

  /*!
   * \brief Set the inlet temperature imposed as BC for incompressible flow.
   * \param[in] val_temperature - New value of the inlet temperature.
   */
  void SetIncTemperature_BC(su2double val_temperature);

  /*!
   * \brief Get the outlet pressure imposed as BC for incompressible flow.
   * \return outlet pressure
   */
  su2double GetIncPressureOut_BC();

  /*!
   * \brief Set the outlet pressure imposed as BC for incompressible flow.
   * \param[in] val_pressure - New value of the outlet pressure.
   */
  void SetIncPressureOut_BC(su2double val_pressure);

  /*!
   * \brief Get the inlet total pressure imposed as BC for internal flow.
   * \return inlet total pressure
   */
  su2double GetTotalPressureIn_BC();

  /*!
   * \brief Get the inlet total temperature imposed as BC for internal flow.
   * \return inlet total temperature
   */
  su2double GetTotalTemperatureIn_BC();

  /*!
   * \brief Set the inlet total temperature imposed as BC for internal flow.
   * \param[in] val_temp - New value of the total temperature.
   */
  void SetTotalTemperatureIn_BC(su2double val_temp);

  /*!
   * \brief Get the inlet flow angle imposed as BC for internal flow.
   * \return inlet flow angle
   */
  su2double GetFlowAngleIn_BC();

  /*!
   * \brief Get the wall temperature (static) at an isothermal boundary.
   * \param[in] val_index - Index corresponding to the isothermal boundary.
   * \return The wall temperature.
   */
  su2double GetIsothermal_Temperature(string val_index);
  
  /*!
   * \brief Get the wall heat flux on a constant heat flux boundary.
   * \param[in] val_index - Index corresponding to the constant heat flux boundary.
   * \return The heat flux.
   */
  su2double GetWall_HeatFlux(string val_index);

  /*!
   * \brief Get the wall function treatment for the given boundary marker.
   * \param[in] val_marker - String of the viscous wall marker.
   * \return The type of wall function treatment.
   */
  unsigned short GetWallFunction_Treatment(string val_marker);

  /*!
   * \brief Get the additional integer info for the wall function treatment
            for the given boundary marker.
   * \param[in] val_marker - String of the viscous wall marker.
   * \return Pointer to the integer info for the given marker.
   */
  unsigned short* GetWallFunction_IntInfo(string val_marker);

  /*!
   * \brief Get the additional double info for the wall function treatment
            for the given boundary marker.
   * \param[in] val_marker - String of the viscous wall marker.
   * \return Pointer to the double info for the given marker.
   */
  su2double* GetWallFunction_DoubleInfo(string val_marker);
  
  /*!
   * \brief Get the target (pressure, massflow, etc) at an engine inflow boundary.
   * \param[in] val_index - Index corresponding to the engine inflow boundary.
   * \return Target (pressure, massflow, etc) .
   */
  su2double GetEngineInflow_Target(string val_marker);
  
  /*!
   * \brief Get the fan face Mach number at an engine inflow boundary.
   * \param[in] val_marker - Name of the boundary.
   * \return The fan face Mach number.
   */
  su2double GetInflow_Mach(string val_marker);
  
  /*!
   * \brief Get the back pressure (static) at an engine inflow boundary.
   * \param[in] val_marker - Name of the boundary.
   * \return The engine inflow pressure.
   */
  su2double GetInflow_Pressure(string val_marker);
  
  /*!
   * \brief Get the mass flow rate at an engine inflow boundary.
   * \param[in] val_marker - Name of the boundary.
   * \return The engine mass flow rate.
   */
  su2double GetInflow_MassFlow(string val_marker);
  
  /*!
   * \brief Get the percentage of reverse flow at an engine inflow boundary.
   * \param[in] val_marker - Name of the boundary.
   * \return The percentage of reverse flow.
   */
  su2double GetInflow_ReverseMassFlow(string val_marker);
  
  /*!
   * \brief Get the percentage of reverse flow at an engine inflow boundary.
   * \param[in] val_index - Index corresponding to the engine inflow boundary.
   * \return The percentage of reverse flow.
   */
  su2double GetInflow_ReverseMassFlow(unsigned short val_marker);
  
  /*!
   * \brief Get the total pressure at an engine inflow boundary.
   * \param[in] val_marker - Name of the boundary.
   * \return The total pressure.
   */
  su2double GetInflow_TotalPressure(string val_marker);
  
  /*!
   * \brief Get the temperature (static) at an engine inflow boundary.
   * \param[in] val_marker - Name of the boundary.
   * \return The engine inflow temperature.
   */
  su2double GetInflow_Temperature(string val_marker);
  
  /*!
   * \brief Get the total temperature at an engine inflow boundary.
   * \param[in] val_marker - Name of the boundary.
   * \return The engine inflow total temperature.
   */
  su2double GetInflow_TotalTemperature(string val_marker);
  
  /*!
   * \brief Get the ram drag at an engine inflow boundary.
   * \param[in] val_marker - Name of the boundary.
   * \return The engine inflow ram drag.
   */
  su2double GetInflow_RamDrag(string val_marker);
  
  /*!
   * \brief Get the force balance at an engine inflow boundary.
   * \param[in] val_marker - Name of the boundary.
   * \return The engine inflow force balance.
   */
  su2double GetInflow_Force(string val_marker);
  
  /*!
   * \brief Get the power at an engine inflow boundary.
   * \param[in] val_marker - Name of the boundary.
   * \return The engine inflow power.
   */
  su2double GetInflow_Power(string val_marker);
  
  /*!
   * \brief Get the back pressure (static) at an engine exhaust boundary.
   * \param[in] val_marker - Name of the boundary.
   * \return The engine exhaust pressure.
   */
  su2double GetExhaust_Pressure(string val_marker);
  
  /*!
   * \brief Get the temperature (static) at an engine exhaust boundary.
   * \param[in] val_marker - Name of the boundary.
   * \return The engine exhaust temperature.
   */
  su2double GetExhaust_Temperature(string val_marker);
  
  /*!
   * \brief Get the massflow at an engine exhaust boundary.
   * \param[in] val_marker - Name of the boundary.
   * \return The engine exhaust massflow.
   */
  su2double GetExhaust_MassFlow(string val_marker);
  
  /*!
   * \brief Get the total pressure at an engine exhaust boundary.
   * \param[in] val_marker - Name of the boundary.
   * \return The engine exhaust total pressure.
   */
  su2double GetExhaust_TotalPressure(string val_marker);
  
  /*!
   * \brief Get the total temperature at an engine exhaust boundary.
   * \param[in] val_marker - Name of the boundary.
   * \return The total temperature.
   */
  su2double GetExhaust_TotalTemperature(string val_marker);
  
  /*!
   * \brief Get the gross thrust at an engine exhaust boundary.
   * \param[in] val_marker - Name of the boundary.
   * \return Gross thrust.
   */
  su2double GetExhaust_GrossThrust(string val_marker);
  
  /*!
   * \brief Get the force balance at an engine exhaust boundary.
   * \param[in] val_marker - Name of the boundary.
   * \return Force balance.
   */
  su2double GetExhaust_Force(string val_marker);
  
  /*!
   * \brief Get the power at an engine exhaust boundary.
   * \param[in] val_marker - Name of the boundary.
   * \return Power.
   */
  su2double GetExhaust_Power(string val_marker);
  
  /*!
   * \brief Get the back pressure (static) at an outlet boundary.
   * \param[in] val_index - Index corresponding to the outlet boundary.
   * \return The outlet pressure.
   */
  void SetInflow_Mach(unsigned short val_imarker, su2double val_fanface_mach);
  
  /*!
   * \brief Set the fan face static pressure at an engine inflow boundary.
   * \param[in] val_index - Index corresponding to the engine inflow boundary.
   * \param[in] val_fanface_pressure - Fan face static pressure.
   */
  void SetInflow_Pressure(unsigned short val_imarker, su2double val_fanface_pressure);
  
  /*!
   * \brief Set the massflow at an engine inflow boundary.
   * \param[in] val_index - Index corresponding to the engine inflow boundary.
   * \param[in] val_fanface_massflow - Massflow.
   */
  void SetInflow_MassFlow(unsigned short val_imarker, su2double val_fanface_massflow);
  
  /*!
   * \brief Set the reverse flow at an engine inflow boundary.
   * \param[in] val_index - Index corresponding to the engine inflow boundary.
   * \param[in] val_fanface_reversemassflow - reverse flow.
   */
  void SetInflow_ReverseMassFlow(unsigned short val_imarker, su2double val_fanface_reversemassflow);
  
  /*!
   * \brief Set the fan face total pressure at an engine inflow boundary.
   * \param[in] val_index - Index corresponding to the engine inflow boundary.
   * \param[in] val_fanface_totalpressure - Fan face total pressure.
   */
  void SetInflow_TotalPressure(unsigned short val_imarker, su2double val_fanface_totalpressure);
  
  /*!
   * \brief Set the fan face static temperature at an engine inflow boundary.
   * \param[in] val_index - Index corresponding to the engine inflow boundary.
   * \param[in] val_fanface_pressure - Fan face static temperature.
   */
  void SetInflow_Temperature(unsigned short val_imarker, su2double val_fanface_temperature);
  
  /*!
   * \brief Set the fan face total temperature at an engine inflow boundary.
   * \param[in] val_index - Index corresponding to the engine inflow boundary.
   * \param[in] val_fanface_totaltemperature - Fan face total temperature.
   */
  void SetInflow_TotalTemperature(unsigned short val_imarker, su2double val_fanface_totaltemperature);
  
  /*!
   * \brief Set the ram drag temperature at an engine inflow boundary.
   * \param[in] val_index - Index corresponding to the engine inflow boundary.
   * \param[in] val_fanface_ramdrag - Ram drag value.
   */
  void SetInflow_RamDrag(unsigned short val_imarker, su2double val_fanface_ramdrag);
  
  /*!
   * \brief Set the force balance at an engine inflow boundary.
   * \param[in] val_index - Index corresponding to the engine inflow boundary.
   * \param[in] val_fanface_force - Fan face force.
   */
  void SetInflow_Force(unsigned short val_imarker, su2double val_fanface_force);
  
  /*!
   * \brief Set the power at an engine inflow boundary.
   * \param[in] val_index - Index corresponding to the engine inflow boundary.
   * \param[in] val_fanface_force - Power.
   */
  void SetInflow_Power(unsigned short val_imarker, su2double val_fanface_power);
  
  /*!
   * \brief Set the back pressure (static) at an engine exhaust boundary.
   * \param[in] val_index - Index corresponding to the outlet boundary.
   * \param[in] val_exhaust_pressure - Exhaust static pressure.
   */
  void SetExhaust_Pressure(unsigned short val_imarker, su2double val_exhaust_pressure);
  
  /*!
   * \brief Set the temperature (static) at an engine exhaust boundary.
   * \param[in] val_index - Index corresponding to the outlet boundary.
   * \param[in] val_exhaust_temp - Exhaust static temperature.
   */
  void SetExhaust_Temperature(unsigned short val_imarker, su2double val_exhaust_temp);
  
  /*!
   * \brief Set the back pressure (static) at an engine exhaust boundary.
   * \param[in] val_index - Index corresponding to the outlet boundary.
   * \param[in] val_exhaust_temp - Exhaust static temperature.
   */
  void SetExhaust_MassFlow(unsigned short val_imarker, su2double val_exhaust_massflow);
  
  /*!
   * \brief Set the back pressure (total) at an engine exhaust boundary.
   * \param[in] val_index - Index corresponding to the outlet boundary.
   * \param[in] val_exhaust_totalpressure - Exhaust total pressure.
   */
  void SetExhaust_TotalPressure(unsigned short val_imarker, su2double val_exhaust_totalpressure);
  
  /*!
   * \brief Set the total temperature at an engine exhaust boundary.
   * \param[in] val_index - Index corresponding to the outlet boundary.
   * \param[in] val_exhaust_totaltemp - Exhaust total temperature.
   */
  void SetExhaust_TotalTemperature(unsigned short val_imarker, su2double val_exhaust_totaltemp);
  
  /*!
   * \brief Set the gross thrust at an engine exhaust boundary.
   * \param[in] val_index - Index corresponding to the outlet boundary.
   * \param[in] val_exhaust_grossthrust - Exhaust gross thrust temperature.
   */
  void SetExhaust_GrossThrust(unsigned short val_imarker, su2double val_exhaust_grossthrust);
  
  /*!
   * \brief Set the force balance at an engine exhaust boundary.
   * \param[in] val_index - Index corresponding to the outlet boundary.
   * \param[in] val_exhaust_force - Exhaust force balance.
   */
  void SetExhaust_Force(unsigned short val_imarker, su2double val_exhaust_force);
  
  /*!
   * \brief Set the power at an engine exhaust boundary.
   * \param[in] val_index - Index corresponding to the outlet boundary.
   * \param[in] val_exhaust_power - Exhaust power.
   */
  void SetExhaust_Power(unsigned short val_imarker, su2double val_exhaust_power);
  
  /*!
   * \brief Set the back pressure (static) at an outlet boundary.
   * \param[in] val_imarker - Index corresponding to a particular engine boundary.
   * \param[in] val_engine_mach - Exhaust power.
   */
  void SetEngine_Mach(unsigned short val_imarker, su2double val_engine_mach);
  
  /*!
   * \brief Set the back pressure (static) at an outlet boundary.
   * \param[in] val_imarker - Index corresponding to a particular engine boundary.
   * \param[in] val_engine_force - Exhaust power.
   */
  void SetEngine_Force(unsigned short val_imarker, su2double val_engine_force);
  
  /*!
   * \brief Get the back pressure (static) at an outlet boundary.
   * \param[in] val_imarker - Index corresponding to a particular engine boundary.
   * \param[in] val_engine_power - Exhaust power.
   */
  void SetEngine_Power(unsigned short val_imarker, su2double val_engine_power);
  
  /*!
   * \brief Get the back pressure (static) at an outlet boundary.
   * \param[in] val_imarker - Index corresponding to a particular engine boundary.
   * \param[in] val_engine_netthrust - Exhaust power.
   */
  void SetEngine_NetThrust(unsigned short val_imarker, su2double val_engine_netthrust);
  
  /*!
   * \brief Get the back pressure (static) at an outlet boundary.
   * \param[in] val_imarker - Index corresponding to a particular engine boundary.
   * \param[in] val_engine_grossthrust - Exhaust power.
   */
  void SetEngine_GrossThrust(unsigned short val_imarker, su2double val_engine_grossthrust);
  
  /*!
   * \brief Get the back pressure (static) at an outlet boundary.
   * \param[in] val_imarker - Index corresponding to a particular engine boundary.
   * \param[in] val_engine_area - Exhaust power.
   */
  void SetEngine_Area(unsigned short val_imarker, su2double val_engine_area);
  
  /*!
   * \brief Get the back pressure (static) at an outlet boundary.
   * \param[in] val_imarker - Index corresponding to a particular engine boundary.
   * \return The outlet pressure.
   */
  su2double GetEngine_Mach(unsigned short val_imarker);
  
  /*!
   * \brief Get the back pressure (static) at an outlet boundary.
   * \param[in] val_imarker - Index corresponding to a particular engine boundary.
   * \return The outlet pressure.
   */
  su2double GetEngine_Force(unsigned short val_imarker);
  
  /*!
   * \brief Get the back pressure (static) at an outlet boundary.
   * \param[in] val_imarker - Index corresponding to a particular engine boundary.
   * \return The outlet pressure.
   */
  su2double GetEngine_Power(unsigned short val_imarker);
  
  /*!
   * \brief Get the back pressure (static) at an outlet boundary.
   * \param[in] val_imarker - Index corresponding to a particular engine boundary.
   * \return The outlet pressure.
   */
  
  su2double GetEngine_NetThrust(unsigned short val_imarker);
  /*!
   * \brief Get the back pressure (static) at an outlet boundary.
   * \param[in] val_imarker - Index corresponding to a particular engine boundary.
   * \return The outlet pressure.
   */
  
  su2double GetEngine_GrossThrust(unsigned short val_imarker);
  
  /*!
   * \brief Get the back pressure (static) at an outlet boundary.
   * \param[in] val_imarker - Index corresponding to a particular engine boundary.
   * \return The outlet pressure.
   */
  su2double GetEngine_Area(unsigned short val_imarker);
  
  /*!
   * \brief Get the back pressure (static) at an outlet boundary.
   * \param[in] val_index - Index corresponding to the outlet boundary.
   * \return The outlet pressure.
   */
  void SetActDiskInlet_Temperature(unsigned short val_imarker, su2double val_actdisk_temp);
  
  /*!
   * \brief Get the back pressure (static) at an outlet boundary.
   * \param[in] val_index - Index corresponding to the outlet boundary.
   * \return The outlet pressure.
   */
  void SetActDiskInlet_TotalTemperature(unsigned short val_imarker, su2double val_actdisk_totaltemp);
  
  /*!
   * \brief Get the back pressure (static) at an outlet boundary.
   * \param[in] val_index - Index corresponding to the outlet boundary.
   * \return The outlet pressure.
   */
  su2double GetActDiskInlet_Temperature(string val_marker);
  
  /*!
   * \brief Get the back pressure (static) at an outlet boundary.
   * \param[in] val_index - Index corresponding to the outlet boundary.
   * \return The outlet pressure.
   */
  su2double GetActDiskInlet_TotalTemperature(string val_marker);
  
  /*!
   * \brief Get the back pressure (static) at an outlet boundary.
   * \param[in] val_index - Index corresponding to the outlet boundary.
   * \return The outlet pressure.
   */
  void SetActDiskOutlet_Temperature(unsigned short val_imarker, su2double val_actdisk_temp);
  
  /*!
   * \brief Get the back pressure (static) at an outlet boundary.
   * \param[in] val_index - Index corresponding to the outlet boundary.
   * \return The outlet pressure.
   */
  void SetActDiskOutlet_TotalTemperature(unsigned short val_imarker, su2double val_actdisk_totaltemp);
  
  /*!
   * \brief Get the back pressure (static) at an outlet boundary.
   * \param[in] val_index - Index corresponding to the outlet boundary.
   * \return The outlet pressure.
   */
  su2double GetActDiskOutlet_Temperature(string val_marker);
  
  /*!
   * \brief Get the back pressure (static) at an outlet boundary.
   * \param[in] val_index - Index corresponding to the outlet boundary.
   * \return The outlet pressure.
   */
  su2double GetActDiskOutlet_TotalTemperature(string val_marker);
  
  /*!
   * \brief Get the back pressure (static) at an outlet boundary.
   * \param[in] val_index - Index corresponding to the outlet boundary.
   * \return The outlet pressure.
   */
  su2double GetActDiskInlet_MassFlow(string val_marker);
  
  /*!
   * \brief Get the back pressure (static) at an outlet boundary.
   * \param[in] val_index - Index corresponding to the outlet boundary.
   * \return The outlet pressure.
   */
  void SetActDiskInlet_MassFlow(unsigned short val_imarker, su2double val_actdisk_massflow);
  
  /*!
   * \brief Get the back pressure (static) at an outlet boundary.
   * \param[in] val_index - Index corresponding to the outlet boundary.
   * \return The outlet pressure.
   */
  su2double GetActDiskOutlet_MassFlow(string val_marker);
  
  /*!
   * \brief Get the back pressure (static) at an outlet boundary.
   * \param[in] val_index - Index corresponding to the outlet boundary.
   * \return The outlet pressure.
   */
  void SetActDiskOutlet_MassFlow(unsigned short val_imarker, su2double val_actdisk_massflow);
  
  /*!
   * \brief Get the back pressure (static) at an outlet boundary.
   * \param[in] val_index - Index corresponding to the outlet boundary.
   * \return The outlet pressure.
   */
  su2double GetActDiskInlet_Pressure(string val_marker);
  
  /*!
   * \brief Get the back pressure (static) at an outlet boundary.
   * \param[in] val_index - Index corresponding to the outlet boundary.
   * \return The outlet pressure.
   */
  su2double GetActDiskInlet_TotalPressure(string val_marker);
  
  /*!
   * \brief Get the back pressure (static) at an outlet boundary.
   * \param[in] val_index - Index corresponding to the outlet boundary.
   * \return The outlet pressure.
   */
  su2double GetActDisk_DeltaPress(unsigned short val_marker);
  
  /*!
   * \brief Get the back pressure (static) at an outlet boundary.
   * \param[in] val_index - Index corresponding to the outlet boundary.
   * \return The outlet pressure.
   */
  su2double GetActDisk_DeltaTemp(unsigned short val_marker);
  
  /*!
   * \brief Get the back pressure (static) at an outlet boundary.
   * \param[in] val_index - Index corresponding to the outlet boundary.
   * \return The outlet pressure.
   */
  su2double GetActDisk_TotalPressRatio(unsigned short val_marker);
  
  /*!
   * \brief Get the back pressure (static) at an outlet boundary.
   * \param[in] val_index - Index corresponding to the outlet boundary.
   * \return The outlet pressure.
   */
  su2double GetActDisk_TotalTempRatio(unsigned short val_marker);
  
  /*!
   * \brief Get the back pressure (static) at an outlet boundary.
   * \param[in] val_index - Index corresponding to the outlet boundary.
   * \return The outlet pressure.
   */
  su2double GetActDisk_StaticPressRatio(unsigned short val_marker);
  
  /*!
   * \brief Get the back pressure (static) at an outlet boundary.
   * \param[in] val_index - Index corresponding to the outlet boundary.
   * \return The outlet pressure.
   */
  su2double GetActDisk_StaticTempRatio(unsigned short val_marker);
  
  /*!
   * \brief Get the back pressure (static) at an outlet boundary.
   * \param[in] val_index - Index corresponding to the outlet boundary.
   * \return The outlet pressure.
   */
  su2double GetActDisk_NetThrust(unsigned short val_marker);
  
  /*!
   * \brief Get the back pressure (static) at an outlet boundary.
   * \param[in] val_index - Index corresponding to the outlet boundary.
   * \return The outlet pressure.
   */
  su2double GetActDisk_BCThrust(unsigned short val_marker);
  
  /*!
   * \brief Get the back pressure (static) at an outlet boundary.
   * \param[in] val_index - Index corresponding to the outlet boundary.
   * \return The outlet pressure.
   */
  su2double GetActDisk_BCThrust_Old(unsigned short val_marker);
  
  /*!
   * \brief Get the back pressure (static) at an outlet boundary.
   * \param[in] val_index - Index corresponding to the outlet boundary.
   * \return The outlet pressure.
   */
  su2double GetActDisk_GrossThrust(unsigned short val_marker);
  
  /*!
   * \brief Get the back pressure (static) at an outlet boundary.
   * \param[in] val_index - Index corresponding to the outlet boundary.
   * \return The outlet pressure.
   */
  su2double GetActDisk_Area(unsigned short val_marker);
  
  /*!
   * \brief Get the back pressure (static) at an outlet boundary.
   * \param[in] val_index - Index corresponding to the outlet boundary.
   * \return The outlet pressure.
   */
  su2double GetActDisk_ReverseMassFlow(unsigned short val_marker);
  
  /*!
   * \brief Get the back pressure (static) at an outlet boundary.
   * \param[in] val_index - Index corresponding to the outlet boundary.
   * \return The outlet pressure.
   */
  su2double GetActDiskInlet_RamDrag(string val_marker);
  
  /*!
   * \brief Get the back pressure (static) at an outlet boundary.
   * \param[in] val_index - Index corresponding to the outlet boundary.
   * \return The outlet pressure.
   */
  su2double GetActDiskInlet_Force(string val_marker);
  
  /*!
   * \brief Get the back pressure (static) at an outlet boundary.
   * \param[in] val_index - Index corresponding to the outlet boundary.
   * \return The outlet pressure.
   */
  su2double GetActDiskInlet_Power(string val_marker);
  
  /*!
   * \brief Get the back pressure (static) at an outlet boundary.
   * \param[in] val_index - Index corresponding to the outlet boundary.
   * \return The outlet pressure.
   */
  void SetActDiskInlet_Pressure(unsigned short val_imarker, su2double val_actdisk_pressure);
  
  /*!
   * \brief Get the back pressure (static) at an outlet boundary.
   * \param[in] val_index - Index corresponding to the outlet boundary.
   * \return The outlet pressure.
   */
  void SetActDiskInlet_TotalPressure(unsigned short val_imarker, su2double val_actdisk_totalpressure);
  
  /*!
   * \brief Get the back pressure (static) at an outlet boundary.
   * \param[in] val_index - Index corresponding to the outlet boundary.
   * \return The outlet pressure.
   */
  void SetActDisk_DeltaPress(unsigned short val_imarker, su2double val_actdisk_deltapress);
  
  /*!
   * \brief Get the back pressure (static) at an outlet boundary.
   * \param[in] val_index - Index corresponding to the outlet boundary.
   * \return The outlet pressure.
   */
  void SetActDisk_Power(unsigned short val_imarker, su2double val_actdisk_power);
  
  /*!
   * \brief Get the back pressure (static) at an outlet boundary.
   * \param[in] val_index - Index corresponding to the outlet boundary.
   * \return The outlet pressure.
   */
  void SetActDisk_MassFlow(unsigned short val_imarker, su2double val_actdisk_massflow);
  
  /*!
   * \brief Get the back pressure (static) at an outlet boundary.
   * \param[in] val_index - Index corresponding to the outlet boundary.
   * \return The outlet pressure.
   */
  void SetActDisk_Mach(unsigned short val_imarker, su2double val_actdisk_mach);
  
  /*!
   * \brief Get the back pressure (static) at an outlet boundary.
   * \param[in] val_index - Index corresponding to the outlet boundary.
   * \return The outlet pressure.
   */
  void SetActDisk_Force(unsigned short val_imarker, su2double val_actdisk_force);
  
  /*!
   * \brief Get the back pressure (static) at an outlet boundary.
   * \param[in] val_index - Index corresponding to the outlet boundary.
   * \return The outlet pressure.
   */
  void SetSurface_DC60(unsigned short val_imarker, su2double val_surface_distortion);
  
  /*!
   * \brief Set the massflow at the surface.
   * \param[in] val_imarker - Index corresponding to the outlet boundary.
   * \param[in] val_surface_massflow - Value of the mass flow.
   */
  void SetSurface_MassFlow(unsigned short val_imarker, su2double val_surface_massflow);
  
  /*!
   * \brief Set the mach number at the surface.
   * \param[in] val_imarker - Index corresponding to the outlet boundary.
   * \param[in] val_surface_massflow - Value of the mach number.
   */
  void SetSurface_Mach(unsigned short val_imarker, su2double val_surface_mach);

  /*!
   * \brief Set the temperature at the surface.
   * \param[in] val_imarker - Index corresponding to the outlet boundary.
   * \param[in] val_surface_massflow - Value of the temperature.
   */
  void SetSurface_Temperature(unsigned short val_imarker, su2double val_surface_temperature);

  /*!
   * \brief Set the pressure at the surface.
   * \param[in] val_imarker - Index corresponding to the outlet boundary.
   * \param[in] val_surface_massflow - Value of the pressure.
   */
  void SetSurface_Pressure(unsigned short val_imarker, su2double val_surface_pressure);

  /*!
   * \brief Set the density at the surface.
   * \param[in] val_imarker - Index corresponding to the outlet boundary.
   * \param[in] val_surface_density - Value of the density.
   */
  void SetSurface_Density(unsigned short val_imarker, su2double val_surface_density);

  /*!
   * \brief Set the enthalpy at the surface.
   * \param[in] val_imarker - Index corresponding to the outlet boundary.
   * \param[in] val_surface_density - Value of the density.
   */
  void SetSurface_Enthalpy(unsigned short val_imarker, su2double val_surface_enthalpy);

  /*!
   * \brief Set the normal velocity at the surface.
   * \param[in] val_imarker - Index corresponding to the outlet boundary.
   * \param[in] val_surface_normalvelocity - Value of the normal velocity.
   */
  void SetSurface_NormalVelocity(unsigned short val_imarker, su2double val_surface_normalvelocity);

  /*!
   * \brief Set the streamwise flow uniformity at the surface.
   * \param[in] val_imarker - Index corresponding to the outlet boundary.
   * \param[in] val_surface_streamwiseuniformity - Value of the streamwise flow uniformity.
   */
  void SetSurface_Uniformity(unsigned short val_imarker, su2double val_surface_streamwiseuniformity);

  /*!
   * \brief Set the secondary flow strength at the surface.
   * \param[in] val_imarker - Index corresponding to the outlet boundary.
   * \param[in] val_surface_secondarystrength - Value of the secondary flow strength.
   */
  void SetSurface_SecondaryStrength(unsigned short val_imarker, su2double val_surface_secondarystrength);

  /*!
   * \brief Set the relative secondary flow strength at the surface.
   * \param[in] val_imarker - Index corresponding to the outlet boundary.
   * \param[in] val_surface_secondaryoverstream - Value of the relative seondary flow strength.
   */
  void SetSurface_SecondOverUniform(unsigned short val_imarker, su2double val_surface_secondaryoverstream);

  /*!
   * \brief Set the momentum distortion at the surface.
   * \param[in] val_imarker - Index corresponding to the outlet boundary.
   * \param[in] val_surface_momentumdistortion - Value of the momentum distortion.
   */
  void SetSurface_MomentumDistortion(unsigned short val_imarker, su2double val_surface_momentumdistortion);

  /*!
   * \brief Set the total temperature at the surface.
   * \param[in] val_imarker - Index corresponding to the outlet boundary.
   * \param[in] val_surface_totaltemperature - Value of the total temperature.
   */
  void SetSurface_TotalTemperature(unsigned short val_imarker, su2double val_surface_totaltemperature);

  /*!
   * \brief Set the total pressure at the surface.
   * \param[in] val_imarker - Index corresponding to the outlet boundary.
   * \param[in] val_surface_totalpressure - Value of the total pressure.
   */
  void SetSurface_TotalPressure(unsigned short val_imarker, su2double val_surface_totalpressure);

  /*!
   * \brief Set the pressure drop between two surfaces.
   * \param[in] val_imarker - Index corresponding to the outlet boundary.
   * \param[in] val_surface_pressuredrop - Value of the pressure drop.
   */
  void SetSurface_PressureDrop(unsigned short val_imarker, su2double val_surface_pressuredrop);

  /*!
   * \brief Get the back pressure (static) at an outlet boundary.
   * \param[in] val_index - Index corresponding to the outlet boundary.
   * \return The outlet pressure.
   */
  void SetSurface_IDC(unsigned short val_imarker, su2double val_surface_distortion);
  
  /*!
   * \brief Get the back pressure (static) at an outlet boundary.
   * \param[in] val_index - Index corresponding to the outlet boundary.
   * \return The outlet pressure.
   */
  void SetSurface_IDC_Mach(unsigned short val_imarker, su2double val_surface_distortion);
  
  /*!
   * \brief Get the back pressure (static) at an outlet boundary.
   * \param[in] val_index - Index corresponding to the outlet boundary.
   * \return The outlet pressure.
   */
  void SetSurface_IDR(unsigned short val_imarker, su2double val_surface_distortion);
  
  /*!
   * \brief Get the back pressure (static) at an outlet boundary.
   * \param[in] val_index - Index corresponding to the outlet boundary.
   * \return The outlet pressure.
   */
  void SetActDisk_DeltaTemp(unsigned short val_imarker, su2double val_actdisk_deltatemp);
  
  /*!
   * \brief Get the back pressure (static) at an outlet boundary.
   * \param[in] val_index - Index corresponding to the outlet boundary.
   * \return The outlet pressure.
   */
  void SetActDisk_TotalPressRatio(unsigned short val_imarker, su2double val_actdisk_pressratio);
  
  /*!
   * \brief Get the back pressure (static) at an outlet boundary.
   * \param[in] val_index - Index corresponding to the outlet boundary.
   * \return The outlet pressure.
   */
  void SetActDisk_TotalTempRatio(unsigned short val_imarker, su2double val_actdisk_tempratio);
  
  /*!
   * \brief Get the back pressure (static) at an outlet boundary.
   * \param[in] val_index - Index corresponding to the outlet boundary.
   * \return The outlet pressure.
   */
  void SetActDisk_StaticPressRatio(unsigned short val_imarker, su2double val_actdisk_pressratio);
  
  /*!
   * \brief Get the back pressure (static) at an outlet boundary.
   * \param[in] val_index - Index corresponding to the outlet boundary.
   * \return The outlet pressure.
   */
  void SetActDisk_StaticTempRatio(unsigned short val_imarker, su2double val_actdisk_tempratio);
  
  /*!
   * \brief Get the back pressure (static) at an outlet boundary.
   * \param[in] val_index - Index corresponding to the outlet boundary.
   * \return The outlet pressure.
   */
  void SetActDisk_NetThrust(unsigned short val_imarker, su2double val_actdisk_netthrust);
  
  /*!
   * \brief Get the back pressure (static) at an outlet boundary.
   * \param[in] val_index - Index corresponding to the outlet boundary.
   * \return The outlet pressure.
   */
  void SetActDisk_BCThrust(string val_marker, su2double val_actdisk_bcthrust);
  
  /*!
   * \brief Get the back pressure (static) at an outlet boundary.
   * \param[in] val_index - Index corresponding to the outlet boundary.
   * \return The outlet pressure.
   */
  void SetActDisk_BCThrust(unsigned short val_imarker, su2double val_actdisk_bcthrust);
  
  /*!
   * \brief Get the back pressure (static) at an outlet boundary.
   * \param[in] val_index - Index corresponding to the outlet boundary.
   * \return The outlet pressure.
   */
  void SetActDisk_BCThrust_Old(string val_marker, su2double val_actdisk_bcthrust_old);
  
  /*!
   * \brief Get the back pressure (static) at an outlet boundary.
   * \param[in] val_index - Index corresponding to the outlet boundary.
   * \return The outlet pressure.
   */
  void SetActDisk_BCThrust_Old(unsigned short val_imarker, su2double val_actdisk_bcthrust_old);
  
  /*!
   * \brief Get the back pressure (static) at an outlet boundary.
   * \param[in] val_index - Index corresponding to the outlet boundary.
   * \return The outlet pressure.
   */
  void SetActDisk_GrossThrust(unsigned short val_imarker, su2double val_actdisk_grossthrust);
  
  /*!
   * \brief Get the back pressure (static) at an outlet boundary.
   * \param[in] val_index - Index corresponding to the outlet boundary.
   * \return The outlet pressure.
   */
  void SetActDisk_Area(unsigned short val_imarker, su2double val_actdisk_area);
  
  /*!
   * \brief Get the back pressure (static) at an outlet boundary.
   * \param[in] val_index - Index corresponding to the outlet boundary.
   * \return The outlet pressure.
   */
  void SetActDiskInlet_ReverseMassFlow(unsigned short val_imarker, su2double val_actdisk_area);
  
  /*!
   * \brief Get the back pressure (static) at an outlet boundary.
   * \param[in] val_index - Index corresponding to the outlet boundary.
   * \return The outlet pressure.
   */
  void SetActDiskInlet_RamDrag(unsigned short val_imarker, su2double val_actdisk_ramdrag);
  
  /*!
   * \brief Get the back pressure (static) at an outlet boundary.
   * \param[in] val_index - Index corresponding to the outlet boundary.
   * \return The outlet pressure.
   */
  void SetActDiskInlet_Force(unsigned short val_imarker, su2double val_actdisk_force);
  
  /*!
   * \brief Get the back pressure (static) at an outlet boundary.
   * \param[in] val_index - Index corresponding to the outlet boundary.
   * \return The outlet pressure.
   */
  void SetActDiskInlet_Power(unsigned short val_imarker, su2double val_actdisk_power);
  
  /*!
   * \brief Get the back pressure (static) at an outlet boundary.
   * \param[in] val_index - Index corresponding to the outlet boundary.
   * \return The outlet pressure.
   */
  su2double GetActDisk_Power(unsigned short val_imarker);
  
  /*!
   * \brief Get the back pressure (static) at an outlet boundary.
   * \param[in] val_index - Index corresponding to the outlet boundary.
   * \return The outlet pressure.
   */
  su2double GetActDisk_MassFlow(unsigned short val_imarker);
  
  /*!
   * \brief Get the back pressure (static) at an outlet boundary.
   * \param[in] val_index - Index corresponding to the outlet boundary.
   * \return The outlet pressure.
   */
  su2double GetActDisk_Mach(unsigned short val_imarker);
  
  /*!
   * \brief Get the back pressure (static) at an outlet boundary.
   * \param[in] val_index - Index corresponding to the outlet boundary.
   * \return The outlet pressure.
   */
  su2double GetActDisk_Force(unsigned short val_imarker);
  
  /*!
   * \brief Get the back pressure (static) at an outlet boundary.
   * \param[in] val_index - Index corresponding to the outlet boundary.
   * \return The outlet pressure.
   */
  su2double GetSurface_DC60(unsigned short val_imarker);
  
  /*!
   * \brief Get the massflow at an outlet boundary.
   * \param[in] val_index - Index corresponding to the outlet boundary.
   * \return The massflow.
   */
  su2double GetSurface_MassFlow(unsigned short val_imarker);
  
  /*!
   * \brief Get the mach number at an outlet boundary.
   * \param[in] val_index - Index corresponding to the outlet boundary.
   * \return The mach number.
   */
  su2double GetSurface_Mach(unsigned short val_imarker);

  /*!
   * \brief Get the temperature at an outlet boundary.
   * \param[in] val_index - Index corresponding to the outlet boundary.
   * \return The temperature.
   */
  su2double GetSurface_Temperature(unsigned short val_imarker);

  /*!
   * \brief Get the pressure at an outlet boundary.
   * \param[in] val_index - Index corresponding to the outlet boundary.
   * \return The pressure.
   */
  su2double GetSurface_Pressure(unsigned short val_imarker);

  /*!
   * \brief Get the density at an outlet boundary.
   * \param[in] val_index - Index corresponding to the outlet boundary.
   * \return The density.
   */
  su2double GetSurface_Density(unsigned short val_imarker);

  /*!
   * \brief Get the enthalpy at an outlet boundary.
   * \param[in] val_index - Index corresponding to the outlet boundary.
   * \return The density.
   */
  su2double GetSurface_Enthalpy(unsigned short val_imarker);

  /*!
   * \brief Get the normal velocity at an outlet boundary.
   * \param[in] val_index - Index corresponding to the outlet boundary.
   * \return The normal velocity.
   */
  su2double GetSurface_NormalVelocity(unsigned short val_imarker);

  /*!
   * \brief Get the streamwise flow uniformity at the surface.
   * \param[in] val_imarker - Index corresponding to the outlet boundary.
   * \return The streamwise flow uniformity.
   */
  su2double GetSurface_Uniformity(unsigned short val_imarker);

  /*!
   * \brief Get the secondary flow strength at the surface.
   * \param[in] val_imarker - Index corresponding to the outlet boundary.
   * \return The secondary flow strength.
   */
  su2double GetSurface_SecondaryStrength(unsigned short val_imarker);

  /*!
   * \brief Get the relative secondary flow strength at the surface.
   * \param[in] val_imarker - Index corresponding to the outlet boundary.
   * \return The relative seondary flow strength.
   */
  su2double GetSurface_SecondOverUniform(unsigned short val_imarker);

  /*!
   * \brief Get the momentum distortion at the surface.
   * \param[in] val_imarker - Index corresponding to the outlet boundary.
   * \return The momentum distortion.
   */
  su2double GetSurface_MomentumDistortion(unsigned short val_imarker);

  /*!
   * \brief Get the total temperature at an outlet boundary.
   * \param[in] val_index - Index corresponding to the outlet boundary.
   * \return The total temperature.
   */
  su2double GetSurface_TotalTemperature(unsigned short val_imarker);

  /*!
   * \brief Get the total pressure at an outlet boundary.
   * \param[in] val_index - Index corresponding to the outlet boundary.
   * \return The total pressure.
   */
  su2double GetSurface_TotalPressure(unsigned short val_imarker);

  /*!
   * \brief Get the pressure drop between two surfaces.
   * \param[in] val_index - Index corresponding to the outlet boundary.
   * \return The pressure drop.
   */
  su2double GetSurface_PressureDrop(unsigned short val_imarker);

  /*!
   * \brief Get the back pressure (static) at an outlet boundary.
   * \param[in] val_index - Index corresponding to the outlet boundary.
   * \return The outlet pressure.
   */
  su2double GetSurface_IDC(unsigned short val_imarker);
  
  /*!
   * \brief Get the back pressure (static) at an outlet boundary.
   * \param[in] val_index - Index corresponding to the outlet boundary.
   * \return The outlet pressure.
   */
  su2double GetSurface_IDC_Mach(unsigned short val_imarker);
  
  /*!
   * \brief Get the back pressure (static) at an outlet boundary.
   * \param[in] val_index - Index corresponding to the outlet boundary.
   * \return The outlet pressure.
   */
  su2double GetSurface_IDR(unsigned short val_imarker);
  
  /*!
   * \brief Get the back pressure (static) at an outlet boundary.
   * \param[in] val_index - Index corresponding to the outlet boundary.
   * \return The outlet pressure.
   */
  su2double GetActDiskOutlet_Pressure(string val_marker);
  
  /*!
   * \brief Get the back pressure (static) at an outlet boundary.
   * \param[in] val_index - Index corresponding to the outlet boundary.
   * \return The outlet pressure.
   */
  su2double GetActDiskOutlet_TotalPressure(string val_marker);
  
  /*!
   * \brief Get the back pressure (static) at an outlet boundary.
   * \param[in] val_index - Index corresponding to the outlet boundary.
   * \return The outlet pressure.
   */
  su2double GetActDiskOutlet_GrossThrust(string val_marker);
  
  /*!
   * \brief Get the back pressure (static) at an outlet boundary.
   * \param[in] val_index - Index corresponding to the outlet boundary.
   * \return The outlet pressure.
   */
  su2double GetActDiskOutlet_Force(string val_marker);
  
  /*!
   * \brief Get the back pressure (static) at an outlet boundary.
   * \param[in] val_index - Index corresponding to the outlet boundary.
   * \return The outlet pressure.
   */
  su2double GetActDiskOutlet_Power(string val_marker);
  
  /*!
   * \brief Get the back pressure (static) at an outlet boundary.
   * \param[in] val_index - Index corresponding to the outlet boundary.
   * \return The outlet pressure.
   */
  void SetActDiskOutlet_Pressure(unsigned short val_imarker, su2double val_actdisk_pressure);
  
  /*!
   * \brief Get the back pressure (static) at an outlet boundary.
   * \param[in] val_index - Index corresponding to the outlet boundary.
   * \return The outlet pressure.
   */
  void SetActDiskOutlet_TotalPressure(unsigned short val_imarker, su2double val_actdisk_totalpressure);
  
  /*!
   * \brief Get the back pressure (static) at an outlet boundary.
   * \param[in] val_index - Index corresponding to the outlet boundary.
   * \return The outlet pressure.
   */
  void SetActDiskOutlet_GrossThrust(unsigned short val_imarker, su2double val_actdisk_grossthrust);
  
  /*!
   * \brief Get the back pressure (static) at an outlet boundary.
   * \param[in] val_index - Index corresponding to the outlet boundary.
   * \return The outlet pressure.
   */
  void SetActDiskOutlet_Force(unsigned short val_imarker, su2double val_actdisk_force);
  
  /*!
   * \brief Get the back pressure (static) at an outlet boundary.
   * \param[in] val_index - Index corresponding to the outlet boundary.
   * \return The outlet pressure.
   */
  void SetActDiskOutlet_Power(unsigned short val_imarker, su2double val_actdisk_power);
  
  /*!
   * \brief Get the displacement value at an displacement boundary.
   * \param[in] val_index - Index corresponding to the displacement boundary.
   * \return The displacement value.
   */
  su2double GetDispl_Value(string val_index);
  
  /*!
   * \brief Get the force value at an load boundary.
   * \param[in] val_index - Index corresponding to the load boundary.
   * \return The load value.
   */
  su2double GetLoad_Value(string val_index);
  
  /*!
   * \brief Get the constant value at a damper boundary.
   * \param[in] val_index - Index corresponding to the load boundary.
   * \return The damper constant.
   */
  su2double GetDamper_Constant(string val_index);
  
  /*!
   * \brief Get the force value at a load boundary defined in cartesian coordinates.
   * \param[in] val_index - Index corresponding to the load boundary.
   * \return The load value.
   */
  su2double GetLoad_Dir_Value(string val_index);
  
  /*!
   * \brief Get the force multiplier at a load boundary in cartesian coordinates.
   * \param[in] val_index - Index corresponding to the load boundary.
   * \return The load multiplier.
   */
  su2double GetLoad_Dir_Multiplier(string val_index);
  
  /*!
   * \brief Get the force value at a load boundary defined in cartesian coordinates.
   * \param[in] val_index - Index corresponding to the load boundary.
   * \return The load value.
   */
  su2double GetDisp_Dir_Value(string val_index);
  
  /*!
   * \brief Get the force multiplier at a load boundary in cartesian coordinates.
   * \param[in] val_index - Index corresponding to the load boundary.
   * \return The load multiplier.
   */
  su2double GetDisp_Dir_Multiplier(string val_index);
  
  /*!
   * \brief Get the force direction at a loaded boundary in cartesian coordinates.
   * \param[in] val_index - Index corresponding to the load boundary.
   * \return The load direction.
   */
  su2double* GetLoad_Dir(string val_index);
  
  /*!
   * \brief Get the force direction at a loaded boundary in cartesian coordinates.
   * \param[in] val_index - Index corresponding to the load boundary.
   * \return The load direction.
   */
  su2double* GetDisp_Dir(string val_index);
  
  /*!
   * \brief Get the amplitude of the sine-wave at a load boundary defined in cartesian coordinates.
   * \param[in] val_index - Index corresponding to the load boundary.
   * \return The load value.
   */
  su2double GetLoad_Sine_Amplitude(string val_index);
  
  /*!
   * \brief Get the frequency of the sine-wave at a load boundary in cartesian coordinates.
   * \param[in] val_index - Index corresponding to the load boundary.
   * \return The load frequency.
   */
  su2double GetLoad_Sine_Frequency(string val_index);
  
  /*!
   * \brief Get the force direction at a sine-wave loaded boundary in cartesian coordinates.
   * \param[in] val_index - Index corresponding to the load boundary.
   * \return The load direction.
   */
  su2double* GetLoad_Sine_Dir(string val_index);
  
  /*!
   * \brief Get the force value at an load boundary.
   * \param[in] val_index - Index corresponding to the load boundary.
   * \return The load value.
   */
  su2double GetFlowLoad_Value(string val_index);
  
  /*!
   * \brief Cyclic pitch amplitude for rotor blades.
   * \return The specified cyclic pitch amplitude.
   */
  su2double GetCyclic_Pitch(void);
  
  /*!
   * \brief Collective pitch setting for rotor blades.
   * \return The specified collective pitch setting.
   */
  su2double GetCollective_Pitch(void);
  
  /*!
   * \brief Get name of the arbitrary mesh motion input file.
   * \return File name of the arbitrary mesh motion input file.
   */
  string GetDV_Filename(void);
  
  /*!
   * \brief Set the config options.
   */
  void SetConfig_Options(unsigned short val_iZone, unsigned short val_nZone);
  
  /*!
   * \brief Set the config options.
   */
  void SetRunTime_Options(void);
  
  /*!
   * \brief Set the config file parsing.
   */
  void SetConfig_Parsing(char case_filename[MAX_STRING_SIZE]);
  
  /*!
   * \brief Set the config file parsing.
   */
  bool SetRunTime_Parsing(char case_filename[MAX_STRING_SIZE]);
  
  /*!
   * \brief Config file postprocessing.
   */
  void SetPostprocessing(unsigned short val_software, unsigned short val_izone, unsigned short val_nDim);
  
  /*!
   * \brief Config file markers processing.
   */
  void SetMarkers(unsigned short val_software);
  
  /*!
   * \brief Config file output.
   */
  void SetOutput(unsigned short val_software, unsigned short val_izone);
  
  /*!
   * \brief Value of Aeroelastic solution coordinate at time n+1.
   */
  vector<vector<su2double> > GetAeroelastic_np1(unsigned short iMarker);
  
  /*!
   * \brief Value of Aeroelastic solution coordinate at time n.
   */
  vector<vector<su2double> > GetAeroelastic_n(unsigned short iMarker);
  
  /*!
   * \brief Value of Aeroelastic solution coordinate at time n-1.
   */
  vector<vector<su2double> > GetAeroelastic_n1(unsigned short iMarker);
  
  /*!
   * \brief Value of Aeroelastic solution coordinate at time n+1.
   */
  void SetAeroelastic_np1(unsigned short iMarker, vector<vector<su2double> > solution);
  
  /*!
   * \brief Value of Aeroelastic solution coordinate at time n from time n+1.
   */
  void SetAeroelastic_n(void);
  
  /*!
   * \brief Value of Aeroelastic solution coordinate at time n-1 from time n.
   */
  void SetAeroelastic_n1(void);
  
  /*!
   * \brief Aeroelastic Flutter Speed Index.
   */
  su2double GetAeroelastic_Flutter_Speed_Index(void);
  
  /*!
   * \brief Uncoupled Aeroelastic Frequency Plunge.
   */
  su2double GetAeroelastic_Frequency_Plunge(void);
  
  /*!
   * \brief Uncoupled Aeroelastic Frequency Pitch.
   */
  su2double GetAeroelastic_Frequency_Pitch(void);
  
  /*!
   * \brief Aeroelastic Airfoil Mass Ratio.
   */
  su2double GetAeroelastic_Airfoil_Mass_Ratio(void);
  
  /*!
   * \brief Aeroelastic center of gravity location.
   */
  su2double GetAeroelastic_CG_Location(void);
  
  /*!
   * \brief Aeroelastic radius of gyration squared.
   */
  su2double GetAeroelastic_Radius_Gyration_Squared(void);
  
  /*!
   * \brief Aeroelastic solve every x inner iteration.
   */
  unsigned short GetAeroelasticIter(void);
  
  /*!
   * \brief Value of plunging coordinate.
   * \param[in] val_marker - the marker we are monitoring.
   * \return Value of plunging coordinate.
   */
  su2double GetAeroelastic_plunge(unsigned short val_marker);
  
  /*!
   * \brief Value of pitching coordinate.
   * \param[in] val_marker - the marker we are monitoring.
   * \return Value of pitching coordinate.
   */
  su2double GetAeroelastic_pitch(unsigned short val_marker);
  
  /*!
   * \brief Value of plunging coordinate.
   * \param[in] val_marker - the marker we are monitoring.
   * \param[in] val - value of plunging coordinate.
   */
  void SetAeroelastic_plunge(unsigned short val_marker, su2double val);
  
  /*!
   * \brief Value of pitching coordinate.
   * \param[in] val_marker - the marker we are monitoring.
   * \param[in] val - value of pitching coordinate.
   */
  void SetAeroelastic_pitch(unsigned short val_marker, su2double val);
  
  /*!
   * \brief Get information about the aeroelastic simulation.
   * \return <code>TRUE</code> if it is an aeroelastic case; otherwise <code>FALSE</code>.
   */
  bool GetAeroelastic_Simulation(void);
  
  /*!
   * \brief Get information about the wind gust.
   * \return <code>TRUE</code> if there is a wind gust; otherwise <code>FALSE</code>.
   */
  bool GetWind_Gust(void);
  
  /*!
   * \brief Get the type of gust to simulate.
   * \return type of gust to use for the simulation.
   */
  unsigned short GetGust_Type(void);
  
  /*!
   * \brief Get the gust direction.
   * \return the gust direction.
   */
  unsigned short GetGust_Dir(void);
  
  /*!
   * \brief Value of the gust wavelength.
   */
  su2double GetGust_WaveLength(void);
  
  /*!
   * \brief Value of the number of gust periods.
   */
  su2double GetGust_Periods(void);
  
  /*!
   * \brief Value of the gust amplitude.
   */
  su2double GetGust_Ampl(void);
  
  /*!
   * \brief Value of the time at which to begin the gust.
   */
  su2double GetGust_Begin_Time(void);
  
  /*!
   * \brief Value of the location ath which the gust begins.
   */
  su2double GetGust_Begin_Loc(void);
  
  /*!
   * \brief Get the number of iterations to evaluate the parametric coordinates.
   * \return Number of iterations to evaluate the parametric coordinates.
   */
  unsigned short GetnFFD_Iter(void);
  
  /*!
   * \brief Get the tolerance of the point inversion algorithm.
   * \return Tolerance of the point inversion algorithm.
   */
  su2double GetFFD_Tol(void);
  
  /*!
   * \brief Get the scale factor for the line search.
   * \return Scale factor for the line search.
   */
  su2double GetOpt_RelaxFactor(void);

  /*!
   * \brief Get the bound for the line search.
   * \return Bound for the line search.
   */
  su2double GetOpt_LineSearch_Bound(void);
  
  /*!
   * \brief Set the scale factor for the line search.
   * \param[in] val_scale - scale of the deformation.
   */
  void SetOpt_RelaxFactor(su2double val_scale);
  
  /*!
   * \brief Get the node number of the CV to visualize.
   * \return Node number of the CV to visualize.
   */
  long GetVisualize_CV(void);
  
  /*!
   * \brief Get information about whether to use fixed CL mode.
   * \return <code>TRUE</code> if fixed CL mode is active; otherwise <code>FALSE</code>.
   */
  bool GetFixed_CL_Mode(void);
  
  /*!
   * \brief Get information about whether to use fixed CL mode.
   * \return <code>TRUE</code> if fixed CL mode is active; otherwise <code>FALSE</code>.
   */
  bool GetFixed_CM_Mode(void);
  
  /*!
   * \brief Get information about whether to use fixed CL mode.
   * \return <code>TRUE</code> if fixed CL mode is active; otherwise <code>FALSE</code>.
   */
  bool GetEval_dOF_dCX(void);
  
  /*!
   * \brief Get information about whether to use fixed CL mode.
   * \return <code>TRUE</code> if fixed CL mode is active; otherwise <code>FALSE</code>.
   */
  bool GetDiscard_InFiles(void);
  
  /*!
   * \brief Get the value specified for the target CL.
   * \return Value of the target CL.
   */
  su2double GetTarget_CL(void);
  
  /*!
   * \brief Get the value for the lift curve slope for fixed CL mode.
   * \return Lift curve slope for fixed CL mode.
   */
  su2double GetdCL_dAlpha(void);
  
  /*!
   * \brief Get the value of iterations to re-evaluate the angle of attack.
   * \return Number of iterations.
   */
  unsigned long GetUpdate_Alpha(void);
  
  /*!
   * \brief Number of iterations to evaluate dCL_dAlpha.
   * \return Number of iterations.
   */
  unsigned long GetIter_dCL_dAlpha(void);
  
  /*!
   * \brief Get the value of the damping coefficient for fixed CL mode.
   * \return Damping coefficient for fixed CL mode.
   */
  su2double GetdCM_diH(void);
  
  /*!
   * \brief Get the value of iterations to re-evaluate the angle of attack.
   * \return Number of iterations.
   */
  unsigned long GetIter_Fixed_CL(void);
  
  /*!
   * \brief Get the value of iterations to re-evaluate the angle of attack.
   * \return Number of iterations.
   */
  unsigned long GetIter_Fixed_NetThrust(void);
  
  /*!
   * \brief Get the value of the damping coefficient for fixed CL mode.
   * \return Damping coefficient for fixed CL mode.
   */
  su2double GetdNetThrust_dBCThrust(void);
  
  /*!
   * \brief Get the value of iterations to re-evaluate the angle of attack.
   * \return Number of iterations.
   */
  unsigned long GetUpdate_BCThrust(void);
  
  /*!
   * \brief Set the value of the boolean for updating AoA in fixed lift mode.
   * \param[in] val_update - the bool for whether to update the AoA.
   */
  void SetUpdate_BCThrust_Bool(bool val_update);
  
  /*!
   * \brief Set the value of the boolean for updating AoA in fixed lift mode.
   * \param[in] val_update - the bool for whether to update the AoA.
   */
  void SetUpdate_AoA(bool val_update);
  
  /*!
   * \brief Get information about whether to update the AoA for fixed lift mode.
   * \return <code>TRUE</code> if we should update the AoA for fixed lift mode; otherwise <code>FALSE</code>.
   */
  bool GetUpdate_BCThrust_Bool(void);
  
  /*!
   * \brief Get information about whether to update the AoA for fixed lift mode.
   * \return <code>TRUE</code> if we should update the AoA for fixed lift mode; otherwise <code>FALSE</code>.
   */
  bool GetUpdate_AoA(void);
  
  /*!
   * \brief Set the current number of non-physical nodes in the solution.
   * \param[in] val_nonphys_points - current number of non-physical points.
   */
  void SetNonphysical_Points(unsigned long val_nonphys_points);
  
  /*!
   * \brief Get the current number of non-physical nodes in the solution.
   * \return Current number of non-physical points.
   */
  unsigned long GetNonphysical_Points(void);
  
  /*!
   * \brief Set the current number of non-physical reconstructions for 2nd-order upwinding.
   * \param[in] val_nonphys_reconstr - current number of non-physical reconstructions for 2nd-order upwinding.
   */
  void SetNonphysical_Reconstr(unsigned long val_nonphys_reconstr);
  
  /*!
   * \brief Get the current number of non-physical reconstructions for 2nd-order upwinding.
   * \return Current number of non-physical reconstructions for 2nd-order upwinding.
   */
  unsigned long GetNonphysical_Reconstr(void);
  
  /*!
   * \brief Given arrays x[1..n] and y[1..n] containing a tabulated function, i.e., yi = f(xi), with
   x1 < x2 < . . . < xN , and given values yp1 and ypn for the first derivative of the interpolating
   function at points 1 and n, respectively, this routine returns an array y2[1..n] that contains
   the second derivatives of the interpolating function at the tabulated points xi. If yp1 and/or
   ypn are equal to 1 × 1030 or larger, the routine is signaled to set the corresponding boundary
   condition for a natural spline, with zero second derivative on that boundary.
   Numerical Recipes: The Art of Scientific Computing, Third Edition in C++.
   */
  void SetSpline(vector<su2double> &x, vector<su2double> &y, unsigned long n, su2double yp1, su2double ypn, vector<su2double> &y2);
  
  /*!
   * \brief Given the arrays xa[1..n] and ya[1..n], which tabulate a function (with the xai’s in order),
   and given the array y2a[1..n], which is the output from spline above, and given a value of
   x, this routine returns a cubic-spline interpolated value y.
   Numerical Recipes: The Art of Scientific Computing, Third Edition in C++.
   * \returns The interpolated value of for x.
   */
  su2double GetSpline(vector<su2double> &xa, vector<su2double> &ya, vector<su2double> &y2a, unsigned long n, su2double x);

  /*!
   * \brief Start the timer for profiling subroutines.
   * \param[in] val_start_time - the value of the start time.
   */
  void Tick(double *val_start_time);

  /*!
   * \brief Stop the timer for profiling subroutines and store results.
   * \param[in] val_start_time - the value of the start time.
   * \param[in] val_function_name - string for the name of the profiled subroutine.
   * \param[in] val_group_id - string for the name of the profiled subroutine.
   */
  void Tock(double val_start_time, string val_function_name, int val_group_id);

  /*!
   * \brief Write a CSV file containing the results of the profiling.
   */
  void SetProfilingCSV(void);

  /*!
   * \brief Start the timer for profiling subroutines.
   * \param[in] val_start_time - the value of the start time.
   */
  void GEMM_Tick(double *val_start_time);

  /*!
   * \brief Stop the timer for the GEMM profiling and store results.
   * \param[in] val_start_time - The value of the start time.
   * \param[in] M, N, K        - Matrix size of the GEMM call.
   */
  void GEMM_Tock(double val_start_time, int M, int N, int K);

  /*!
   * \brief Write a CSV file containing the results of the profiling.
   */
  void GEMMProfilingCSV(void);

  /*!
   *
   * \brief Set freestream turbonormal for initializing solution.
   */
  void SetFreeStreamTurboNormal(su2double* turboNormal);

  /*!
   *
   * \brief Set freestream turbonormal for initializing solution.
   */
  su2double* GetFreeStreamTurboNormal(void);

  /*!
   *
   * \brief Set multizone properties.
   */
  void SetMultizone(CConfig *driver_config, CConfig **config_container);

  /*!
   * \brief Get the verbosity level of the console output.
   * \return Verbosity level for the console output.
   */
  unsigned short GetConsole_Output_Verb(void);
  
  /*!
   * \brief Get the kind of marker analyze marker (area-averaged, mass flux averaged, etc).
   * \return Kind of average.
   */
  unsigned short GetKind_Average(void);

  /*!
   *
   * \brief Get the direct differentation method.
   * \return direct differentiation method.
   */
  unsigned short GetDirectDiff();
  
  /*!
   * \brief Get the indicator whether we are solving an discrete adjoint problem.
   * \return the discrete adjoint indicator.
   */
  bool GetDiscrete_Adjoint(void);
  
  /*!
   * \brief Get the indicator whether we want to benchmark the MPI performance of FSI problems
   * \return The value for checking
   */
  bool CheckFSI_MPI(void);
  
  /*!
   * \brief Get the number of fluid subiterations roblems.
   * \return Number of FSI subiters.
   */
  unsigned short GetnIterFSI(void);
  
  /*!
   * \brief Get the number of subiterations while a ramp is applied.
   * \return Number of FSI subiters.
   */
  unsigned short GetnIterFSI_Ramp(void);
  
  /*!
   * \brief Get Aitken's relaxation parameter for static relaxation cases.
   * \return Aitken's relaxation parameters.
   */
  su2double GetAitkenStatRelax(void);
  
  /*!
   * \brief Get Aitken's maximum relaxation parameter for dynamic relaxation cases and first iteration.
   * \return Aitken's relaxation parameters.
   */
  su2double GetAitkenDynMaxInit(void);
  
  /*!
   * \brief Get Aitken's maximum relaxation parameter for dynamic relaxation cases and first iteration.
   * \return Aitken's relaxation parameters.
   */
  su2double GetAitkenDynMinInit(void);
  
  
  /*!
   * \brief Decide whether to apply dead loads to the model.
   * \return <code>TRUE</code> if the dead loads are to be applied, <code>FALSE</code> otherwise.
   */
  
  bool GetDeadLoad(void);
  
  /*!
   * \brief Identifies if the mesh is matching or not (temporary, while implementing interpolation procedures).
   * \return <code>TRUE</code> if the mesh is matching, <code>FALSE</code> otherwise.
   */
  
  bool GetPseudoStatic(void);
  
  /*!
    * \brief Identifies if the mesh is matching or not (temporary, while implementing interpolation procedures).
    * \return <code>TRUE</code> if the mesh is matching, <code>FALSE</code> otherwise.
    */
  
  bool GetMatchingMesh(void);
  
  /*!
   * \brief Identifies if we want to restart from a steady or an unsteady solution.
   * \return <code>TRUE</code> if we restart from steady state solution, <code>FALSE</code> otherwise.
   */
  
  bool GetSteadyRestart(void);
  
  
  /*!
   * \brief Provides information about the time integration of the structural analysis, and change the write in the output
   *        files information about the iteration.
   * \return The kind of time integration: Static or dynamic analysis
   */
  unsigned short GetDynamic_Analysis(void);
  
  /*!
   * \brief If we are prforming an unsteady simulation, there is only
   *        one value of the time step for the complete simulation.
   * \return Value of the time step in an unsteady simulation (non dimensional).
   */
  su2double GetDelta_DynTime(void);
  
  /*!
   * \brief If we are prforming an unsteady simulation, there is only
   *        one value of the time step for the complete simulation.
   * \return Value of the time step in an unsteady simulation (non dimensional).
   */
  su2double GetTotal_DynTime(void);
  
  /*!
   * \brief If we are prforming an unsteady simulation, there is only
   *        one value of the time step for the complete simulation.
   * \return Value of the time step in an unsteady simulation (non dimensional).
   */
  su2double GetCurrent_DynTime(void);
  
  /*!
   * \brief Get the current instance.
   * \return Current instance identifier.
   */
  unsigned short GetiInst(void);

  /*!
   * \brief Set the current instance.
   * \param[in] iInst - current instance identifier.
   */
  void SetiInst(unsigned short val_iInst);

  /*!
   * \brief Get information about writing dynamic structural analysis headers and file extensions.
   * \return 	<code>TRUE</code> means that dynamic structural analysis solution files will be written.
   */
  bool GetWrt_Dynamic(void);
  
  /*!
   * \brief Get Newmark alpha parameter.
   * \return Value of the Newmark alpha parameter.
   */
  su2double GetNewmark_beta(void);
  
  /*!
   * \brief Get Newmark delta parameter.
   * \return Value of the Newmark delta parameter.
   */
  su2double GetNewmark_gamma(void);
  
  /*!
   * \brief Get the number of integration coefficients provided by the user.
   * \return Number of integration coefficients.
   */
  unsigned short GetnIntCoeffs(void);
  
  /*!
   * \brief Get the number of different values for the elasticity modulus.
   * \return Number of different values for the elasticity modulus.
   */
  unsigned short GetnElasticityMod(void);
  
  /*!
   * \brief Get the number of different values for the Poisson ratio.
   * \return Number of different values for the Poisson ratio.
   */
  unsigned short GetnPoissonRatio(void);
  
  /*!
   * \brief Get the number of different values for the Material density.
   * \return Number of different values for the Material density.
   */
  unsigned short GetnMaterialDensity(void);
  
  /*!
   * \brief Get the integration coefficients for the Generalized Alpha - Newmark integration integration scheme.
   * \param[in] val_coeff - Index of the coefficient.
   * \return Alpha coefficient for the Runge-Kutta integration scheme.
   */
  su2double Get_Int_Coeffs(unsigned short val_coeff);
  
  /*!
   * \brief Get the number of different values for the modulus of the electric field.
   * \return Number of different values for the modulus of the electric field.
   */
  unsigned short GetnElectric_Field(void);
  
  /*!
   * \brief Get the dimensionality of the electric field.
   * \return Number of integration coefficients.
   */
  unsigned short GetnDim_Electric_Field(void);
  
  /*!
   * \brief Get the values for the electric field modulus.
   * \param[in] val_coeff - Index of the coefficient.
   * \return Alpha coefficient for the Runge-Kutta integration scheme.
   */
  su2double Get_Electric_Field_Mod(unsigned short val_coeff);
  
  /*!
   * \brief Set the values for the electric field modulus.
   * \param[in] val_coeff - Index of the electric field.
   * \param[in] val_el_field - Value of the electric field.
   */
  void Set_Electric_Field_Mod(unsigned short val_coeff, su2double val_el_field);
  
  /*!
   * \brief Get the direction of the electric field in reference configuration.
   * \param[in] val_coeff - Index of the coefficient.
   * \return Alpha coefficient for the Runge-Kutta integration scheme.
   */
  su2double* Get_Electric_Field_Dir(void);
  
  
  /*!
   * \brief Check if the user wants to apply the load as a ramp.
   * \return 	<code>TRUE</code> means that the load is to be applied as a ramp.
   */
  bool GetRamp_Load(void);
  
  /*!
   * \brief Get the maximum time of the ramp.
   * \return 	Value of the max time while the load is linearly increased
   */
  su2double GetRamp_Time(void);
  
  /*!
   * \brief Check if the user wants to apply the load as a ramp.
   * \return  <code>TRUE</code> means that the load is to be applied as a ramp.
   */
  bool GetRampAndRelease_Load(void);

  /*!
   * \brief Check if the user wants to apply the load as a ramp.
   * \return  <code>TRUE</code> means that the load is to be applied as a ramp.
   */
  bool GetSine_Load(void);

  /*!
   * \brief Get the sine load properties.
   * \param[in] val_index - Index corresponding to the load boundary.
   * \return The pointer to the sine load values.
   */
  su2double* GetLoad_Sine(void);
   /*!
    * \brief Get the kind of load transfer method we want to use for dynamic problems
    * \note This value is obtained from the config file, and it is constant
    *       during the computation.
    * \return Kind of transfer method for multiphysics problems
    */
   unsigned short GetDynamic_LoadTransfer(void);
  
   /*!
    * \brief Get the penalty weight value for the objective function.
    * \return  Penalty weight value for the reference geometry objective function.
    */
   su2double GetRefGeom_Penalty(void);
  
   /*!
    * \brief Get the penalty weight value for the objective function.
    * \return  Penalty weight value for the reference geometry objective function.
    */
   su2double GetTotalDV_Penalty(void);
  
   /*!
    * \brief Get whether a predictor is used for FSI applications.
    * \return  Bool: determines if predictor is used or not
    */
   bool GetPredictor(void);

  /*!
   * \brief Get the order of the predictor for FSI applications.
   * \return 	Order of predictor
   */
  unsigned short GetPredictorOrder(void);

  /*!
   * \brief Get boolean for using Persson's shock capturing method in Euler flow DG-FEM
   * \return Boolean for using Persson's shock capturing method in Euler flow DG-FEM
   */
  bool GetEulerPersson(void);

  /*!
   * \brief Set boolean for using Persson's shock capturing method in Euler flow DG-FEM
   * \param[in] val_EulerPersson - Boolean for using Persson's shock capturing method in Euler flow DG-FEM
   */
  void SetEulerPersson(bool val_EulerPersson);

  /*!
   * \brief Get whether a relaxation parameter is used for FSI applications.
   * \return Bool: determines if relaxation parameter  is used or not
   */
  bool GetRelaxation(void);

  /*!
   * \brief Check if the simulation we are running is a FSI simulation
   * \return Value of the physical time in an unsteady simulation.
   */
  bool GetFSI_Simulation(void);
  
  /*!
   * \brief Set that the simulation we are running is a FSI simulation
   * \param[in] FSI_sim - boolean that determines is FSI_Problem is true/false.
   */
  void SetFSI_Simulation(bool FSI_sim);

  /*!
   * \brief Set that the simulation we are running is a multizone simulation
   * \param[in] MZ_problem - boolean that determines is Multizone_Problem is true/false.
   */
  void SetMultizone_Problem(bool MZ_problem);

  /*!
   * \brief Get whether the simulation we are running is a multizone simulation
   * \return Multizone_Problem - boolean that determines is Multizone_Problem is true/false.
   */
  bool GetMultizone_Problem(void);

   /*!
    * \brief Get the ID for the FEA region that we want to compute the gradient for using direct differentiation
    * \return ID
    */
   unsigned short GetnID_DV(void);
  
  /*!
   * \brief Check if we want to apply an incremental load to the nonlinear structural simulation
   * \return <code>TRUE</code> means that the load is to be applied in increments.
   */
  bool GetIncrementalLoad(void);
  
  /*!
   * \brief Get the number of increments for an incremental load.
   * \return 	Number of increments.
   */
  unsigned long GetNumberIncrements(void);

  /*!
   * \brief Get the value of the criteria for applying incremental loading.
   * \return Value of the log10 of the residual.
   */
  su2double GetIncLoad_Criteria(unsigned short val_var);
  
  /*!
   * \brief Get the relaxation method chosen for the simulation
   * \return Value of the relaxation method
   */
  unsigned short GetRelaxation_Method_FSI(void);

  /*!
   * \brief Get the kind of Riemann solver for the DG method (FEM flow solver).
   * \note This value is obtained from the config file, and it is constant
   *       during the computation.
   * \return Kind of Riemann solver for the DG method (FEM flow solver).
   */
  unsigned short GetRiemann_Solver_FEM(void);

  /*!
   * \brief Get the factor applied during quadrature of straight elements.
   * \return The specified straight element quadrature factor.
   */
  su2double GetQuadrature_Factor_Straight(void);

  /*!
   * \brief Get the factor applied during quadrature of curved elements.
   * \return The specified curved element quadrature factor.
   */
  su2double GetQuadrature_Factor_Curved(void);

  /*!
   * \brief Get the factor applied during time quadrature for ADER-DG.
   * \return The specified ADER-DG time quadrature factor.
   */
  su2double GetQuadrature_Factor_Time_ADER_DG(void);

  /*!
   * \brief Function to make available the multiplication factor theta of the
            symmetrizing terms in the DG discretization of the viscous terms.
   * \return The specified factor for the DG discretization.
   */
  su2double GetTheta_Interior_Penalty_DGFEM(void);

  /*!
   * \brief Function to make available the matrix size in vectorization in
            order to optimize the gemm performance.
   * \return The matrix size in this direction.
   */
  unsigned short GetSizeMatMulPadding(void);

  /*!
   * \brief Function to make available whether or not the entropy must be computed.
   * \return The boolean whether or not the entropy must be computed.
   */
  bool GetCompute_Entropy(void);

  /*!
   * \brief Function to make available whether or not the lumped mass matrix
            must be used for steady computations.
   * \return The boolean whether or not to use the lumped mass matrix.
   */
  bool GetUse_Lumped_MassMatrix_DGFEM(void);

  /*!
   * \brief Function to make available whether or not only the exact Jacobian
            of the spatial discretization must be computed.
   * \return The boolean whether or not the Jacobian must be computed.
   */
  bool GetJacobian_Spatial_Discretization_Only(void);

  /*!
   * \brief Get the interpolation method used for matching between zones.
   */
  inline unsigned short GetKindInterpolation(void);
	
	/*!
	 * \brief Get option of whether to use conservative interpolation between zones.
	 */
  inline bool GetConservativeInterpolation(void);
	
  /*!
   * \brief Get the basis function to use for radial basis function interpolation for FSI.
   */
  inline unsigned short GetKindRadialBasisFunction(void);
	
  /*!
   * \brief Get option of whether to use polynomial terms in Radial Basis Function interpolation.
   */
  inline bool GetRadialBasisFunctionPolynomialOption(void);
	
  /*!
   * \brief Get the basis function radius to use for radial basis function interpolation for FSI.
   */
  inline su2double GetRadialBasisFunctionParameter(void);
  
  /*!
   * \brief Get information about whether to use wall functions.
   * \return <code>TRUE</code> if wall functions are on; otherwise <code>FALSE</code>.
   */
  bool GetWall_Functions(void);
  /*!
   * \brief Get the AD support.
   */
  bool GetAD_Mode(void);

  /*!
   * \brief Set the maximum velocity^2 in the domain for the incompressible preconditioner.
   * \param[in] Value of the maximum velocity^2 in the domain for the incompressible preconditioner.
   */
  void SetMax_Vel2(su2double val_max_vel2);

  /*!
   * \brief Get the maximum velocity^2 in the domain for the incompressible preconditioner.
   * \return Value of the maximum velocity^2 in the domain for the incompressible preconditioner.
   */
  su2double GetMax_Vel2(void);
  
  /*!
   * \brief Set the sum of the bandwidth for writing binary restarts (to be averaged later).
   * \param[in] Sum of the bandwidth for writing binary restarts.
   */
  void SetRestart_Bandwidth_Agg(su2double val_restart_bandwidth_sum);
  
  /*!
   * \brief Set the sum of the bandwidth for writing binary restarts (to be averaged later).
   * \return Sum of the bandwidth for writing binary restarts.
   */
  su2double GetRestart_Bandwidth_Agg(void);

  /*!
   * \brief Get the frequency for writing the surface solution file in Dual Time.
   * \return It writes the surface solution file with this frequency.
   */
  unsigned long GetWrt_Surf_Freq_DualTime(void);
    
  /*!
   * \brief Get the Kind of Hybrid RANS/LES.
   * \return Value of Hybrid RANS/LES method.
   */
  unsigned short GetKind_HybridRANSLES(void);

  /*!
   * \brief Get the Kind of Roe Low Dissipation Scheme for Unsteady flows.
   * \return Value of Low dissipation approach.
   */
   unsigned short GetKind_RoeLowDiss(void);
    
  /*!
   * \brief Get the DES Constant.
   * \return Value of DES constant.
   */
   su2double GetConst_DES(void);

  /*!
   * \brief Get QCR (SA-QCR2000).
   */
  bool GetQCR(void);

  /*!
   * \brief Get if AD preaccumulation should be performed.
   */
  bool GetAD_Preaccumulation(void);

  /*!
   * \brief Get the heat equation.
   * \return YES if weakly coupled heat equation for inc. flow is enabled.
   */
  bool GetWeakly_Coupled_Heat(void);

  /*!
   * \brief Check if values passed to the BC_HeatFlux-Routine are already integrated.
   * \return YES if the passed values is the integrated heat flux over the marker's surface.
   */
  bool GetIntegrated_HeatFlux(void);
  
  /*!
   * \brief Get Compute Average.
   * \return YES if start computing averages
   */
  bool GetCompute_Average(void);
  
  /*!
   * \brief Get topology optimization.
   */
  bool GetTopology_Optimization(void) const;

  /*!
   * \brief Get name of output file for topology optimization derivatives.
   */
  string GetTopology_Optim_FileName(void) const;

  /*!
   * \brief Get exponent for density-based stiffness penalization.
   */
  su2double GetSIMP_Exponent(void) const;

  /*!
   * \brief Get lower bound for density-based stiffness penalization.
   */
  su2double GetSIMP_MinStiffness(void) const;
  
  /*!
   * \brief Number of kernels to use in filtering the design density field.
   */
  unsigned short GetTopology_Optim_Num_Kernels(void) const;
  
  /*!
   * \brief Get the i'th kernel to use, its parameter, and the radius.
   */
  void GetTopology_Optim_Kernel(const unsigned short iKernel, unsigned short &type,
                                su2double &param, su2double &radius) const;
  /*!
   * \brief Get the type and parameter for the projection function used in topology optimization
   */
  void GetTopology_Optim_Projection(unsigned short &type, su2double &param) const;

  /*!
   * \brief Retrieve the ofstream of the history file for the current zone.
   */
  ofstream* GetHistFile(void);

  /*!
   * \brief Set the ofstream of the history file for the current zone.
   */
  void SetHistFile(ofstream *HistFile);

  /*!
   * \brief Get the filenames of the individual config files
   * \return File name of the config file for zone "index"
   */
  string GetConfigFilename(unsigned short index);

  /*!
   * \brief Get the number of config files
   * \return Number of config filenames in CONFIG_LIST
   */
  unsigned short GetnConfigFiles(void);

  /*!
   * \brief Check if the multizone problem is solved for time domain.
   * \return YES if time-domain is considered.
   */
  bool GetTime_Domain(void);

  /*!
<<<<<<< HEAD
   * \brief Get the Kind of Radiation model applied.
   * \return Kind of radiation model used.
   */
   unsigned short GetKind_RadiationModel(void);

   /*!
    * \brief Get the Kind of P1 initialization method applied.
    * \return Kind of P1 initialization method used.
    */
    unsigned short GetKind_P1_Init(void);

  /*!
   * \brief Get the value of the absorption coefficient of the medium.
   * \return Value of the absorption coefficient of the medium.
   */
  su2double GetAbsorption_Coeff(void);

  /*!
   * \brief Get the value of the scattering coefficient of the medium.
   * \return Value of the scattering coefficient of the medium.
   */
  su2double GetScattering_Coeff(void);

  /*!
   * \brief Get the value of the refractive index of the medium.
   * \return Value of the refractive index of the medium.
   */
  su2double GetRefractive_Index(void);

  /*!
   * \brief Get the wall emissivity at a boundary.
   * \param[in] val_index - Index corresponding to the boundary.
   * \return The wall emissivity.
   */
  su2double GetWall_Emissivity(string val_index);

  /*!
   * \brief Get the value of the CFL condition for radiation solvers.
   * \return Value of the CFL condition for radiation solvers.
   */
  su2double GetCFL_Rad(void);

  /*!
   * \brief Determines if radiation needs to be incorporated to the analysis.
   * \return Radiation boolean
   */
  bool AddRadiation(void);
=======
   * \brief Get the number of inner iterations
   * \return Number of inner iterations on each multizone block
   */
  unsigned long GetnInner_Iter(void);

  /*!
   * \brief Get the number of outer iterations
   * \return Number of outer iterations for the multizone problem
   */
  unsigned long GetnOuter_Iter(void);

  /*!
   * \brief Get the number of time iterations
   * \return Number of time steps run for the multizone problem
   */
  unsigned long GetnTime_Iter(void);

  /*!
   * \brief Get the number of pseudo-time iterations
   * \return Number of pseudo-time steps run for the single-zone problem
   */
  unsigned long GetnIter(void);

  /*!
   * \brief Get the restart iteration
   * \return Iteration for the restart of multizone problems
   */
  unsigned long GetRestart_Iter(void);

  /*!
   * \brief Get the time step for multizone problems
   * \return Time step for multizone problems, it is set on all the zones
   */
  su2double GetTime_Step(void);

  /*!
   * \brief Get the maximum simulation time for time-domain problems
   * \return Simulation time for multizone problems, it is set on all the zones
   */
  su2double GetMax_Time(void);

  /*!
   * \brief Check if the mesh read supports multiple zones.
   * \return YES if multiple zones can be contained in the mesh file.
   */
  bool GetMultizone_Mesh(void);

  /*!
   * \brief Check if the mesh read supports multiple zones.
   * \return YES if multiple zones can be contained in the mesh file.
   */
  bool GetMultizone_Residual(void);

  /*!
   * \brief Check if the (new) single-zone driver is to be used (temporary)
   * \return YES if the (new) single-zone driver is to be used.
   */
  bool GetSinglezone_Driver(void);

  /*!
   * \brief Check if the special output is written
   * \return YES if the special output is written.
   */
  bool GetSpecial_Output(void);

  /*!
   * \brief Check if the forces breakdown file is written
   * \return YES if the forces breakdown file is written.
   */
  bool GetWrt_ForcesBreakdown(void);
>>>>>>> cdf2a2df
};

#include "config_structure.inl"<|MERGE_RESOLUTION|>--- conflicted
+++ resolved
@@ -1035,31 +1035,8 @@
   su2double *FreeStreamTurboNormal; /*!< \brief Direction to initialize the flow in turbomachinery computation */
   su2double Restart_Bandwidth_Agg; /*!< \brief The aggregate of the bandwidth for writing binary restarts (to be averaged later). */
   su2double Max_Vel2; /*!< \brief The maximum velocity^2 in the domain for the incompressible preconditioner. */
-<<<<<<< HEAD
-  unsigned short Kind_Radiation;  /*!< \brief Kind of radiation model used. */
-  unsigned short Kind_P1_Init;      /*!< \brief Kind of initialization used in the P1 model. */
-  su2double Absorption_Coeff,     /*!< \brief Absorption coefficient of the medium (radiation). */
-  Scattering_Coeff,               /*!< \brief Scattering coefficient of the medium (radiation). */
-  Refractive_Index;               /*!< \brief Refractive index of the medium (radiation). */
-  unsigned short nMarker_Emissivity; /*!< \brief Number of markers for which the emissivity is defined. */
-  string *Marker_Emissivity;         /*!< \brief Wall markers with defined emissivity. */
-  su2double *Wall_Emissivity;        /*!< \brief Emissivity of the wall. */
-  bool Radiation;                /*!< \brief Determines if a radiation model is incorporated. */
-  su2double CFL_Rad;              /*!< \brief CFL Number for the radiation solver. */
-=======
-  bool topology_optimization; /*!< \brief If the structural solver should consider a variable density field to penalize element stiffness. */
-  string top_optim_output_file; /*!< \brief File to where the derivatives w.r.t. element densities will be written to. */
-  su2double simp_exponent; /*!< \brief Exponent for the density-based stiffness penalization of the SIMP method. */
-  su2double simp_minimum_stiffness; /*!< \brief Lower bound for the stiffness penalization of the SIMP method. */
-  unsigned short top_optim_nKernel, /*!< \brief Number of kernels specified. */
-                *top_optim_kernels, /*!< \brief The kernels to use. */
-                 top_optim_nKernelParams, /*!< \brief Number of kernel parameters specified. */
-                 top_optim_nRadius; /*!< \brief Number of radius values specified. */
-  su2double *top_optim_kernel_params, /*!< \brief The kernel parameters. */
-            *top_optim_filter_radius; /*!< \brief Radius of the filter(s) used on the design density for topology optimization. */
-  unsigned short top_optim_proj_type; /*!< \brief The projection function used in topology optimization. */
-  su2double top_optim_proj_param;  /*!< \brief The value of the parameter for the projection function. */
->>>>>>> cdf2a2df
+==== BASE ====
+==== BASE ====
 
   unsigned short Riemann_Solver_FEM;         /*!< \brief Riemann solver chosen for the DG method. */
   su2double Quadrature_Factor_Straight;      /*!< \brief Factor applied during quadrature of elements with a constant Jacobian. */
@@ -8902,7 +8879,78 @@
   bool GetTime_Domain(void);
 
   /*!
-<<<<<<< HEAD
+   * \brief Get the number of inner iterations
+   * \return Number of inner iterations on each multizone block
+   */
+  unsigned long GetnInner_Iter(void);
+
+  /*!
+   * \brief Get the number of outer iterations
+   * \return Number of outer iterations for the multizone problem
+   */
+  unsigned long GetnOuter_Iter(void);
+
+  /*!
+   * \brief Get the number of time iterations
+   * \return Number of time steps run for the multizone problem
+   */
+  unsigned long GetnTime_Iter(void);
+
+  /*!
+   * \brief Get the number of pseudo-time iterations
+   * \return Number of pseudo-time steps run for the single-zone problem
+   */
+  unsigned long GetnIter(void);
+
+  /*!
+   * \brief Get the restart iteration
+   * \return Iteration for the restart of multizone problems
+   */
+  unsigned long GetRestart_Iter(void);
+
+  /*!
+   * \brief Get the time step for multizone problems
+   * \return Time step for multizone problems, it is set on all the zones
+   */
+  su2double GetTime_Step(void);
+
+  /*!
+   * \brief Get the maximum simulation time for time-domain problems
+   * \return Simulation time for multizone problems, it is set on all the zones
+   */
+  su2double GetMax_Time(void);
+
+  /*!
+   * \brief Check if the mesh read supports multiple zones.
+   * \return YES if multiple zones can be contained in the mesh file.
+   */
+  bool GetMultizone_Mesh(void);
+
+  /*!
+   * \brief Check if the mesh read supports multiple zones.
+   * \return YES if multiple zones can be contained in the mesh file.
+   */
+  bool GetMultizone_Residual(void);
+
+  /*!
+   * \brief Check if the (new) single-zone driver is to be used (temporary)
+   * \return YES if the (new) single-zone driver is to be used.
+   */
+  bool GetSinglezone_Driver(void);
+
+  /*!
+   * \brief Check if the special output is written
+   * \return YES if the special output is written.
+   */
+  bool GetSpecial_Output(void);
+
+  /*!
+   * \brief Check if the forces breakdown file is written
+   * \return YES if the forces breakdown file is written.
+   */
+  bool GetWrt_ForcesBreakdown(void);
+
+  /*!
    * \brief Get the Kind of Radiation model applied.
    * \return Kind of radiation model used.
    */
@@ -8950,78 +8998,6 @@
    * \return Radiation boolean
    */
   bool AddRadiation(void);
-=======
-   * \brief Get the number of inner iterations
-   * \return Number of inner iterations on each multizone block
-   */
-  unsigned long GetnInner_Iter(void);
-
-  /*!
-   * \brief Get the number of outer iterations
-   * \return Number of outer iterations for the multizone problem
-   */
-  unsigned long GetnOuter_Iter(void);
-
-  /*!
-   * \brief Get the number of time iterations
-   * \return Number of time steps run for the multizone problem
-   */
-  unsigned long GetnTime_Iter(void);
-
-  /*!
-   * \brief Get the number of pseudo-time iterations
-   * \return Number of pseudo-time steps run for the single-zone problem
-   */
-  unsigned long GetnIter(void);
-
-  /*!
-   * \brief Get the restart iteration
-   * \return Iteration for the restart of multizone problems
-   */
-  unsigned long GetRestart_Iter(void);
-
-  /*!
-   * \brief Get the time step for multizone problems
-   * \return Time step for multizone problems, it is set on all the zones
-   */
-  su2double GetTime_Step(void);
-
-  /*!
-   * \brief Get the maximum simulation time for time-domain problems
-   * \return Simulation time for multizone problems, it is set on all the zones
-   */
-  su2double GetMax_Time(void);
-
-  /*!
-   * \brief Check if the mesh read supports multiple zones.
-   * \return YES if multiple zones can be contained in the mesh file.
-   */
-  bool GetMultizone_Mesh(void);
-
-  /*!
-   * \brief Check if the mesh read supports multiple zones.
-   * \return YES if multiple zones can be contained in the mesh file.
-   */
-  bool GetMultizone_Residual(void);
-
-  /*!
-   * \brief Check if the (new) single-zone driver is to be used (temporary)
-   * \return YES if the (new) single-zone driver is to be used.
-   */
-  bool GetSinglezone_Driver(void);
-
-  /*!
-   * \brief Check if the special output is written
-   * \return YES if the special output is written.
-   */
-  bool GetSpecial_Output(void);
-
-  /*!
-   * \brief Check if the forces breakdown file is written
-   * \return YES if the forces breakdown file is written.
-   */
-  bool GetWrt_ForcesBreakdown(void);
->>>>>>> cdf2a2df
 };
 
 #include "config_structure.inl"