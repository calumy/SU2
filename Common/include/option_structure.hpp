/*!
 * \file option_structure.hpp
 * \brief Defines classes for referencing options for easy input in CConfig
 * \author J. Hicken, B. Tracey
 * \version 7.1.1 "Blackbird"
 *
 * SU2 Project Website: https://su2code.github.io
 *
 * The SU2 Project is maintained by the SU2 Foundation
 * (http://su2foundation.org)
 *
 * Copyright 2012-2021, SU2 Contributors (cf. AUTHORS.md)
 *
 * SU2 is free software; you can redistribute it and/or
 * modify it under the terms of the GNU Lesser General Public
 * License as published by the Free Software Foundation; either
 * version 2.1 of the License, or (at your option) any later version.
 *
 * SU2 is distributed in the hope that it will be useful,
 * but WITHOUT ANY WARRANTY; without even the implied warranty of
 * MERCHANTABILITY or FITNESS FOR A PARTICULAR PURPOSE. See the GNU
 * Lesser General Public License for more details.
 *
 * You should have received a copy of the GNU Lesser General Public
 * License along with SU2. If not, see <http://www.gnu.org/licenses/>.
 */

#pragma once

#include "./parallelization/mpi_structure.hpp"

#include <iostream>
#include <sstream>
#include <string>
#include <vector>
#include <map>
#include <cstdlib>
#include <algorithm>

/*!
 * \class CEmptyMap
 * \brief We use this dummy class instead of std::map when
 * we only need the enum definition and not the string to
 * enum maps, this makes compilation much faster.
 */
template <typename T, typename U>
struct CEmptyMap {
  CEmptyMap(std::initializer_list<std::pair<const T, U> >) {}
};

#ifdef ENABLE_MAPS
template<class T, class U>
using MapType = std::map<T,U>;
#define MakePair(a,b) {a,b},
#else
template<class T, class U>
using MapType = CEmptyMap<T,U>;
#define MakePair(a,b)
#endif

/*!
 * \brief Different software components of SU2
 */
enum class SU2_COMPONENT {
  SU2_CFD, /*!< \brief Running the SU2_CFD software. */
  SU2_DEF, /*!< \brief Running the SU2_DEF software. */
  SU2_DOT, /*!< \brief Running the SU2_DOT software. */
  SU2_GEO, /*!< \brief Running the SU2_GEO software. */
  SU2_SOL  /*!< \brief Running the SU2_SOL software. */
};

const unsigned int EXIT_DIVERGENCE = 2;   /*!< \brief Exit code (divergence). */

const unsigned int MAX_PARAMETERS = 10;       /*!< \brief Maximum number of parameters for a design variable definition. */
const unsigned int MAX_NUMBER_PERIODIC = 10;  /*!< \brief Maximum number of periodic boundary conditions. */
const unsigned int MAX_STRING_SIZE = 200;     /*!< \brief Maximum number of domains. */
const unsigned int MAX_NUMBER_FFD = 15;       /*!< \brief Maximum number of FFDBoxes for the FFD. */
<<<<<<< HEAD
enum: unsigned int{MAX_SOLS = 12};            /*!< \brief Maximum number of solutions at the same time (dimension of solution container array). */
=======
const unsigned int MAX_SOLS = 13;             /*!< \brief Maximum number of solutions at the same time (dimension of solution container array). */
>>>>>>> e7aa180f
const unsigned int MAX_TERMS = 6;             /*!< \brief Maximum number of terms in the numerical equations (dimension of solver container array). */
const unsigned int MAX_ZONES = 3;             /*!< \brief Maximum number of zones. */
const unsigned int MAX_FE_KINDS = 4;          /*!< \brief Maximum number of Finite Elements. */
const unsigned int NO_RK_ITER = 0;            /*!< \brief No Runge-Kutta iteration. */

const unsigned int OVERHEAD = 4;    /*!< \brief Overhead space above nMarker when allocating space for boundary elems (MPI + periodic). */

const unsigned int MESH_0 = 0;  /*!< \brief Definition of the finest grid level. */
const unsigned int MESH_1 = 1;  /*!< \brief Definition of the finest grid level. */
const unsigned int ZONE_0 = 0;  /*!< \brief Definition of the first grid domain. */
const unsigned int ZONE_1 = 1;  /*!< \brief Definition of the second grid domain. */
const unsigned int INST_0 = 0;  /*!< \brief Definition of the first instance per grid level. */

const su2double STANDARD_GRAVITY = 9.80665;           /*!< \brief Acceleration due to gravity at surface of earth. */
const su2double UNIVERSAL_GAS_CONSTANT = 8.3144598;   /*!< \brief Universal gas constant in J/(mol*K) */
const su2double BOLTZMANN_CONSTANT = 1.3806503E-23;   /*! \brief Boltzmann's constant [J K^-1] */
const su2double AVOGAD_CONSTANT = 6.0221415E26; /*!< \brief Avogardro's constant, number of particles in one kmole. */

const su2double EPS = 1.0E-16;        /*!< \brief Error scale. */
const su2double TURB_EPS = 1.0E-16;   /*!< \brief Turbulent Error scale. */

const su2double ONE2 = 0.5;         /*!< \brief One divided by two. */
const su2double ONE3 = 1.0 / 3.0;   /*!< \brief One divided by three. */
const su2double TWO3 = 2.0 / 3.0;   /*!< \brief Two divided by three. */
const su2double FOUR3 = 4.0 / 3.0;  /*!< \brief Four divided by three. */

const su2double PI_NUMBER = 4.0 * atan(1.0);  /*!< \brief Pi number. */

const su2double STEFAN_BOLTZMANN = 5.670367E-08;  /*!< \brief Stefan-Boltzmann constant in W/(m^2*K^4). */

const int MASTER_NODE = 0;      /*!< \brief Master node for MPI parallelization. */
const int SINGLE_NODE = 1;      /*!< \brief There is only a node in the MPI parallelization. */
const int SINGLE_ZONE = 1;      /*!< \brief There is only a zone. */

const unsigned short COMM_TYPE_UNSIGNED_LONG  = 1;  /*!< \brief Communication type for unsigned long. */
const unsigned short COMM_TYPE_LONG           = 2;  /*!< \brief Communication type for long. */
const unsigned short COMM_TYPE_UNSIGNED_SHORT = 3;  /*!< \brief Communication type for unsigned short. */
const unsigned short COMM_TYPE_DOUBLE         = 4;  /*!< \brief Communication type for double. */
const unsigned short COMM_TYPE_CHAR           = 5;  /*!< \brief Communication type for char. */
const unsigned short COMM_TYPE_SHORT          = 6;  /*!< \brief Communication type for short. */
const unsigned short COMM_TYPE_INT            = 7;  /*!< \brief Communication type for int. */

const unsigned short N_ELEM_TYPES = 7;           /*!< \brief General output & CGNS defines. */
const unsigned short N_POINTS_LINE = 2;          /*!< \brief General output & CGNS defines. */
const unsigned short N_POINTS_TRIANGLE = 3;      /*!< \brief General output & CGNS defines. */
const unsigned short N_POINTS_QUADRILATERAL = 4; /*!< \brief General output & CGNS defines. */
const unsigned short N_POINTS_TETRAHEDRON = 4;   /*!< \brief General output & CGNS defines. */
const unsigned short N_POINTS_HEXAHEDRON = 8;    /*!< \brief General output & CGNS defines. */
const unsigned short N_POINTS_PYRAMID = 5;       /*!< \brief General output & CGNS defines. */
const unsigned short N_POINTS_PRISM = 6;         /*!< \brief General output & CGNS defines. */
enum: unsigned short{N_POINTS_MAXIMUM = 8};      /*!< \brief Max. out of the above, used for static arrays, keep it up to date. */

const int CGNS_STRING_SIZE = 33; /*!< \brief Length of strings used in the CGNS format. */
const int SU2_CONN_SIZE   = 10;  /*!< \brief Size of the connectivity array that is allocated for each element
                                             that we read from a mesh file in the format [[globalID vtkType n0 n1 n2 n3 n4 n5 n6 n7 n8]. */
const int SU2_CONN_SKIP   = 2;   /*!< \brief Offset to skip the globalID and VTK type at the start of the element connectivity list for each CGNS element. */

const su2double COLORING_EFF_THRESH = 0.875;  /*!< \brief Below this value fallback strategies are used instead. */

/*--- All temperature polynomial fits for the fluid models currently
   assume a quartic form (5 coefficients). For example,
   Cp(T) = b0 + b1*T + b2*T^2 + b3*T^3 + b4*T^4. By default, all coeffs
   are set to zero and will be properly non-dim. in the solver. ---*/
constexpr int N_POLY_COEFFS = 5; /*!< \brief Number of coefficients in temperature polynomial fits for fluid models. */

/*!
 * \brief Boolean answers
 */
enum ANSWER {
  NONE = 0,
  NO = 0,   /*!< \brief Boolean definition of no. */
  YES = 1   /*!< \brief Boolean definition of yes. */
};

/*!
 * \brief Average method for marker analyze
 */
enum AVERAGE_TYPE {
  AVERAGE_AREA = 1,     /*!< \brief Area-weighted average. */
  AVERAGE_MASSFLUX = 2  /*!< \brief Mass-flux weighted average. */
};
static const MapType<std::string, AVERAGE_TYPE> Average_Map = {
  MakePair("AREA", AVERAGE_AREA)
  MakePair("MASSFLUX", AVERAGE_MASSFLUX)
};

/*!
 * \brief different solver types for the CFD component
 */
enum ENUM_MAIN_SOLVER {
  NO_SOLVER = 0,                    /*!< \brief Definition of no solver. */
  EULER = 1,                        /*!< \brief Definition of the Euler's solver. */
  NAVIER_STOKES = 2,                /*!< \brief Definition of the Navier-Stokes' solver. */
  RANS = 3,                         /*!< \brief Definition of the Reynolds-averaged Navier-Stokes' (RANS) solver. */
  INC_EULER = 4,                    /*!< \brief Definition of the incompressible Euler's solver. */
  INC_NAVIER_STOKES =5,             /*!< \brief Definition of the incompressible Navier-Stokes' solver. */
  INC_RANS = 6,                     /*!< \brief Definition of the incompressible Reynolds-averaged Navier-Stokes' (RANS) solver. */
  HEAT_EQUATION = 7,                /*!< \brief Definition of the finite volume heat solver. */
  FEM_ELASTICITY = 9,               /*!< \brief Definition of a FEM solver. */
  ADJ_EULER = 10,                   /*!< \brief Definition of the continuous adjoint Euler's solver. */
  ADJ_NAVIER_STOKES = 11,           /*!< \brief Definition of the continuous adjoint Navier-Stokes' solver. */
  ADJ_RANS = 12,                    /*!< \brief Definition of the continuous adjoint Reynolds-averaged Navier-Stokes' (RANS) solver. */
  TEMPLATE_SOLVER = 13,             /*!< \brief Definition of template solver. */
  DISC_ADJ_EULER = 15,              /*!< \brief Definition of the discrete adjoint Euler solver. */
  DISC_ADJ_RANS = 16,               /*!< \brief Definition of the discrete adjoint Reynolds-averaged Navier-Stokes' (RANS) solver. */
  DISC_ADJ_NAVIER_STOKES = 17,      /*!< \brief Definition of the discrete adjoint Navier-Stokes' solver. */
  DISC_ADJ_INC_EULER = 18,          /*!< \brief Definition of the discrete adjoint incompressible Euler solver. */
  DISC_ADJ_INC_RANS = 19,           /*!< \brief Definition of the discrete adjoint imcompressible Reynolds-averaged Navier-Stokes' (RANS) solver. */
  DISC_ADJ_INC_NAVIER_STOKES = 20,  /*!< \brief Definition of the discrete adjoint imcompressible Navier-Stokes'. */
  DISC_ADJ_HEAT = 21,               /*!< \brief Definition of the discrete adjoint heat solver. */
  DISC_ADJ_FEM_EULER = 22,          /*!< \brief Definition of the discrete adjoint FEM Euler solver. */
  DISC_ADJ_FEM_RANS = 23,           /*!< \brief Definition of the discrete adjoint FEM Reynolds-averaged Navier-Stokes' (RANS) solver. */
  DISC_ADJ_FEM_NS = 24,             /*!< \brief Definition of the discrete adjoint FEM Navier-Stokes' solver. */
  DISC_ADJ_FEM = 25,                /*!< \brief Definition of the discrete adjoint FEM solver. */
  FEM_EULER = 26,                   /*!< \brief Definition of the finite element Euler's solver. */
  FEM_NAVIER_STOKES = 27,           /*!< \brief Definition of the finite element Navier-Stokes' solver. */
  FEM_RANS = 28,                    /*!< \brief Definition of the finite element Reynolds-averaged Navier-Stokes' (RANS) solver. */
  FEM_LES = 29,                     /*!< \brief Definition of the finite element Large Eddy Simulation Navier-Stokes' (LES) solver. */
  MULTIPHYSICS = 30,
  NEMO_EULER = 41,                  /*!< \brief Definition of the NEMO Euler solver. */
  NEMO_NAVIER_STOKES = 42,          /*!< \brief Definition of the NEMO NS solver. */
};
static const MapType<std::string, ENUM_MAIN_SOLVER> Solver_Map = {
  MakePair("NONE", NO_SOLVER)
  MakePair("EULER", EULER)
  MakePair("NAVIER_STOKES", NAVIER_STOKES)
  MakePair("RANS", RANS)
  MakePair("INC_EULER", INC_EULER)
  MakePair("INC_NAVIER_STOKES", INC_NAVIER_STOKES)
  MakePair("INC_RANS", INC_RANS)
  MakePair("FEM_EULER", FEM_EULER)
  MakePair("FEM_NAVIER_STOKES", FEM_NAVIER_STOKES)
  MakePair("FEM_RANS", FEM_RANS)
  MakePair("FEM_LES", FEM_LES)
  MakePair("NEMO_EULER",NEMO_EULER)
  MakePair("NEMO_NAVIER_STOKES",NEMO_NAVIER_STOKES)
  MakePair("ADJ_EULER", ADJ_EULER)
  MakePair("ADJ_NAVIER_STOKES", ADJ_NAVIER_STOKES)
  MakePair("ADJ_RANS", ADJ_RANS )
  MakePair("HEAT_EQUATION", HEAT_EQUATION)
  MakePair("ELASTICITY", FEM_ELASTICITY)
  MakePair("DISC_ADJ_EULER", DISC_ADJ_EULER)
  MakePair("DISC_ADJ_RANS", DISC_ADJ_RANS)
  MakePair("DISC_ADJ_NAVIERSTOKES", DISC_ADJ_NAVIER_STOKES)
  MakePair("DISC_ADJ_INC_EULER", DISC_ADJ_INC_EULER)
  MakePair("DISC_ADJ_INC_RANS", DISC_ADJ_INC_RANS)
  MakePair("DISC_ADJ_INC_NAVIERSTOKES", DISC_ADJ_INC_NAVIER_STOKES)
  MakePair("DISC_ADJ_HEAT_EQUATION", DISC_ADJ_HEAT)
  MakePair("DISC_ADJ_FEM_EULER", DISC_ADJ_FEM_EULER)
  MakePair("DISC_ADJ_FEM_RANS", DISC_ADJ_FEM_RANS)
  MakePair("DISC_ADJ_FEM_NS", DISC_ADJ_FEM_NS)
  MakePair("DISC_ADJ_FEM", DISC_ADJ_FEM)
  MakePair("TEMPLATE_SOLVER", TEMPLATE_SOLVER)
  MakePair("MULTIPHYSICS", MULTIPHYSICS)
};

/*!
 * \brief Different solver types for multizone problems
 */
enum class ENUM_MULTIZONE {
  MZ_BLOCK_GAUSS_SEIDEL, /*!< \brief Definition of a Block-Gauss-Seidel multizone solver. */
  MZ_BLOCK_JACOBI,       /*!< \brief Definition of a Block-Jacobi solver. */
};
static const MapType<std::string, ENUM_MULTIZONE> Multizone_Map = {
  MakePair("BLOCK_GAUSS_SEIDEL", ENUM_MULTIZONE::MZ_BLOCK_GAUSS_SEIDEL)
  MakePair("BLOCK_JACOBI", ENUM_MULTIZONE::MZ_BLOCK_JACOBI)
};

/*!
 * \brief Material geometric conditions
 */
enum class STRUCT_DEFORMATION {
  SMALL,       /*!< \brief Definition of linear elastic material. */
  LARGE,       /*!< \brief Definition of Neo-Hookean material. */
};
static const MapType<std::string, STRUCT_DEFORMATION> Struct_Map = {
  MakePair("SMALL_DEFORMATIONS", STRUCT_DEFORMATION::SMALL)
  MakePair("LARGE_DEFORMATIONS", STRUCT_DEFORMATION::LARGE)
};

/*!
 * \brief Material model
 */
enum class STRUCT_MODEL {
  LINEAR_ELASTIC,   /*!< \brief Definition of linear elastic material. */
  NEO_HOOKEAN,      /*!< \brief Definition of Neo-Hookean material. */
  KNOWLES,          /*!< \brief Definition of Knowles stored-energy potential */
  IDEAL_DE,         /*!< \brief Definition of ideal Dielectric Elastomer */
};
static const MapType<std::string, STRUCT_MODEL> Material_Map = {
  MakePair("LINEAR_ELASTIC", STRUCT_MODEL::LINEAR_ELASTIC)
  MakePair("NEO_HOOKEAN", STRUCT_MODEL::NEO_HOOKEAN)
  MakePair("KNOWLES", STRUCT_MODEL::KNOWLES)
  MakePair("IDEAL_DE", STRUCT_MODEL::IDEAL_DE)
};

/*!
 * \brief Material compressibility
 */
enum class STRUCT_COMPRESS {
  COMPRESSIBLE,     /*!< \brief Definition of compressible material. */
  NEARLY_INCOMP,    /*!< \brief Definition of nearly incompressible material. */
};
static const MapType<std::string, STRUCT_COMPRESS> MatComp_Map = {
  MakePair("COMPRESSIBLE", STRUCT_COMPRESS::COMPRESSIBLE)
  MakePair("NEARLY_INCOMPRESSIBLE", STRUCT_COMPRESS::NEARLY_INCOMP)
};

/*!
 * \brief Types of interpolators
 */
enum class INTERFACE_INTERPOLATOR {
  NEAREST_NEIGHBOR,      /*!< \brief Nearest Neigbhor interpolation */
  ISOPARAMETRIC,         /*!< \brief Isoparametric interpolation, use CONSERVATIVE_INTERPOLATION=YES for conservative interpolation (S.A. Brown 1997).*/
  WEIGHTED_AVERAGE,      /*!< \brief Sliding Mesh Approach E. Rinaldi 2015 */
  RADIAL_BASIS_FUNCTION, /*!< \brief Radial basis function interpolation. */
};
static const MapType<std::string, INTERFACE_INTERPOLATOR> Interpolator_Map = {
  MakePair("NEAREST_NEIGHBOR", INTERFACE_INTERPOLATOR::NEAREST_NEIGHBOR)
  MakePair("ISOPARAMETRIC",    INTERFACE_INTERPOLATOR::ISOPARAMETRIC)
  MakePair("WEIGHTED_AVERAGE", INTERFACE_INTERPOLATOR::WEIGHTED_AVERAGE)
  MakePair("RADIAL_BASIS_FUNCTION", INTERFACE_INTERPOLATOR::RADIAL_BASIS_FUNCTION)
};

/*!
 * \brief Types of radial basis functions
 */
enum class RADIAL_BASIS {
  WENDLAND_C2,        /*!< \brief Wendland C2 radial basis function. */
  INV_MULTI_QUADRIC,  /*!< \brief Inversed multi quartic biharmonic spline. */
  GAUSSIAN,           /*!< \brief Gaussian basis function. */
  THIN_PLATE_SPLINE,  /*!< \brief Thin plate spline. */
  MULTI_QUADRIC,      /*!< \brief Multi quartic biharmonic spline. */
};
static const MapType<std::string, RADIAL_BASIS> RadialBasisFunction_Map = {
  MakePair("WENDLAND_C2", RADIAL_BASIS::WENDLAND_C2)
  MakePair("INV_MULTI_QUADRIC", RADIAL_BASIS::INV_MULTI_QUADRIC)
  MakePair("GAUSSIAN", RADIAL_BASIS::GAUSSIAN)
  MakePair("THIN_PLATE_SPLINE", RADIAL_BASIS::THIN_PLATE_SPLINE)
  MakePair("MULTI_QUADRIC", RADIAL_BASIS::MULTI_QUADRIC)
};

/*!
 * \brief type of radial spanwise interpolation function for the inlet face
 */
enum class INLET_SPANWISE_INTERP {
  NONE,
  LINEAR_1D,
  AKIMA_1D,
  CUBIC_1D,
};
static const MapType<std::string, INLET_SPANWISE_INTERP> Inlet_SpanwiseInterpolation_Map = {
  MakePair("NONE", INLET_SPANWISE_INTERP::NONE)
  MakePair("LINEAR_1D", INLET_SPANWISE_INTERP::LINEAR_1D)
  MakePair("AKIMA_1D", INLET_SPANWISE_INTERP::AKIMA_1D)
  MakePair("CUBIC_1D", INLET_SPANWISE_INTERP::CUBIC_1D)
};

/*!
 * \brief type of radial spanwise interpolation data type for the inlet face
 */
enum class INLET_INTERP_TYPE {
  VR_VTHETA,
  ALPHA_PHI,
};
static const MapType<std::string, INLET_INTERP_TYPE> Inlet_SpanwiseInterpolationType_Map = {
  MakePair("VR_VTHETA", INLET_INTERP_TYPE::VR_VTHETA)
  MakePair("ALPHA_PHI", INLET_INTERP_TYPE::ALPHA_PHI)
};

/*!
 * \brief types of (coupling) transfers between distinct physical zones
 */
enum ENUM_TRANSFER {
  ZONES_ARE_EQUAL                   = 0,    /*!< \brief Zones are equal - no transfer. */
  NO_COMMON_INTERFACE               = 1,    /*!< \brief No common interface between the zones (geometrical). */
  NO_TRANSFER                       = 2,    /*!< \brief Zones may share a boundary, but still no coupling desired. */
  FLOW_TRACTION                     = 10,   /*!< \brief Flow traction coupling (between fluids and solids). */
  BOUNDARY_DISPLACEMENTS            = 21,   /*!< \brief Boundary displacements (between fluids and solids) */
  SLIDING_INTERFACE                 = 13,   /*!< \brief Sliding interface (between fluids). */
  CONSERVATIVE_VARIABLES            = 14,   /*!< \brief General coupling that simply transfers the conservative variables (between same solvers). */
  MIXING_PLANE                      = 15,   /*!< \brief Mixing plane between fluids. */
  CONJUGATE_HEAT_FS                 = 16,   /*!< \brief Conjugate heat transfer (between compressible fluids and solids). */
  CONJUGATE_HEAT_WEAKLY_FS          = 17,   /*!< \brief Conjugate heat transfer (between incompressible fluids and solids). */
  CONJUGATE_HEAT_SF                 = 18,   /*!< \brief Conjugate heat transfer (between solids and compressible fluids). */
  CONJUGATE_HEAT_WEAKLY_SF          = 19,   /*!< \brief Conjugate heat transfer (between solids and incompressible fluids). */
};

/*!
 * \brief different regime modes
 */
enum class ENUM_REGIME {
  COMPRESSIBLE = 0,   /*!< \brief Definition of compressible solver. */
  INCOMPRESSIBLE = 1, /*!< \brief Definition of incompressible solver. */
  NO_FLOW = 2
};

/*!
 * \brief different non-dimensional modes
 */
enum ENUM_KIND_NONDIM {
  DIMENSIONAL = 0,              /*!< \brief Dimensional simulation (compressible or incompressible). */
  FREESTREAM_PRESS_EQ_ONE = 1,  /*!< \brief Non-dimensional compressible simulation with freestream pressure equal to 1.0. */
  FREESTREAM_VEL_EQ_MACH = 2,   /*!< \brief Non-dimensional compressible simulation with freestream velocity equal to Mach number. */
  FREESTREAM_VEL_EQ_ONE = 3,    /*!< \brief Non-dimensional compressible simulation with freestream pressure equal to 1.0. */
  INITIAL_VALUES   = 4,         /*!< \brief Non-dimensional incompressible simulation based on intial values for external flow. */
  REFERENCE_VALUES = 5          /*!< \brief Non-dimensional incompressible simulation based on custom reference values. */
};
static const MapType<std::string, ENUM_KIND_NONDIM> NonDim_Map = {
  MakePair("DIMENSIONAL", DIMENSIONAL)
  MakePair("FREESTREAM_PRESS_EQ_ONE", FREESTREAM_PRESS_EQ_ONE)
  MakePair("FREESTREAM_VEL_EQ_MACH",  FREESTREAM_VEL_EQ_MACH)
  MakePair("FREESTREAM_VEL_EQ_ONE",   FREESTREAM_VEL_EQ_ONE)
  MakePair("INITIAL_VALUES",   INITIAL_VALUES)
  MakePair("REFERENCE_VALUES", REFERENCE_VALUES)
};

/*!
 * \brief different system of measurements
 */
enum ENUM_MEASUREMENTS {
  SI = 0,     /*!< \brief Definition of compressible solver. */
  US = 1      /*!< \brief Definition of incompressible solver. */
};
static const MapType<std::string, ENUM_MEASUREMENTS> Measurements_Map = {
  MakePair("SI", SI)
  MakePair("US", US)
};

/*!
 * \brief different types of systems
 */
enum RUNTIME_TYPE {
  RUNTIME_FLOW_SYS = 2,       /*!< \brief One-physics case, the code is solving the flow equations(Euler and Navier-Stokes). */
  RUNTIME_TURB_SYS = 3,       /*!< \brief One-physics case, the code is solving the turbulence model. */
  RUNTIME_ADJFLOW_SYS = 6,    /*!< \brief One-physics case, the code is solving the adjoint equations is being solved (Euler and Navier-Stokes). */
  RUNTIME_ADJTURB_SYS = 7,    /*!< \brief One-physics case, the code is solving the adjoint turbulence model. */
  RUNTIME_BFM_SYS = 8,
  RUNTIME_MULTIGRID_SYS = 14, /*!< \brief Full Approximation Storage Multigrid system of equations. */
  RUNTIME_FEA_SYS = 20,       /*!< \brief One-physics case, the code is solving the FEA equation. */
  RUNTIME_ADJFEA_SYS = 30,    /*!< \brief One-physics case, the code is solving the adjoint FEA equation. */
  RUNTIME_HEAT_SYS = 21,      /*!< \brief One-physics case, the code is solving the heat equation. */
  RUNTIME_ADJHEAT_SYS = 31,   /*!< \brief One-physics case, the code is solving the adjoint heat equation. */
  RUNTIME_TRANS_SYS = 22,     /*!< \brief One-physics case, the code is solving the turbulence model. */
  RUNTIME_RADIATION_SYS = 23, /*!< \brief One-physics case, the code is solving the radiation model. */
  RUNTIME_ADJRAD_SYS = 24,    /*!< \brief One-physics case, the code is solving the adjoint radiation model. */
};

const int FLOW_SOL = 0;     /*!< \brief Position of the mean flow solution in the solver container array. */
const int ADJFLOW_SOL = 1;  /*!< \brief Position of the continuous adjoint flow solution in the solver container array. */

const int TURB_SOL = 2;     /*!< \brief Position of the turbulence model solution in the solver container array. */
const int ADJTURB_SOL = 3;  /*!< \brief Position of the continuous adjoint turbulence solution in the solver container array. */

const int TRANS_SOL = 4;    /*!< \brief Position of the transition model solution in the solver container array. */
const int HEAT_SOL = 5;     /*!< \brief Position of the heat equation in the solution solver array. */
const int ADJHEAT_SOL = 6;  /*!< \brief Position of the adjoint heat equation in the solution solver array. */
const int RAD_SOL = 7;      /*!< \brief Position of the radiation equation in the solution solver array. */
const int ADJRAD_SOL = 8;   /*!< \brief Position of the continuous adjoint turbulence solution in the solver container array. */

const int MESH_SOL = 9;      /*!< \brief Position of the mesh solver. */
const int ADJMESH_SOL = 10;   /*!< \brief Position of the adjoint of the mesh solver. */

const int BFM_SOL = 11;     /*!< \brief Position of the Body-Force Model solver */

const int FEA_SOL = 0;      /*!< \brief Position of the FEA equation in the solution solver array. */
const int ADJFEA_SOL = 1;   /*!< \brief Position of the FEA adjoint equation in the solution solver array. */

const int TEMPLATE_SOL = 0; /*!< \brief Position of the template solution. */

const int CONV_TERM = 0;           /*!< \brief Position of the convective terms in the numerics container array. */
const int VISC_TERM = 1;           /*!< \brief Position of the viscous terms in the numerics container array. */
const int SOURCE_FIRST_TERM = 2;   /*!< \brief Position of the first source term in the numerics container array. */
const int SOURCE_SECOND_TERM = 3;  /*!< \brief Position of the second source term in the numerics container array. */
const int CONV_BOUND_TERM = 4;     /*!< \brief Position of the convective boundary terms in the numerics container array. */
const int VISC_BOUND_TERM = 5;     /*!< \brief Position of the viscous boundary terms in the numerics container array. */

const int FEA_TERM = 0;      /*!< \brief Position of the finite element analysis terms in the numerics container array. */
const int DE_TERM = 1;       /*!< \brief Position of the dielectric terms in the numerics container array. */

const int MAT_NHCOMP  = 2;   /*!< \brief Position of the Neo-Hookean compressible material model. */
const int MAT_IDEALDE = 3;   /*!< \brief Position of the Ideal-DE material model. */
const int MAT_KNOWLES = 4;   /*!< \brief Position of the Knowles material model. */

/*!
 * \brief Types of finite elements (in 2D or 3D)
 */
const int EL_TRIA = 0;    /*!< \brief Elements of three nodes (2D). */
const int EL_QUAD = 1;    /*!< \brief Elements of four nodes (2D). */

const int EL_TETRA = 0;   /*!< \brief Elements of four nodes (3D). */
const int EL_HEXA  = 1;   /*!< \brief Elements of eight nodes (3D). */
const int EL_PYRAM = 2;   /*!< \brief Elements of five nodes (3D). */
const int EL_PRISM = 3;   /*!< \brief Elements of six nodes (3D). */


/*!
 * \brief Types of spatial discretizations
 */
enum ENUM_SPACE {
  NO_CONVECTIVE = 0,   /*!< \brief No convective scheme is used. */
  SPACE_CENTERED = 1,  /*!< \brief Space centered convective numerical method. */
  SPACE_UPWIND = 2,    /*!< \brief Upwind convective numerical method. */
  FINITE_ELEMENT = 3   /*!< \brief Finite element convective numerical method. */
};
static const MapType<std::string, ENUM_SPACE> Space_Map = {
  MakePair("NONE", NO_CONVECTIVE)
  MakePair("SPACE_CENTERED", SPACE_CENTERED)
  MakePair("SPACE_UPWIND", SPACE_UPWIND)
  MakePair("FINITE_ELEMENT", FINITE_ELEMENT)
};

/*!
 * \brief Types of fluid model
 */
enum ENUM_FLUIDMODEL {
  STANDARD_AIR = 0,       /*!< \brief Standard air gas model. */
  IDEAL_GAS = 1,          /*!< \brief Ideal gas model. */
  VW_GAS = 2,             /*!< \brief Van Der Waals gas model. */
  PR_GAS = 3,             /*!< \brief Perfect Real gas model. */
  CONSTANT_DENSITY = 4,   /*!< \brief Constant density gas model. */
  INC_IDEAL_GAS = 5,      /*!< \brief Incompressible ideal gas model. */
  INC_IDEAL_GAS_POLY = 6, /*!< \brief Inc. ideal gas, polynomial gas model. */
  MUTATIONPP = 7,         /*!< \brief Mutation++ gas model for nonequilibrium flow. */
  SU2_NONEQ = 8           /*!< \brief User defined gas model for nonequilibrium flow. */
};
static const MapType<std::string, ENUM_FLUIDMODEL> FluidModel_Map = {
  MakePair("STANDARD_AIR", STANDARD_AIR)
  MakePair("IDEAL_GAS", IDEAL_GAS)
  MakePair("VW_GAS", VW_GAS)
  MakePair("PR_GAS", PR_GAS)
  MakePair("CONSTANT_DENSITY", CONSTANT_DENSITY)
  MakePair("INC_IDEAL_GAS", INC_IDEAL_GAS)
  MakePair("INC_IDEAL_GAS_POLY", INC_IDEAL_GAS_POLY)
  MakePair("MUTATIONPP", MUTATIONPP)
  MakePair("SU2_NONEQ", SU2_NONEQ)
};

/*!
 * \brief types of gas models
 */
enum ENUM_GASMODEL {
   NO_MODEL   = 0,
   ARGON      = 1,
   AIR7       = 2,
   AIR21      = 3,
   O2         = 4,
   N2         = 5,
   AIR5       = 6,
   ARGON_SID  = 7,
   ONESPECIES = 8
};
static const MapType<std::string, ENUM_GASMODEL> GasModel_Map = {
MakePair("NONE", NO_MODEL)
MakePair("ARGON", ARGON)
MakePair("AIR-7", AIR7)
MakePair("AIR-21", AIR21)
MakePair("O2", O2)
MakePair("N2", N2)
MakePair("AIR-5", AIR5)
MakePair("ARGON-SID",ARGON_SID)
MakePair("ONESPECIES", ONESPECIES)
};

/*!
 * \brief types of coefficient transport model
 */
enum ENUM_TRANSCOEFFMODEL {
  WILKE      = 0,
  GUPTAYOS   = 1
};
static const MapType<std::string, ENUM_TRANSCOEFFMODEL> TransCoeffModel_Map = {
MakePair("WILKE", WILKE)
MakePair("GUPTA-YOS", GUPTAYOS)
};

/*!
 * \brief Types of density models
 */
enum class INC_DENSITYMODEL {
  CONSTANT,   /*!< \brief Constant density. */
  BOUSSINESQ, /*!< \brief Boussinesq density model. */
  VARIABLE,   /*!< \brief Variable density model. */
};
static const MapType<std::string, INC_DENSITYMODEL> DensityModel_Map = {
  MakePair("CONSTANT", INC_DENSITYMODEL::CONSTANT)
  MakePair("BOUSSINESQ", INC_DENSITYMODEL::BOUSSINESQ)
  MakePair("VARIABLE", INC_DENSITYMODEL::VARIABLE)
};

/*!
 * \brief Types of initialization option
 */
enum ENUM_INIT_OPTION {
  REYNOLDS = 0,      /*!< \brief Reynold's number initalization. */
  TD_CONDITIONS = 1  /*!< \brief Total conditions initalization. */
};
static const MapType<std::string, ENUM_INIT_OPTION> InitOption_Map = {
  MakePair("REYNOLDS", REYNOLDS)
  MakePair("TD_CONDITIONS", TD_CONDITIONS)
};

/*!
 * \brief Types of initialization option
 */
enum class FREESTREAM_OPTION {
  TEMPERATURE_FS, /*!< \brief Temperature initialization. */
  DENSITY_FS, /*!< \brief Density initalization. */
};
static const MapType<std::string, FREESTREAM_OPTION> FreeStreamOption_Map = {
  MakePair("TEMPERATURE_FS", FREESTREAM_OPTION::TEMPERATURE_FS)
  MakePair("DENSITY_FS", FREESTREAM_OPTION::DENSITY_FS)
};

/*!
 * \brief Types of viscosity model
 */
enum class VISCOSITYMODEL {
  CONSTANT, /*!< \brief Constant viscosity. */
  SUTHERLAND, /*!< \brief Sutherlands Law viscosity. */
  POLYNOMIAL, /*!< \brief Polynomial viscosity. */
};
static const MapType<std::string, VISCOSITYMODEL> ViscosityModel_Map = {
  MakePair("CONSTANT_VISCOSITY", VISCOSITYMODEL::CONSTANT)
  MakePair("SUTHERLAND", VISCOSITYMODEL::SUTHERLAND)
  MakePair("POLYNOMIAL_VISCOSITY", VISCOSITYMODEL::POLYNOMIAL)
};

/*!
 * \brief Types of thermal conductivity model
 */
enum class CONDUCTIVITYMODEL {
  CONSTANT, /*!< \brief Constant thermal conductivity. */
  CONSTANT_PRANDTL, /*!< \brief Constant Prandtl number. */
  POLYNOMIAL, /*!< \brief Polynomial thermal conductivity. */
};
static const MapType<std::string, CONDUCTIVITYMODEL> ConductivityModel_Map = {
  MakePair("CONSTANT_CONDUCTIVITY", CONDUCTIVITYMODEL::CONSTANT)
  MakePair("CONSTANT_PRANDTL", CONDUCTIVITYMODEL::CONSTANT_PRANDTL)
  MakePair("POLYNOMIAL_CONDUCTIVITY", CONDUCTIVITYMODEL::POLYNOMIAL)
};

/*!
 * \brief Types of turbulent thermal conductivity model
 */
enum class CONDUCTIVITYMODEL_TURB {
  NONE, /*!< \brief No turbulent contribution to the effective thermal conductivity for RANS. */
  CONSTANT_PRANDTL, /*!< \brief Include contribution to effective conductivity using constant turbulent Prandtl number for RANS. */
};
static const MapType<std::string, CONDUCTIVITYMODEL_TURB> TurbConductivityModel_Map = {
  MakePair("NONE", CONDUCTIVITYMODEL_TURB::NONE)
  MakePair("CONSTANT_PRANDTL_TURB", CONDUCTIVITYMODEL_TURB::CONSTANT_PRANDTL)
};

/*!
 * \brief Types of unsteady mesh motion
 */
enum ENUM_GRIDMOVEMENT {
  NO_MOVEMENT = 0,          /*!< \brief Simulation on a static mesh. */
  RIGID_MOTION = 2,         /*!< \brief Simulation with rigid mesh motion (plunging/pitching/rotation). */
  ROTATING_FRAME = 8,       /*!< \brief Simulation in a rotating frame. */
  ELASTICITY = 9,           /*!< \brief Linear Elasticity. */
  STEADY_TRANSLATION = 11,  /*!< \brief Simulation in a steadily translating frame. */
  GUST = 12,                /*!< \brief Simulation on a static mesh with a gust. */
  MOVING_HTP = 13,          /*!< \brief Simulation with moving HTP (rotation). */
};
static const MapType<std::string, ENUM_GRIDMOVEMENT> GridMovement_Map = {
  MakePair("NONE", NO_MOVEMENT)
  MakePair("RIGID_MOTION", RIGID_MOTION)
  MakePair("ROTATING_FRAME", ROTATING_FRAME)
  MakePair("ELASTICITY", ELASTICITY)
  MakePair("MOVING_HTP", MOVING_HTP)
  MakePair("STEADY_TRANSLATION", STEADY_TRANSLATION)
  MakePair("GUST", GUST)
};

enum ENUM_SURFACEMOVEMENT {
  DEFORMING = 1,                 /*!< \brief Simulation with deformation. */
  MOVING_WALL = 2,               /*!< \brief Simulation with moving wall. */
  AEROELASTIC = 3,               /*!< \brief Simulation with aeroelastic motion. */
  AEROELASTIC_RIGID_MOTION = 4,  /*!< \brief Simulation with rotation and aeroelastic motion. */
  EXTERNAL = 6,                  /*!< \brief Simulation with external motion. */
  EXTERNAL_ROTATION = 7,         /*!< \brief Simulation with external rotation motion. */
};
static const MapType<std::string, ENUM_SURFACEMOVEMENT> SurfaceMovement_Map = {
  MakePair("DEFORMING", DEFORMING)
  MakePair("MOVING_WALL", MOVING_WALL)
  MakePair("AEROELASTIC_RIGID_MOTION", AEROELASTIC_RIGID_MOTION)
  MakePair("AEROELASTIC", AEROELASTIC)
  MakePair("EXTERNAL", EXTERNAL)
  MakePair("EXTERNAL_ROTATION", EXTERNAL_ROTATION)
};

/*!
 * \brief Type of wind gusts
 */
enum ENUM_GUST_TYPE {
  NO_GUST = 0,      /*!< \brief No gust. */
  TOP_HAT = 1,      /*!< \brief Top-hat function shaped gust  */
  SINE = 2,         /*!< \brief Sine shaped gust */
  ONE_M_COSINE = 3, /*!< \brief 1-cosine shaped gust */
  VORTEX = 4,       /*!< \brief A gust made from vortices */
  EOG = 5           /*!< \brief An extreme operating gust */
};
static const MapType<std::string, ENUM_GUST_TYPE> Gust_Type_Map = {
  MakePair("NONE", NO_GUST)
  MakePair("TOP_HAT", TOP_HAT)
  MakePair("SINE", SINE)
  MakePair("ONE_M_COSINE", ONE_M_COSINE)
  MakePair("VORTEX", VORTEX)
  MakePair("EOG", EOG)
};

/*!
 * \brief Type of wind direction
 */
enum ENUM_GUST_DIR {
  X_DIR = 0,  /*!< \brief Gust direction-X. */
  Y_DIR = 1   /*!< \brief Gust direction-Y. */
};
static const MapType<std::string, ENUM_GUST_DIR> Gust_Dir_Map = {
  MakePair("X_DIR", X_DIR)
  MakePair("Y_DIR", Y_DIR)
};

// If you add to ENUM_CENTERED, you must also add the option to ENUM_CONVECTIVE
/*!
 * \brief Types of centered spatial discretizations
 */
enum ENUM_CENTERED {
  NO_CENTERED = 0,    /*!< \brief No centered scheme is used. */
  JST = 1,            /*!< \brief Jameson-Smith-Turkel centered numerical method. */
  LAX = 2,            /*!< \brief Lax-Friedrich centered numerical method. */
  JST_MAT = 3,        /*!< \brief JST with matrix dissipation. */
  JST_KE = 4          /*!< \brief Kinetic Energy preserving Jameson-Smith-Turkel centered numerical method. */
};
static const MapType<std::string, ENUM_CENTERED> Centered_Map = {
  MakePair("NONE", NO_CENTERED)
  MakePair("JST", JST)
  MakePair("JST_KE", JST_KE)
  MakePair("JST_MAT", JST_MAT)
  MakePair("LAX-FRIEDRICH", LAX)
};


// If you add to ENUM_UPWIND, you must also add the option to ENUM_CONVECTIVE
/*!
 * \brief Types of upwind spatial discretizations
 */
enum ENUM_UPWIND {
  NO_UPWIND = 0,              /*!< \brief No upwind scheme is used. */
  ROE = 1,                    /*!< \brief Roe's upwind numerical method. */
  SCALAR_UPWIND = 2,          /*!< \brief Scalar upwind numerical method. */
  AUSM = 3,                   /*!< \brief AUSM numerical method. */
  HLLC = 4,                   /*!< \brief HLLC numerical method. */
  SW = 5,                     /*!< \brief Steger-Warming method. */
  MSW = 6,                    /*!< \brief Modified Steger-Warming method. */
  TURKEL = 7,                 /*!< \brief Roe-Turkel's upwind numerical method. */
  SLAU = 8,                   /*!< \brief Simple Low-Dissipation AUSM numerical method. */
  CUSP = 9,                   /*!< \brief Convective upwind and split pressure numerical method. */
  CONVECTIVE_TEMPLATE = 10,   /*!< \brief Template for new numerical method . */
  L2ROE = 11,                 /*!< \brief L2ROE numerical method . */
  LMROE = 12,                 /*!< \brief Rieper's Low Mach ROE numerical method . */
  SLAU2 = 13,                 /*!< \brief Simple Low-Dissipation AUSM 2 numerical method. */
  FDS = 14,                   /*!< \brief Flux difference splitting upwind method (incompressible flows). */
  LAX_FRIEDRICH = 15,         /*!< \brief Lax-Friedrich numerical method. */
  AUSMPLUSUP = 16,            /*!< \brief AUSM+ -up numerical method (All Speed) */
  AUSMPLUSUP2 = 17,            /*!< \brief AUSM+ -up2 numerical method (All Speed) */
  AUSMPWPLUS = 18            /*!< \brief AUSMplus numerical method. (MAYBE for TNE2 ONLY)*/
};
static const MapType<std::string, ENUM_UPWIND> Upwind_Map = {
  MakePair("NONE", NO_UPWIND)
  MakePair("ROE", ROE)
  MakePair("TURKEL_PREC", TURKEL)
  MakePair("AUSM", AUSM)
  MakePair("AUSMPLUSUP", AUSMPLUSUP)
  MakePair("AUSMPLUSUP2", AUSMPLUSUP2)
  MakePair("AUSMPWPLUS", AUSMPWPLUS)
  MakePair("SLAU", SLAU)
  MakePair("HLLC", HLLC)
  MakePair("SW", SW)
  MakePair("MSW", MSW)
  MakePair("CUSP", CUSP)
  MakePair("SCALAR_UPWIND", SCALAR_UPWIND)
  MakePair("CONVECTIVE_TEMPLATE", CONVECTIVE_TEMPLATE)
  MakePair("L2ROE", L2ROE)
  MakePair("LMROE", LMROE)
  MakePair("SLAU2", SLAU2)
  MakePair("FDS", FDS)
  MakePair("LAX-FRIEDRICH", LAX_FRIEDRICH)
};

/*!
 * \brief Types of FEM spatial discretizations
 */
enum ENUM_FEM {
  NO_FEM = 0,  /*!< \brief No finite element scheme is used. */
  DG = 1       /*!< \brief Discontinuous Galerkin numerical method. */
};
static const MapType<std::string, ENUM_FEM> FEM_Map = {
  MakePair("NONE", NO_FEM)
  MakePair("DG", DG)
};

/*!
 * \brief Types of shock capturing method in Discontinuous Galerkin numerical method.
 */
enum ENUM_SHOCK_CAPTURING_DG {
  NO_SHOCK_CAPTURING = 0,     /*!< \brief Shock capturing is not used. */
  PERSSON = 1                 /*!< \brief Per-Olof Persson's sub-cell shock capturing method. */
};
static const MapType<std::string, ENUM_SHOCK_CAPTURING_DG> ShockCapturingDG_Map = {
  MakePair("NONE", NO_SHOCK_CAPTURING)
  MakePair("PERSSON", PERSSON)
};

/*!
 * \brief Types of matrix coloring to compute a sparse Jacobian matrix.
 */
enum ENUM_MATRIX_COLORING {
  GREEDY_COLORING = 0,            /*!< \brief Greedy type of algorithm for the coloring. */
  NATURAL_COLORING = 1            /*!< \brief One color for every DOF, very slow. Only to be used for debugging. */
};
static const MapType<std::string, ENUM_MATRIX_COLORING> MatrixColoring_Map = {
  MakePair("GREEDY_COLORING", GREEDY_COLORING)
  MakePair("NATURAL_COLORING", NATURAL_COLORING)
};

/*!
 * \brief Types of slope limiters
 */
enum ENUM_LIMITER {
  NO_LIMITER           = 0, /*!< \brief No limiter. */
  VENKATAKRISHNAN      = 1, /*!< \brief Slope limiter using Venkatakrisnan method (stencil formulation). */
  VENKATAKRISHNAN_WANG = 2, /*!< \brief Slope limiter using Venkatakrisnan method, eps based on solution (stencil formulation). */
  BARTH_JESPERSEN      = 3, /*!< \brief Slope limiter using Barth-Jespersen method (stencil formulation). */
  VAN_ALBADA_EDGE      = 4, /*!< \brief Slope limiter using Van Albada method (edge formulation). */
  SHARP_EDGES          = 5, /*!< \brief Slope limiter using sharp edges. */
  WALL_DISTANCE        = 6  /*!< \brief Slope limiter using wall distance. */
};
static const MapType<std::string, ENUM_LIMITER> Limiter_Map = {
  MakePair("NONE", NO_LIMITER)
  MakePair("VENKATAKRISHNAN", VENKATAKRISHNAN)
  MakePair("VENKATAKRISHNAN_WANG", VENKATAKRISHNAN_WANG)
  MakePair("BARTH_JESPERSEN", BARTH_JESPERSEN)
  MakePair("VAN_ALBADA_EDGE", VAN_ALBADA_EDGE)
  MakePair("SHARP_EDGES", SHARP_EDGES)
  MakePair("WALL_DISTANCE", WALL_DISTANCE)
};

/*!
 * \brief Types of turbulent models
 */
enum ENUM_TURB_MODEL {
  NO_TURB_MODEL = 0, /*!< \brief No turbulence model. */
  SA        = 1,     /*!< \brief Kind of Turbulent model (Spalart-Allmaras). */
  SA_NEG    = 2,     /*!< \brief Kind of Turbulent model (Spalart-Allmaras). */
  SA_E      = 3,     /*!< \brief Kind of Turbulent model (Spalart-Allmaras Edwards). */
  SA_COMP   = 4,     /*!< \brief Kind of Turbulent model (Spalart-Allmaras Compressibility Correction). */
  SA_E_COMP = 5,     /*!< \brief Kind of Turbulent model (Spalart-Allmaras Edwards with Compressibility Correction). */
  SST       = 6,     /*!< \brief Kind of Turbulence model (Menter SST). */
  SST_SUST  = 7      /*!< \brief Kind of Turbulence model (Menter SST with sustaining terms for free-stream preservation). */
};
static const MapType<std::string, ENUM_TURB_MODEL> Turb_Model_Map = {
  MakePair("NONE", NO_TURB_MODEL)
  MakePair("SA", SA)
  MakePair("SA_NEG", SA_NEG)
  MakePair("SA_E", SA_E)
  MakePair("SA_COMP", SA_COMP)
  MakePair("SA_E_COMP", SA_E_COMP)
  MakePair("SST", SST)
  MakePair("SST_SUST", SST_SUST)
};

/*!
 * \brief Types of transition models
 */
enum ENUM_TRANS_MODEL {
  NO_TRANS_MODEL = 0,  /*!< \brief No transition model. */
  LM = 1,              /*!< \brief Kind of transition model (Langtry-Menter (LM) for SST and Spalart-Allmaras). */
  BC = 2               /*!< \brief Kind of transition model (BAS-CAKMAKCIOGLU (BC) for Spalart-Allmaras). */
};
static const MapType<std::string, ENUM_TRANS_MODEL> Trans_Model_Map = {
  MakePair("NONE", NO_TRANS_MODEL)
  MakePair("LM", LM)
  MakePair("BC", BC)
};

/*!
 * \brief Types of subgrid scale models
 */
enum ENUM_SGS_MODEL {
  NO_SGS_MODEL = 0, /*!< \brief No subgrid scale model. */
  IMPLICIT_LES = 1, /*!< \brief Implicit LES, i.e. no explicit SGS model. */
  SMAGORINSKY  = 2, /*!< \brief Smagorinsky SGS model. */
  WALE         = 3, /*!< \brief Wall-Adapting Local Eddy-viscosity SGS model. */
  VREMAN       = 4  /*!< \brief Vreman SGS model. */
};
static const MapType<std::string, ENUM_SGS_MODEL> SGS_Model_Map = {
  MakePair("NONE",         NO_SGS_MODEL)
  MakePair("IMPLICIT_LES", IMPLICIT_LES)
  MakePair("SMAGORINSKY",  SMAGORINSKY)
  MakePair("WALE",         WALE)
  MakePair("VREMAN",       VREMAN)
};


/*!
 * \brief Types of window (weight) functions for cost functional
 */
enum class WINDOW_FUNCTION {
  SQUARE,        /*!< \brief No weight function  (order 1)*/
  HANN,          /*!< \brief Hann-type weight function (order 3) */
  HANN_SQUARE,   /*!< \brief Hann-squared type weight function (order 5)*/
  BUMP,          /*!< \brief bump type weight function (exponential order of convergence) */
};
static const MapType<std::string, WINDOW_FUNCTION> Window_Map = {
  MakePair("SQUARE", WINDOW_FUNCTION::SQUARE)
  MakePair("HANN", WINDOW_FUNCTION::HANN)
  MakePair("HANN_SQUARE", WINDOW_FUNCTION::HANN_SQUARE)
  MakePair("BUMP", WINDOW_FUNCTION::BUMP)
};

/*!
 * \brief Types of hybrid RANS/LES models
 */
enum ENUM_HYBRIDRANSLES {
  NO_HYBRIDRANSLES = 0,  /*!< \brief No turbulence model. */
  SA_DES   = 1,          /*!< \brief Kind of Hybrid RANS/LES (SA - Detached Eddy Simulation (DES)). */
  SA_DDES  = 2,          /*!< \brief Kind of Hybrid RANS/LES (SA - Delayed DES (DDES) with Delta_max SGS ). */
  SA_ZDES  = 3,          /*!< \brief Kind of Hybrid RANS/LES (SA - Delayed DES (DDES) with Vorticity based SGS like Zonal DES). */
  SA_EDDES = 4           /*!< \brief Kind of Hybrid RANS/LES (SA - Delayed DES (DDES) with Shear Layer Adapted SGS: Enhanced DDES). */
};
static const MapType<std::string, ENUM_HYBRIDRANSLES> HybridRANSLES_Map = {
  MakePair("NONE", NO_HYBRIDRANSLES)
  MakePair("SA_DES", SA_DES)
  MakePair("SA_DDES", SA_DDES)
  MakePair("SA_ZDES", SA_ZDES)
  MakePair("SA_EDDES", SA_EDDES)
};

/*!
 * \brief Types of Roe Low Dissipation Schemes
 */
enum ENUM_ROELOWDISS {
  NO_ROELOWDISS = 0, /*!< \brief No Roe Low Dissipation model. */
  FD            = 1, /*!< \brief Numerical Blending based on DDES's F_d function */
  NTS           = 2, /*!< \brief Numerical Blending of Travin and Shur. */
  NTS_DUCROS    = 3, /*!< \brief Numerical Blending of Travin and Shur + Ducros' Shock Sensor. */
  FD_DUCROS     = 4  /*!< \brief Numerical Blending based on DDES's F_d function + Ducros' Shock Sensor */
};
static const MapType<std::string, ENUM_ROELOWDISS> RoeLowDiss_Map = {
  MakePair("NONE", NO_ROELOWDISS)
  MakePair("FD", FD)
  MakePair("NTS", NTS)
  MakePair("NTS_DUCROS", NTS_DUCROS)
  MakePair("FD_DUCROS", FD_DUCROS)
};

/*!
 * \brief Types of wall functions.
 */
enum class WALL_FUNCTIONS {
  NONE                      ,   /*!< \brief No wall function treatment, integration to the wall. Default behavior. */
  STANDARD_FUNCTION    ,   /*!< \brief Standard wall function. */
  ADAPTIVE_FUNCTION    ,   /*!< \brief Adaptive wall function. Formulation depends on y+. */
  SCALABLE_FUNCTION    ,   /*!< \brief Scalable wall function. */
  EQUILIBRIUM_MODEL    ,   /*!< \brief Equilibrium wall model for LES. */
  NONEQUILIBRIUM_MODEL ,   /*!< \brief Non-equilibrium wall model for LES. */
  LOGARITHMIC_MODEL        /*!< \brief Logarithmic law-of-the-wall model for LES. */
};
static const MapType<std::string, WALL_FUNCTIONS> Wall_Functions_Map = {
  MakePair("NO_WALL_FUNCTION",          WALL_FUNCTIONS::NONE)
  MakePair("STANDARD_WALL_FUNCTION",    WALL_FUNCTIONS::STANDARD_FUNCTION)
  MakePair("ADAPTIVE_WALL_FUNCTION",    WALL_FUNCTIONS::ADAPTIVE_FUNCTION)
  MakePair("SCALABLE_WALL_FUNCTION",    WALL_FUNCTIONS::SCALABLE_FUNCTION)
  MakePair("EQUILIBRIUM_WALL_MODEL",    WALL_FUNCTIONS::EQUILIBRIUM_MODEL)
  MakePair("NONEQUILIBRIUM_WALL_MODEL", WALL_FUNCTIONS::NONEQUILIBRIUM_MODEL)
  MakePair("LOGARITHMIC_WALL_MODEL",    WALL_FUNCTIONS::LOGARITHMIC_MODEL)
};

/*!
 * \brief Type of time integration schemes
 */
enum ENUM_TIME_INT {
  RUNGE_KUTTA_EXPLICIT = 1,   /*!< \brief Explicit Runge-Kutta time integration definition. */
  EULER_EXPLICIT = 2,         /*!< \brief Explicit Euler time integration definition. */
  EULER_IMPLICIT = 3,         /*!< \brief Implicit Euler time integration definition. */
  CLASSICAL_RK4_EXPLICIT = 4, /*!< \brief Classical RK4 time integration definition. */
  ADER_DG = 5                 /*!< \brief ADER-DG time integration definition. */
};
static const MapType<std::string, ENUM_TIME_INT> Time_Int_Map = {
  MakePair("RUNGE-KUTTA_EXPLICIT", RUNGE_KUTTA_EXPLICIT)
  MakePair("EULER_EXPLICIT", EULER_EXPLICIT)
  MakePair("EULER_IMPLICIT", EULER_IMPLICIT)
  MakePair("CLASSICAL_RK4_EXPLICIT", CLASSICAL_RK4_EXPLICIT)
  MakePair("ADER_DG", ADER_DG)
};

/*!
 * \brief Type of predictor for the ADER-DG time integration scheme.
 */
enum ENUM_ADER_PREDICTOR {
  ADER_ALIASED_PREDICTOR     = 1, /*!< \brief Aliased predictor, easiest to do. */
  ADER_NON_ALIASED_PREDICTOR = 2  /*!< \brief Non-aliased predictor. Consistent, but more difficult. */
};
static const MapType<std::string, ENUM_ADER_PREDICTOR> Ader_Predictor_Map = {
  MakePair("ADER_ALIASED_PREDICTOR", ADER_ALIASED_PREDICTOR)
  MakePair("ADER_NON_ALIASED_PREDICTOR", ADER_NON_ALIASED_PREDICTOR)
};

/*!
 * \brief Type of heat timestep calculation
 */
enum ENUM_HEAT_TIMESTEP {
  MINIMUM = 1,     /*!< \brief Local time stepping based on minimum lambda.*/
  CONVECTIVE = 2,  /*!< \brief Local time stepping based on convective spectral radius.*/
  VISCOUS = 3,     /*!< \brief Local time stepping based on viscous spectral radius.*/
  BYFLOW = 4,      /*!< \brief Unsing the mean solvers time step. */
};
static const MapType<std::string, ENUM_HEAT_TIMESTEP> Heat_TimeStep_Map = {
  MakePair("LOCAL", MINIMUM)
  MakePair("CONVECTIVE", CONVECTIVE)
  MakePair("VISCOUS", VISCOUS)
  MakePair("BYFLOW", BYFLOW)
};

/*!
 * \brief Type of time integration schemes
 */
enum class STRUCT_TIME_INT {
  CD_EXPLICIT,       /*!< \brief Support for implementing an explicit method. */
  NEWMARK_IMPLICIT,  /*!< \brief Implicit Newmark integration definition. */
  GENERALIZED_ALPHA, /*!< \brief Support for implementing another implicit method. */
};
static const MapType<std::string, STRUCT_TIME_INT> Time_Int_Map_FEA = {
  MakePair("CD_EXPLICIT", STRUCT_TIME_INT::CD_EXPLICIT)
  MakePair("NEWMARK_IMPLICIT", STRUCT_TIME_INT::NEWMARK_IMPLICIT)
  MakePair("GENERALIZED_ALPHA", STRUCT_TIME_INT::GENERALIZED_ALPHA)
};

/*!
 * \brief Type of time integration schemes
 */
enum class STRUCT_SPACE_ITE {
  NEWTON,       /*!< \brief Full Newton-Rapshon method. */
  MOD_NEWTON,   /*!< \brief Modified Newton-Raphson method. */
};
static const MapType<std::string, STRUCT_SPACE_ITE> Space_Ite_Map_FEA = {
  MakePair("NEWTON_RAPHSON", STRUCT_SPACE_ITE::NEWTON)
  MakePair("MODIFIED_NEWTON_RAPHSON", STRUCT_SPACE_ITE::MOD_NEWTON)
};

/*!
 * \brief Types of schemes to compute the flow gradient
 */
enum ENUM_FLOW_GRADIENT {
  NO_GRADIENT            = 0,   /*!< \brief No gradient method. Only possible for reconstruction gradient, in which case, the option chosen for NUM_METHOD_GRAD is used. */
  GREEN_GAUSS            = 1,   /*!< \brief Gradient computation using Green-Gauss theorem. */
  LEAST_SQUARES          = 2,   /*!< \brief Gradient computation using unweighted least squares. */
  WEIGHTED_LEAST_SQUARES = 3    /*!< \brief Gradients computation using inverse-distance weighted least squares. */
};
static const MapType<std::string, ENUM_FLOW_GRADIENT> Gradient_Map = {
  MakePair("NONE", NO_GRADIENT)
  MakePair("GREEN_GAUSS", GREEN_GAUSS)
  MakePair("LEAST_SQUARES", LEAST_SQUARES)
  MakePair("WEIGHTED_LEAST_SQUARES", WEIGHTED_LEAST_SQUARES)
};

/*!
 * \brief Types of action to take on a geometry structure
 */
enum GEOMETRY_ACTION {
  ALLOCATE = 0,     /*!< \brief Allocate geometry structure. */
  UPDATE = 1        /*!< \brief Update geometry structure (grid moving, adaptation, etc.). */
};

/*!
 * \brief Types of action to perform when doing the geometry evaluation
 */
enum GEOMETRY_MODE {
  FUNCTION = 0,     /*!< \brief Geometrical analysis. */
  GRADIENT = 1      /*!< \brief Geometrical analysis and gradient using finite differences. */
};
static const MapType<std::string, GEOMETRY_MODE> GeometryMode_Map = {
  MakePair("FUNCTION", FUNCTION)
  MakePair("GRADIENT", GRADIENT)
};

/*!
 * \brief Types of boundary conditions
 */
enum BC_TYPE {
  EULER_WALL = 1,             /*!< \brief Boundary Euler wall definition. */
  FAR_FIELD = 2,              /*!< \brief Boundary far-field definition. */
  SYMMETRY_PLANE = 3,         /*!< \brief Boundary symmetry plane definition. */
  INLET_FLOW = 4,             /*!< \brief Boundary inlet flow definition. */
  OUTLET_FLOW = 5,            /*!< \brief Boundary outlet flow definition. */
  PERIODIC_BOUNDARY = 6,      /*!< \brief Periodic boundary definition. */
  NEARFIELD_BOUNDARY = 7,     /*!< \brief Near-Field boundary definition. */
  CUSTOM_BOUNDARY = 10,       /*!< \brief custom boundary definition. */
  INTERFACE_BOUNDARY = 11,    /*!< \brief Domain interface boundary definition. */
  DIRICHLET = 12,             /*!< \brief Boundary Euler wall definition. */
  NEUMANN = 13,               /*!< \brief Boundary Neumann definition. */
  DISPLACEMENT_BOUNDARY = 14, /*!< \brief Boundary displacement definition. */
  LOAD_BOUNDARY = 15,         /*!< \brief Boundary Load definition. */
  FLOWLOAD_BOUNDARY = 16,     /*!< \brief Boundary Load definition. */
  SUPERSONIC_INLET = 19,      /*!< \brief Boundary supersonic inlet definition. */
  SUPERSONIC_OUTLET = 20,     /*!< \brief Boundary supersonic inlet definition. */
  ENGINE_INFLOW = 21,         /*!< \brief Boundary nacelle inflow. */
  ENGINE_EXHAUST = 22,        /*!< \brief Boundary nacelle exhaust. */
  RIEMANN_BOUNDARY= 24,       /*!< \brief Riemann Boundary definition. */
  ISOTHERMAL = 25,            /*!< \brief No slip isothermal wall boundary condition. */
  HEAT_FLUX  = 26,            /*!< \brief No slip constant heat flux wall boundary condition. */
  ACTDISK_INLET = 32,         /*!< \brief Actuator disk inlet boundary definition. */
  ACTDISK_OUTLET = 33,        /*!< \brief Actuator disk outlet boundary definition. */
  CLAMPED_BOUNDARY = 34,      /*!< \brief Clamped Boundary definition. */
  LOAD_DIR_BOUNDARY = 35,     /*!< \brief Boundary Load definition. */
  LOAD_SINE_BOUNDARY = 36,    /*!< \brief Sine-waveBoundary Load definition. */
  GILES_BOUNDARY= 37,         /*!< \brief Giles Boundary definition. */
  INTERNAL_BOUNDARY= 38,      /*!< \brief Internal Boundary definition. */
  FLUID_INTERFACE = 39,       /*!< \brief Domain interface definition. */
  DISP_DIR_BOUNDARY = 40,     /*!< \brief Boundary displacement definition. */
  DAMPER_BOUNDARY = 41,       /*!< \brief Damper. */
  CHT_WALL_INTERFACE = 50,    /*!< \brief Domain interface definition. */
  SMOLUCHOWSKI_MAXWELL = 55,  /*!< \brief Smoluchoski/Maxwell wall boundary condition. */
  SEND_RECEIVE = 99,          /*!< \brief Boundary send-receive definition. */
};

/*!
 * \brief 2D Formulation for structural problems
 */
enum class STRUCT_2DFORM {
  PLANE_STRESS,     /*!< \brief Definition of plane stress solver. */
  PLANE_STRAIN      /*!< \brief Definition of plane strain solver. */
};
static const MapType<std::string, STRUCT_2DFORM> ElasForm_2D = {
  MakePair("PLANE_STRESS", STRUCT_2DFORM::PLANE_STRESS)
  MakePair("PLANE_STRAIN", STRUCT_2DFORM::PLANE_STRAIN)
};

/*!
 * \brief Kinds of relaxation for multizone problems
 */
enum class BGS_RELAXATION {
  NONE,       /*!< \brief No relaxation in the strongly coupled approach. */
  FIXED,      /*!< \brief Relaxation with a fixed parameter. */
  AITKEN,     /*!< \brief Relaxation using Aitken's dynamic parameter. */
};
static const MapType<std::string, BGS_RELAXATION> AitkenForm_Map = {
  MakePair("NONE", BGS_RELAXATION::NONE)
  MakePair("FIXED_PARAMETER", BGS_RELAXATION::FIXED)
  MakePair("AITKEN_DYNAMIC", BGS_RELAXATION::AITKEN)
};

/*!
 * \brief Types of dynamic transfer methods
 */
enum ENUM_DYN_TRANSFER_METHOD {
  INSTANTANEOUS = 1,   /*!< \brief No ramp, load is transfer instantaneously. */
  POL_ORDER_1 = 2,     /*!< \brief The load is transferred using a ramp. */
  POL_ORDER_3 = 3,     /*!< \brief The load is transferred using an order 3 polynomial function */
  POL_ORDER_5 = 4,     /*!< \brief The load is transferred using an order 5 polynomial function */
  SIGMOID_10 = 5,      /*!< \brief The load is transferred using a sigmoid with parameter 10 */
  SIGMOID_20 = 6       /*!< \brief The load is transferred using a sigmoid with parameter 20 */
};
static const MapType<std::string, ENUM_DYN_TRANSFER_METHOD> Dyn_Transfer_Method_Map = {
  MakePair("INSTANTANEOUS", INSTANTANEOUS)
  MakePair("RAMP", POL_ORDER_1)
  MakePair("CUBIC", POL_ORDER_3)
  MakePair("QUINTIC", POL_ORDER_5)
  MakePair("SIGMOID_10", SIGMOID_10)
  MakePair("SIGMOID_20", SIGMOID_20)
};

/*!
 * \brief Kinds of Design Variables for FEA problems
 */
enum ENUM_DVFEA {
  NODV_FEA = 0,         /*!< \brief No design variable for FEA problems. */
  YOUNG_MODULUS = 1,    /*!< \brief Young modulus (E) as design variable. */
  POISSON_RATIO = 2,    /*!< \brief Poisson ratio (Nu) as design variable. */
  DENSITY_VAL = 3,      /*!< \brief Density (Rho) as design variable. */
  DEAD_WEIGHT = 4,      /*!< \brief Dead Weight (Rho_DL) as design variable. */
  ELECTRIC_FIELD = 5    /*!< \brief Electric field (E) as design variable. */
};
static const MapType<std::string, ENUM_DVFEA> DVFEA_Map = {
  MakePair("NONE", NODV_FEA)
  MakePair("YOUNG_MODULUS", YOUNG_MODULUS)
  MakePair("POISSON_RATIO", POISSON_RATIO)
  MakePair("DENSITY", DENSITY_VAL)
  MakePair("DEAD_WEIGHT", DEAD_WEIGHT)
  MakePair("ELECTRIC_FIELD", ELECTRIC_FIELD)
};

/*!
 * \brief Kinds of radiation models
 */
enum class RADIATION_MODEL {
  NONE,   /*!< \brief No radiation model */
  P1,     /*!< \brief P1 Radiation model. */
};
static const MapType<std::string, RADIATION_MODEL> Radiation_Map = {
  MakePair("NONE", RADIATION_MODEL::NONE)
  MakePair("P1", RADIATION_MODEL::P1)
};

/*!
 * \brief Kinds of P1 initialization
 */
enum class P1_INIT {
  ZERO,         /*!< \brief Initialize the P1 model from zero values */
  TEMPERATURE,  /*!< \brief Initialize the P1 model from blackbody energy computed from the initial temperature. */
};
static const MapType<std::string, P1_INIT> P1_Init_Map = {
  MakePair("ZERO", P1_INIT::ZERO)
  MakePair("TEMPERATURE_INIT", P1_INIT::TEMPERATURE)
};

/*!
 * \brief Kinds of coupling methods at CHT interfaces.
 * The first (temperature) part determines the BC method on the fluid side, the second (heatflux) part determines
 * the BC method on the solid side of the CHT interface.
 */
enum CHT_COUPLING {
  DIRECT_TEMPERATURE_NEUMANN_HEATFLUX,
  AVERAGED_TEMPERATURE_NEUMANN_HEATFLUX,
  DIRECT_TEMPERATURE_ROBIN_HEATFLUX,
  AVERAGED_TEMPERATURE_ROBIN_HEATFLUX,
};
static const MapType<std::string, CHT_COUPLING> CHT_Coupling_Map = {
  MakePair("DIRECT_TEMPERATURE_NEUMANN_HEATFLUX", CHT_COUPLING::DIRECT_TEMPERATURE_NEUMANN_HEATFLUX)
  MakePair("AVERAGED_TEMPERATURE_NEUMANN_HEATFLUX", CHT_COUPLING::AVERAGED_TEMPERATURE_NEUMANN_HEATFLUX)
  MakePair("DIRECT_TEMPERATURE_ROBIN_HEATFLUX", CHT_COUPLING::DIRECT_TEMPERATURE_ROBIN_HEATFLUX)
  MakePair("AVERAGED_TEMPERATURE_ROBIN_HEATFLUX", CHT_COUPLING::AVERAGED_TEMPERATURE_ROBIN_HEATFLUX)
};

/*!
 * \brief Types Riemann boundary treatments
 */
enum RIEMANN_TYPE {
  TOTAL_CONDITIONS_PT = 1,          /*!< \brief User specifies total pressure, total temperature, and flow direction. */
  DENSITY_VELOCITY = 2,             /*!< \brief User specifies density and velocity, and flow direction. */
  STATIC_PRESSURE = 3,              /*!< \brief User specifies static pressure. */
  TOTAL_SUPERSONIC_INFLOW = 4,      /*!< \brief User specifies total pressure, total temperature and Velocity components. */
  STATIC_SUPERSONIC_INFLOW_PT = 5,  /*!< \brief User specifies static pressure, static temperature, and Mach components. */
  STATIC_SUPERSONIC_INFLOW_PD = 6,  /*!< \brief User specifies static pressure, static temperature, and Mach components. */
  MIXING_IN = 7,                    /*!< \brief User does not specify anything; information is retrieved from the other domain */
  MIXING_OUT = 8,                   /*!< \brief User does not specify anything; information is retrieved from the other domain */
  SUPERSONIC_OUTFLOW = 9,
  RADIAL_EQUILIBRIUM = 10,
  TOTAL_CONDITIONS_PT_1D = 11,
  STATIC_PRESSURE_1D = 12,
  MIXING_IN_1D = 13,
  MIXING_OUT_1D =14
};
static const MapType<std::string, RIEMANN_TYPE> Riemann_Map = {
  MakePair("TOTAL_CONDITIONS_PT", TOTAL_CONDITIONS_PT)
  MakePair("DENSITY_VELOCITY", DENSITY_VELOCITY)
  MakePair("STATIC_PRESSURE", STATIC_PRESSURE)
  MakePair("TOTAL_SUPERSONIC_INFLOW", TOTAL_SUPERSONIC_INFLOW)
  MakePair("STATIC_SUPERSONIC_INFLOW_PT", STATIC_SUPERSONIC_INFLOW_PT)
  MakePair("STATIC_SUPERSONIC_INFLOW_PD", STATIC_SUPERSONIC_INFLOW_PD)
  MakePair("MIXING_IN", MIXING_IN)
  MakePair("MIXING_OUT", MIXING_OUT)
  MakePair("MIXING_IN_1D", MIXING_IN_1D)
  MakePair("MIXING_OUT_1D", MIXING_OUT_1D)
  MakePair("SUPERSONIC_OUTFLOW", SUPERSONIC_OUTFLOW)
  MakePair("RADIAL_EQUILIBRIUM", RADIAL_EQUILIBRIUM)
  MakePair("TOTAL_CONDITIONS_PT_1D", TOTAL_CONDITIONS_PT_1D)
  MakePair("STATIC_PRESSURE_1D", STATIC_PRESSURE_1D)
};

static const MapType<std::string, RIEMANN_TYPE> Giles_Map = {
  MakePair("TOTAL_CONDITIONS_PT", TOTAL_CONDITIONS_PT)
  MakePair("DENSITY_VELOCITY", DENSITY_VELOCITY)
  MakePair("STATIC_PRESSURE", STATIC_PRESSURE)
  MakePair("TOTAL_SUPERSONIC_INFLOW", TOTAL_SUPERSONIC_INFLOW)
  MakePair("STATIC_SUPERSONIC_INFLOW_PT", STATIC_SUPERSONIC_INFLOW_PT)
  MakePair("STATIC_SUPERSONIC_INFLOW_PD", STATIC_SUPERSONIC_INFLOW_PD)
  MakePair("MIXING_IN", MIXING_IN)
  MakePair("MIXING_OUT", MIXING_OUT)
  MakePair("MIXING_IN_1D", MIXING_IN_1D)
  MakePair("MIXING_OUT_1D", MIXING_OUT_1D)
  MakePair("SUPERSONIC_OUTFLOW", SUPERSONIC_OUTFLOW)
  MakePair("RADIAL_EQUILIBRIUM", RADIAL_EQUILIBRIUM)
  MakePair("TOTAL_CONDITIONS_PT_1D", TOTAL_CONDITIONS_PT_1D)
  MakePair("STATIC_PRESSURE_1D", STATIC_PRESSURE_1D)
};

/*!
 * \brief Types of mixing process for averaging quantities at the boundaries.
 */
enum AVERAGEPROCESS_TYPE {
  ALGEBRAIC = 1,  /*!< \brief an algebraic average is computed at the boundary of interest. */
  AREA = 2,       /*!< \brief an area average is computed at the boundary of interest. */
  MIXEDOUT = 3,   /*!< \brief an mixed-out average is computed at the boundary of interest. */
  MASSFLUX = 4    /*!< \brief a mass flow average is computed at the boundary of interest. */
};
static const MapType<std::string, AVERAGEPROCESS_TYPE> AverageProcess_Map = {
  MakePair("ALGEBRAIC", ALGEBRAIC)
  MakePair("AREA", AREA)
  MakePair("MIXEDOUT", MIXEDOUT)
  MakePair("MASSFLUX", MASSFLUX)
};

/*!
 * \brief Types of mixing process for averaging quantities at the boundaries.
 */
enum MIXINGPLANE_INTERFACE_TYPE {
  MATCHING = 1,             /*!< \brief an algebraic average is computed at the boundary of interest. */
  NEAREST_SPAN = 2,         /*!< \brief an area average is computed at the boundary of interest. */
  LINEAR_INTERPOLATION = 3  /*!< \brief an mixed-out average is computed at the boundary of interest. */
};
static const MapType<std::string, MIXINGPLANE_INTERFACE_TYPE> MixingPlaneInterface_Map = {
  MakePair("MATCHING", MATCHING)
  MakePair("NEAREST_SPAN",  NEAREST_SPAN)
  MakePair("LINEAR_INTERPOLATION", LINEAR_INTERPOLATION)
};

/*!
 * \brief this option allow to compute the span-wise section in different ways.
 */
enum SPANWISE_TYPE {
  AUTOMATIC = 1,      /*!< \brief number of span-wise section are computed automatically */
  EQUISPACED = 2      /*!< \brief number of span-wise section are specified from the user */
};
static const MapType<std::string, SPANWISE_TYPE> SpanWise_Map = {
  MakePair("AUTOMATIC", AUTOMATIC)
  MakePair("EQUISPACED", EQUISPACED)
};

/*!
 * \brief Types of mixing process for averaging quantities at the boundaries.
 */
enum TURBOMACHINERY_TYPE {
  AXIAL = 1,              /*!< \brief axial turbomachinery. */
  CENTRIFUGAL = 2,        /*!< \brief centrifugal turbomachinery. */
  CENTRIPETAL = 3,        /*!< \brief centripetal turbomachinery. */
  CENTRIPETAL_AXIAL = 4,  /*!< \brief mixed flow turbine. */
  AXIAL_CENTRIFUGAL = 5   /*!< \brief mixed flow turbine. */
};
static const MapType<std::string, TURBOMACHINERY_TYPE> TurboMachinery_Map = {
  MakePair("AXIAL", AXIAL)
  MakePair("CENTRIFUGAL", CENTRIFUGAL)
  MakePair("CENTRIPETAL",  CENTRIPETAL)
  MakePair("CENTRIPETAL_AXIAL",  CENTRIPETAL_AXIAL)
  MakePair("AXIAL_CENTRIFUGAL",  AXIAL_CENTRIFUGAL)
};

/*!
 * \brief Types of Turbomachinery performance flag.
 */
enum TURBO_MARKER_TYPE{
  INFLOW  = 1,    /*!< \brief flag for inflow marker for compute turboperformance. */
  OUTFLOW = 2     /*!< \brief flag for outflow marker for compute turboperformance. */
};

/*!
 * \brief Types inlet boundary treatments
 */
enum INLET_TYPE {
  TOTAL_CONDITIONS, /*!< \brief User specifies total pressure, total temperature, and flow direction. */
  MASS_FLOW,        /*!< \brief User specifies density and velocity (mass flow). */
  INPUT_FILE,       /*!< \brief User specifies an input file. */
  VELOCITY_INLET,   /*!< \brief Velocity inlet for an incompressible flow. */
  PRESSURE_INLET,   /*!< \brief Total pressure inlet for an incompressible flow. */
};
static const MapType<std::string, INLET_TYPE> Inlet_Map = {
  MakePair("TOTAL_CONDITIONS", INLET_TYPE::TOTAL_CONDITIONS)
  MakePair("MASS_FLOW", INLET_TYPE::MASS_FLOW)
  MakePair("INPUT_FILE", INLET_TYPE::INPUT_FILE)
  MakePair("VELOCITY_INLET", INLET_TYPE::VELOCITY_INLET)
  MakePair("PRESSURE_INLET", INLET_TYPE::PRESSURE_INLET)
};

/*!
 * \brief Types outlet boundary treatments
 */
enum class INC_OUTLET_TYPE {
  PRESSURE_OUTLET,    /*!< \brief Gauge pressure outlet for incompressible flow */
  MASS_FLOW_OUTLET,   /*!< \brief Mass flow outlet for incompressible flow. */
};
static const MapType<std::string, INC_OUTLET_TYPE> Inc_Outlet_Map = {
  MakePair("PRESSURE_OUTLET",  INC_OUTLET_TYPE::PRESSURE_OUTLET)
  MakePair("MASS_FLOW_OUTLET", INC_OUTLET_TYPE::MASS_FLOW_OUTLET)
};

/*!
 * \brief Types engine inflow boundary treatments
 */
enum ENGINE_INFLOW_TYPE {
  FAN_FACE_MACH = 1,          /*!< \brief User specifies fan face mach number. */
  FAN_FACE_MDOT = 2,          /*!< \brief User specifies Static pressure. */
  FAN_FACE_PRESSURE = 3       /*!< \brief User specifies Static pressure. */
};
static const MapType<std::string, ENGINE_INFLOW_TYPE> Engine_Inflow_Map = {
  MakePair("FAN_FACE_MACH", FAN_FACE_MACH)
  MakePair("FAN_FACE_MDOT", FAN_FACE_MDOT)
  MakePair("FAN_FACE_PRESSURE", FAN_FACE_PRESSURE)
};

/*!
 * \brief Types actuator disk boundary treatments
 */
enum ACTDISK_TYPE {
  VARIABLES_JUMP = 1,     /*!< \brief User specifies the variables jump. */
  BC_THRUST = 2,          /*!< \brief User specifies the BC thrust. */
  NET_THRUST = 3,         /*!< \brief User specifies the Net thrust. */
  DRAG_MINUS_THRUST = 4,  /*!< \brief User specifies the D-T. */
  MASSFLOW = 5,           /*!< \brief User specifies the massflow. */
  POWER = 6,              /*!< \brief User specifies the power. */
  VARIABLE_LOAD = 7       /*!< \brief User specifies the load distribution. */
};
static const MapType<std::string, ACTDISK_TYPE> ActDisk_Map = {
  MakePair("VARIABLES_JUMP", VARIABLES_JUMP)
  MakePair("BC_THRUST", BC_THRUST)
  MakePair("NET_THRUST", NET_THRUST)
  MakePair("DRAG_MINUS_THRUST", DRAG_MINUS_THRUST)
  MakePair("MASSFLOW", MASSFLOW)
  MakePair("POWER", POWER)
  MakePair("VARIABLE_LOAD", VARIABLE_LOAD)
};

/*!
 * \brief types of wall boundary condition - smooth or rough
 */
enum class WALL_TYPE {
  SMOOTH,  /*!< \brief Smooth wall */
  ROUGH,   /*!< \brief Rough wall */
};
static const MapType<std::string, WALL_TYPE> WallType_Map = {
  MakePair("SMOOTH", WALL_TYPE::SMOOTH)
  MakePair("ROUGH", WALL_TYPE::ROUGH)
};

/*!
 * \brief Types of geometric entities based on VTK nomenclature
 */
enum GEO_TYPE {
  VERTEX = 1,         /*!< \brief VTK nomenclature for defining a vertex element. */
  LINE = 3,           /*!< \brief VTK nomenclature for defining a line element. */
  TRIANGLE = 5,       /*!< \brief VTK nomenclature for defining a triangle element. */
  QUADRILATERAL = 9,  /*!< \brief VTK nomenclature for defining a quadrilateral element. */
  TETRAHEDRON = 10,   /*!< \brief VTK nomenclature for defining a tetrahedron element. */
  HEXAHEDRON = 12,    /*!< \brief VTK nomenclature for defining a hexahedron element. */
  PRISM = 13,         /*!< \brief VTK nomenclature for defining a prism element. */
  PYRAMID = 14        /*!< \brief VTK nomenclature for defining a pyramid element. */
};

/*!
 * \brief Types of objective functions
 */
enum ENUM_OBJECTIVE {
  DRAG_COEFFICIENT = 1,         /*!< \brief Drag objective function definition. */
  LIFT_COEFFICIENT = 2,         /*!< \brief Lift objective function definition. */
  SIDEFORCE_COEFFICIENT = 3,    /*!< \brief Side force objective function definition. */
  EFFICIENCY = 4,               /*!< \brief Efficiency objective function definition. */
  INVERSE_DESIGN_PRESSURE = 5,  /*!< \brief Pressure objective function definition (inverse design). */
  INVERSE_DESIGN_HEATFLUX = 6,  /*!< \brief Heat flux objective function definition (inverse design). */
  TOTAL_HEATFLUX = 7,           /*!< \brief Total heat flux. */
  MAXIMUM_HEATFLUX = 8,         /*!< \brief Maximum heat flux. */
  AVG_TEMPERATURE = 70,         /*!< \brief Total averaged temperature. */
  MOMENT_X_COEFFICIENT = 9,     /*!< \brief Pitching moment objective function definition. */
  MOMENT_Y_COEFFICIENT = 10,    /*!< \brief Rolling moment objective function definition. */
  MOMENT_Z_COEFFICIENT = 11,    /*!< \brief Yawing objective function definition. */
  EQUIVALENT_AREA = 12,         /*!< \brief Equivalent area objective function definition. */
  NEARFIELD_PRESSURE = 13,      /*!< \brief NearField Pressure objective function definition. */
  FORCE_X_COEFFICIENT = 14,     /*!< \brief X-direction force objective function definition. */
  FORCE_Y_COEFFICIENT = 15,     /*!< \brief Y-direction force objective function definition. */
  FORCE_Z_COEFFICIENT = 16,     /*!< \brief Z-direction force objective function definition. */
  THRUST_COEFFICIENT = 17,      /*!< \brief Thrust objective function definition. */
  TORQUE_COEFFICIENT = 18,      /*!< \brief Torque objective function definition. */
  FIGURE_OF_MERIT = 19,         /*!< \brief Rotor Figure of Merit objective function definition. */
  BUFFET_SENSOR = 20,           /*!< \brief Sensor for detecting separation. */
  SURFACE_TOTAL_PRESSURE = 28,  /*!< \brief Total Pressure objective function definition. */
  SURFACE_STATIC_PRESSURE = 29, /*!< \brief Static Pressure objective function definition. */
  SURFACE_STATIC_TEMPERATURE = 57, /*!< \brief Static Temperature objective function definition. */
  SURFACE_MASSFLOW = 30,        /*!< \brief Mass Flow Rate objective function definition. */
  SURFACE_MACH = 51,            /*!< \brief Mach number objective function definition. */
  SURFACE_UNIFORMITY = 52,      /*!< \brief Flow uniformity objective function definition. */
  SURFACE_SECONDARY = 53,       /*!< \brief Secondary flow strength objective function definition. */
  SURFACE_MOM_DISTORTION = 54,  /*!< \brief Momentum distortion objective function definition. */
  SURFACE_SECOND_OVER_UNIFORM = 55, /*!< \brief Secondary over uniformity (relative secondary strength) objective function definition. */
  SURFACE_PRESSURE_DROP = 56,   /*!< \brief Pressure drop objective function definition. */
  CUSTOM_OBJFUNC = 31,          /*!< \brief Custom objective function definition. */
  TOTAL_PRESSURE_LOSS = 39,
  KINETIC_ENERGY_LOSS = 40,
  TOTAL_EFFICIENCY = 41,
  TOTAL_STATIC_EFFICIENCY = 42,
  EULERIAN_WORK = 43,
  TOTAL_ENTHALPY_IN = 44,
  FLOW_ANGLE_IN = 45,
  FLOW_ANGLE_OUT = 46,
  MASS_FLOW_IN = 47,
  MASS_FLOW_OUT = 48,
  PRESSURE_RATIO = 49,
  ENTROPY_GENERATION = 50,
  REFERENCE_GEOMETRY = 60,      /*!< \brief Norm of displacements with respect to target geometry. */
  REFERENCE_NODE = 61,          /*!< \brief Objective function defined as the difference of a particular node respect to a reference position. */
  VOLUME_FRACTION = 62,         /*!< \brief Volume average physical density, for material-based topology optimization applications. */
  TOPOL_DISCRETENESS = 63,      /*!< \brief Measure of the discreteness of the current topology. */
  TOPOL_COMPLIANCE = 64,        /*!< \brief Measure of the discreteness of the current topology. */
  STRESS_PENALTY = 65,          /*!< \brief Penalty function of VM stresses above a maximum value. */
};
static const MapType<std::string, ENUM_OBJECTIVE> Objective_Map = {
  MakePair("DRAG", DRAG_COEFFICIENT)
  MakePair("LIFT", LIFT_COEFFICIENT)
  MakePair("SIDEFORCE", SIDEFORCE_COEFFICIENT)
  MakePair("EFFICIENCY", EFFICIENCY)
  MakePair("INVERSE_DESIGN_PRESSURE", INVERSE_DESIGN_PRESSURE)
  MakePair("INVERSE_DESIGN_HEATFLUX", INVERSE_DESIGN_HEATFLUX)
  MakePair("MOMENT_X", MOMENT_X_COEFFICIENT)
  MakePair("MOMENT_Y", MOMENT_Y_COEFFICIENT)
  MakePair("MOMENT_Z", MOMENT_Z_COEFFICIENT)
  MakePair("EQUIVALENT_AREA", EQUIVALENT_AREA)
  MakePair("NEARFIELD_PRESSURE", NEARFIELD_PRESSURE)
  MakePair("FORCE_X", FORCE_X_COEFFICIENT)
  MakePair("FORCE_Y", FORCE_Y_COEFFICIENT)
  MakePair("FORCE_Z", FORCE_Z_COEFFICIENT)
  MakePair("THRUST", THRUST_COEFFICIENT)
  MakePair("TORQUE", TORQUE_COEFFICIENT)
  MakePair("TOTAL_HEATFLUX", TOTAL_HEATFLUX)
  MakePair("MAXIMUM_HEATFLUX", MAXIMUM_HEATFLUX)
  MakePair("AVG_TEMPERATURE", AVG_TEMPERATURE)
  MakePair("FIGURE_OF_MERIT", FIGURE_OF_MERIT)
  MakePair("BUFFET", BUFFET_SENSOR)
  MakePair("SURFACE_TOTAL_PRESSURE", SURFACE_TOTAL_PRESSURE)
  MakePair("SURFACE_STATIC_PRESSURE", SURFACE_STATIC_PRESSURE)
  MakePair("SURFACE_STATIC_TEMPERATURE", SURFACE_STATIC_TEMPERATURE)
  MakePair("SURFACE_MASSFLOW", SURFACE_MASSFLOW)
  MakePair("SURFACE_MACH", SURFACE_MACH)
  MakePair("SURFACE_UNIFORMITY", SURFACE_UNIFORMITY)
  MakePair("SURFACE_SECONDARY", SURFACE_SECONDARY)
  MakePair("SURFACE_MOM_DISTORTION", SURFACE_MOM_DISTORTION)
  MakePair("SURFACE_SECOND_OVER_UNIFORM", SURFACE_SECOND_OVER_UNIFORM)
  MakePair("SURFACE_PRESSURE_DROP", SURFACE_PRESSURE_DROP)
  MakePair("CUSTOM_OBJFUNC", CUSTOM_OBJFUNC)
  MakePair("TOTAL_EFFICIENCY", TOTAL_EFFICIENCY)
  MakePair("TOTAL_STATIC_EFFICIENCY", TOTAL_STATIC_EFFICIENCY)
  MakePair("TOTAL_PRESSURE_LOSS", TOTAL_PRESSURE_LOSS)
  MakePair("EULERIAN_WORK", EULERIAN_WORK)
  MakePair("TOTAL_ENTHALPY_IN", TOTAL_ENTHALPY_IN)
  MakePair("FLOW_ANGLE_IN", FLOW_ANGLE_IN)
  MakePair("FLOW_ANGLE_OUT", FLOW_ANGLE_OUT)
  MakePair("MASS_FLOW_IN", MASS_FLOW_IN)
  MakePair("MASS_FLOW_OUT", MASS_FLOW_OUT)
  MakePair("PRESSURE_RATIO",  PRESSURE_RATIO)
  MakePair("ENTROPY_GENERATION",  ENTROPY_GENERATION)
  MakePair("KINETIC_ENERGY_LOSS", KINETIC_ENERGY_LOSS)
  MakePair("REFERENCE_GEOMETRY", REFERENCE_GEOMETRY)
  MakePair("REFERENCE_NODE", REFERENCE_NODE)
  MakePair("VOLUME_FRACTION", VOLUME_FRACTION)
  MakePair("TOPOL_DISCRETENESS", TOPOL_DISCRETENESS)
  MakePair("TOPOL_COMPLIANCE", TOPOL_COMPLIANCE)
  MakePair("STRESS_PENALTY", STRESS_PENALTY)
};

/*!
 * \brief Types of residual criteria equations
 */
enum ENUM_RESIDUAL {
  RHO_RESIDUAL = 1,        /*!< \brief Rho equation residual criteria equation. */
  RHO_ENERGY_RESIDUAL = 2  /*!< \brief RhoE equation residual criteria equation. */
};
static const MapType<std::string, ENUM_RESIDUAL> Residual_Map = {
  MakePair("RHO", RHO_RESIDUAL)
  MakePair("RHO_ENERGY", RHO_ENERGY_RESIDUAL)
};

/*!
 * \brief Types of residual criteria for structural problems
 */
enum ENUM_RESFEM {
  RESFEM_RELATIVE = 1,         /*!< \brief Relative criteria: Res/Res0. */
  RESFEM_ABSOLUTE = 2          /*!< \brief Absolute criteria: abs(Res). */
};
static const MapType<std::string, ENUM_RESFEM> ResFem_Map = {
  MakePair("RELATIVE", RESFEM_RELATIVE)
  MakePair("ABSOLUTE", RESFEM_ABSOLUTE)
};

/*!
 * \brief Types of sensitivities to compute
 */
enum ENUM_SENS {
  SENS_GEOMETRY = 1,    /*!< \brief Geometrical sensitivity. */
  SENS_MACH = 2,        /*!< \brief Mach number sensitivity. */
  SENS_AOA = 3,         /*!< \brief Angle of attack sensitivity. */
  SENS_AOS = 4          /*!< \brief Angle of Sideslip sensitivity. */
};
static const MapType<std::string, ENUM_SENS> Sens_Map = {
  MakePair("SENS_GEOMETRY", SENS_GEOMETRY)
  MakePair("SENS_MACH", SENS_MACH)
  MakePair("SENS_AOA", SENS_AOA)
  MakePair("SENS_AOS", SENS_AOS)
};

/*!
 * \brief Types of input file formats
 */
enum ENUM_INPUT {
  SU2       = 1,  /*!< \brief SU2 input format. */
  CGNS_GRID = 2,  /*!< \brief CGNS input format for the computational grid. */
  RECTANGLE = 3,  /*!< \brief 2D rectangular mesh with N x M points of size Lx x Ly. */
  BOX       = 4   /*!< \brief 3D box mesh with N x M x L points of size Lx x Ly x Lz. */
};
static const MapType<std::string, ENUM_INPUT> Input_Map = {
  MakePair("SU2", SU2)
  MakePair("CGNS", CGNS_GRID)
  MakePair("RECTANGLE", RECTANGLE)
  MakePair("BOX", BOX)
};

/*!
 * \brief Type of solution output file formats
 */
enum ENUM_OUTPUT {
  TECPLOT                 = 1,  /*!< \brief Tecplot format for the solution output. */
  TECPLOT_BINARY          = 2,  /*!< \brief Tecplot binary format for the solution output. */
  SURFACE_TECPLOT         = 3,  /*!< \brief Tecplot format for the solution output. */
  SURFACE_TECPLOT_BINARY  = 4,  /*!< \brief Tecplot binary format for the solution output. */
  CSV                     = 5,  /*!< \brief Comma-separated values format for the solution output. */
  SURFACE_CSV             = 6,  /*!< \brief Comma-separated values format for the solution output. */
  PARAVIEW                = 7,  /*!< \brief Paraview ASCII format for the solution output. */
  PARAVIEW_BINARY         = 8,  /*!< \brief Paraview binary format for the solution output. */
  SURFACE_PARAVIEW        = 9,  /*!< \brief Paraview ASCII format for the solution output. */
  SURFACE_PARAVIEW_BINARY = 10, /*!< \brief Paraview binary format for the solution output. */
  MESH                    = 11, /*!< \brief SU2 mesh format. */
  RESTART_BINARY          = 12, /*!< \brief SU2 binary restart format. */
  RESTART_ASCII           = 13, /*!< \brief SU2 ASCII restart format. */
  CGNS                    = 14, /*!< \brief CGNS format. */
  STL                     = 15, /*!< \brief STL ASCII format for surface solution output. */
  STL_BINARY              = 16, /*!< \brief STL binary format for surface solution output. Not implemented yet. */
  PARAVIEW_XML            = 17, /*!< \brief Paraview XML with binary data format */
  SURFACE_PARAVIEW_XML    = 18, /*!< \brief Surface Paraview XML with binary data format */
  PARAVIEW_MULTIBLOCK     = 19  /*!< \brief Paraview XML Multiblock */
};
static const MapType<std::string, ENUM_OUTPUT> Output_Map = {
  MakePair("TECPLOT_ASCII", TECPLOT)
  MakePair("TECPLOT", TECPLOT_BINARY)
  MakePair("SURFACE_TECPLOT_ASCII", SURFACE_TECPLOT)
  MakePair("SURFACE_TECPLOT", SURFACE_TECPLOT_BINARY)
  MakePair("CSV", CSV)
  MakePair("SURFACE_CSV", SURFACE_CSV)
  MakePair("PARAVIEW_ASCII", PARAVIEW)
  MakePair("PARAVIEW_LEGACY", PARAVIEW_BINARY)
  MakePair("SURFACE_PARAVIEW_ASCII", SURFACE_PARAVIEW)
  MakePair("SURFACE_PARAVIEW_LEGACY", SURFACE_PARAVIEW_BINARY)
  MakePair("PARAVIEW", PARAVIEW_XML)
  MakePair("SURFACE_PARAVIEW", SURFACE_PARAVIEW_XML)
  MakePair("PARAVIEW_MULTIBLOCK", PARAVIEW_MULTIBLOCK)
  MakePair("RESTART_ASCII", RESTART_ASCII)
  MakePair("RESTART", RESTART_BINARY)
  MakePair("CGNS", CGNS)
  MakePair("STL", STL)
  MakePair("STL_BINARY", STL_BINARY)
};

/*!
 * \brief Return true if format is one of the Paraview options.
 */
inline bool isParaview(ENUM_OUTPUT format) {
  switch(format) {
    case PARAVIEW:
    case PARAVIEW_BINARY:
    case SURFACE_PARAVIEW:
    case SURFACE_PARAVIEW_BINARY:
    case PARAVIEW_XML:
    case SURFACE_PARAVIEW_XML:
    case PARAVIEW_MULTIBLOCK:
      return true;
    default:
      return false;
  }
}

/*!
 * \brief Return true if format is one of the Tecplot options.
 */
inline bool isTecplot(ENUM_OUTPUT format) {
  switch(format) {
    case TECPLOT:
    case TECPLOT_BINARY:
    case SURFACE_TECPLOT:
    case SURFACE_TECPLOT_BINARY:
      return true;
    default:
      return false;
  }
}

/*!
 * \brief Type of solution output file formats
 */
enum ENUM_TAB_OUTPUT {
  TAB_CSV = 1,            /*!< \brief Comma-separated values format for the solution output. */
  TAB_TECPLOT = 2         /*!< \brief Tecplot format for the solution output. */
};
static const MapType<std::string, ENUM_TAB_OUTPUT> TabOutput_Map = {
  MakePair("CSV", TAB_CSV)
  MakePair("TECPLOT", TAB_TECPLOT)
};

/*!
 * \brief Type of volume sensitivity file formats (inout to SU2_DOT)
 */
enum ENUM_SENSITIVITY {
  SU2_NATIVE = 1,       /*!< \brief SU2 native binary format for the volume sensitivity input. */
  UNORDERED_ASCII = 2   /*!< \brief Unordered ASCII list (x,y,z,dJ/dx,dJ/dy/dJ/dz) format for the volume sensitivity input. */
};
static const MapType<std::string, ENUM_SENSITIVITY> Sensitivity_Map = {
  MakePair("SU2_NATIVE", SU2_NATIVE)
  MakePair("UNORDERED_ASCII", UNORDERED_ASCII)
};

/*!
 * \brief Type of jump definition
 */
enum JUMP_DEFINITION {
  DIFFERENCE = 1,     /*!< \brief Jump given by a difference in values. */
  RATIO = 2           /*!< \brief Jump given by a ratio. */
};
static const MapType<std::string, JUMP_DEFINITION> Jump_Map = {
  MakePair("DIFFERENCE", DIFFERENCE)
  MakePair("RATIO", RATIO)
};

/*!
 * \brief Type of multigrid cycle
 */
enum MG_CYCLE {
  V_CYCLE = 0,        /*!< \brief V cycle. */
  W_CYCLE = 1,        /*!< \brief W cycle. */
  FULLMG_CYCLE = 2    /*!< \brief FullMG cycle. */
};
static const MapType<std::string, MG_CYCLE> MG_Cycle_Map = {
  MakePair("V_CYCLE", V_CYCLE)
  MakePair("W_CYCLE", W_CYCLE)
  MakePair("FULLMG_CYCLE", FULLMG_CYCLE)
};

/*!
 * \brief Type of solution output variables
 */
enum ENUM_OUTPUT_VARS {
  DENSITY = 1,      /*!< \brief Density. */
  VEL_X = 2,        /*!< \brief X-component of velocity. */
  VEL_Y = 3,        /*!< \brief Y-component of velocity. */
  VEL_Z = 4,        /*!< \brief Z-component of velocity. */
  PRESSURE = 5,     /*!< \brief Static pressure. */
  MACH = 6,         /*!< \brief Mach number. */
  TEMPERATURE = 7,  /*!< \brief Temperature. */
  LAM_VISC = 8,     /*!< \brief Laminar viscosity. */
  EDDY_VISC = 9     /*!< \brief Eddy viscosity. */
};
static const MapType<std::string, ENUM_OUTPUT_VARS> Output_Vars_Map = {
  MakePair("DENSITY", DENSITY)
  MakePair("VEL_X", VEL_X)
  MakePair("VEL_Y", VEL_Y)
  MakePair("VEL_Z", VEL_Z)
  MakePair("PRESSURE", PRESSURE)
  MakePair("MACH", MACH)
  MakePair("TEMPERATURE", TEMPERATURE)
  MakePair("LAM_VISC", LAM_VISC)
  MakePair("EDDY_VISC", EDDY_VISC)
};

/*!
 * \brief Types of design parameterizations
 */
enum ENUM_PARAM {
  NO_DEFORMATION = 0,         /*!< \brief No deformation. */
  TRANSLATION = 1,            /*!< \brief Surface movement as design variable. */
  ROTATION = 2,               /*!< \brief Surface rotation as design variable. */
  SCALE = 3,                  /*!< \brief Surface rotation as design variable. */
  FFD_SETTING = 10,           /*!< \brief No surface deformation. */
  FFD_CONTROL_POINT = 11,     /*!< \brief Free form deformation for 3D design (change a control point). */
  FFD_NACELLE = 12,           /*!< \brief Free form deformation for 3D design (change a control point). */
  FFD_GULL = 13,              /*!< \brief Free form deformation for 3D design (change a control point). */
  FFD_CAMBER = 14,            /*!< \brief Free form deformation for 3D design (camber change). */
  FFD_TWIST = 15,             /*!< \brief Free form deformation for 3D design (change the twist angle of a section). */
  FFD_THICKNESS = 16,         /*!< \brief Free form deformation for 3D design (thickness change). */
  FFD_ROTATION = 18,          /*!< \brief Free form deformation for 3D design (rotation around a line). */
  FFD_CONTROL_POINT_2D = 19,  /*!< \brief Free form deformation for 2D design (change a control point). */
  FFD_CAMBER_2D = 20,         /*!< \brief Free form deformation for 3D design (camber change). */
  FFD_THICKNESS_2D = 21,      /*!< \brief Free form deformation for 3D design (thickness change). */
  FFD_TWIST_2D = 22,          /*!< \brief Free form deformation for 3D design (camber change). */
  FFD_CONTROL_SURFACE = 23,   /*!< \brief Free form deformation for 3D design (control surface). */
  FFD_ANGLE_OF_ATTACK = 24,   /*!< \brief Angle of attack for FFD problem. */
  HICKS_HENNE = 30,           /*!< \brief Hicks-Henne bump function for airfoil deformation. */
  PARABOLIC = 31,             /*!< \brief Parabolic airfoil definition as design variables. */
  NACA_4DIGITS = 32,          /*!< \brief The four digits NACA airfoil family as design variables. */
  AIRFOIL = 33,               /*!< \brief Airfoil definition as design variables. */
  CST = 34,                   /*!< \brief CST method with Kulfan parameters for airfoil deformation. */
  SURFACE_BUMP = 35,          /*!< \brief Surfacebump function for flat surfaces deformation. */
  SURFACE_FILE = 36,          /*!< \brief Nodal coordinates for surface set using a file (external parameterization). */
  DV_EFIELD = 40,             /*!< \brief Electric field in deformable membranes. */
  DV_YOUNG = 41,
  DV_POISSON = 42,
  DV_RHO = 43,
  DV_RHO_DL = 44,
  TRANSLATE_GRID = 50,        /*!< \brief Translate the volume grid. */
  ROTATE_GRID = 51,           /*!< \brief Rotate the volume grid */
  SCALE_GRID = 52,            /*!< \brief Scale the volume grid. */
  ANGLE_OF_ATTACK = 101       /*!< \brief Angle of attack for airfoils. */
};
static const MapType<std::string, ENUM_PARAM> Param_Map = {
  MakePair("FFD_SETTING", FFD_SETTING)
  MakePair("FFD_CONTROL_POINT_2D", FFD_CONTROL_POINT_2D)
  MakePair("FFD_TWIST_2D", FFD_TWIST_2D)
  MakePair("FFD_ANGLE_OF_ATTACK", FFD_ANGLE_OF_ATTACK)
  MakePair("FFD_CAMBER_2D", FFD_CAMBER_2D)
  MakePair("FFD_THICKNESS_2D", FFD_THICKNESS_2D)
  MakePair("HICKS_HENNE", HICKS_HENNE)
  MakePair("SURFACE_BUMP", SURFACE_BUMP)
  MakePair("ANGLE_OF_ATTACK", ANGLE_OF_ATTACK)
  MakePair("NACA_4DIGITS", NACA_4DIGITS)
  MakePair("TRANSLATION", TRANSLATION)
  MakePair("ROTATION", ROTATION)
  MakePair("SCALE", SCALE)
  MakePair("FFD_CONTROL_POINT", FFD_CONTROL_POINT)
  MakePair("FFD_ROTATION", FFD_ROTATION)
  MakePair("FFD_CONTROL_SURFACE", FFD_CONTROL_SURFACE)
  MakePair("FFD_NACELLE", FFD_NACELLE)
  MakePair("FFD_GULL", FFD_GULL)
  MakePair("FFD_TWIST", FFD_TWIST)
  MakePair("FFD_CAMBER", FFD_CAMBER)
  MakePair("FFD_THICKNESS", FFD_THICKNESS)
  MakePair("PARABOLIC", PARABOLIC)
  MakePair("AIRFOIL", AIRFOIL)
  MakePair("SURFACE_FILE", SURFACE_FILE)
  MakePair("NO_DEFORMATION", NO_DEFORMATION)
  MakePair("CST", CST)
  MakePair("ELECTRIC_FIELD", DV_EFIELD)
  MakePair("YOUNG_MODULUS", DV_YOUNG)
  MakePair("POISSON_RATIO", DV_POISSON)
  MakePair("STRUCTURAL_DENSITY", DV_RHO)
  MakePair("DEAD_WEIGHT", DV_RHO_DL)
  MakePair("TRANSLATE_GRID", TRANSLATE_GRID)
  MakePair("ROTATE_GRID", ROTATE_GRID)
  MakePair("SCALE_GRID", SCALE_GRID)
};

/*!
 * \brief Types of FFD Blending function
 */
enum ENUM_FFD_BLENDING{
  BSPLINE_UNIFORM = 0,  /*!< \brief BSpline blending */
  BEZIER = 1,           /*!< \brief Bezier blending */
};
static const MapType<std::string, ENUM_FFD_BLENDING> Blending_Map = {
  MakePair("BSPLINE_UNIFORM", BSPLINE_UNIFORM)
  MakePair("BEZIER", BEZIER)
};

/*!
 * \brief Types of solvers for solving linear systems
 */
enum ENUM_LINEAR_SOLVER {
  CONJUGATE_GRADIENT,   /*!< \brief Preconditionated conjugate gradient method for grid deformation. */
  FGMRES,               /*!< \brief Flexible Generalized Minimal Residual method. */
  BCGSTAB,              /*!< \brief BCGSTAB - Biconjugate Gradient Stabilized Method (main solver). */
  RESTARTED_FGMRES,     /*!< \brief Flexible Generalized Minimal Residual method with restart. */
  SMOOTHER,             /*!< \brief Iterative smoother. */
  PASTIX_LDLT,          /*!< \brief PaStiX LDLT (complete) factorization. */
  PASTIX_LU,            /*!< \brief PaStiX LU (complete) factorization. */
};
static const MapType<std::string, ENUM_LINEAR_SOLVER> Linear_Solver_Map = {
  MakePair("CONJUGATE_GRADIENT", CONJUGATE_GRADIENT)
  MakePair("BCGSTAB", BCGSTAB)
  MakePair("FGMRES", FGMRES)
  MakePair("RESTARTED_FGMRES", RESTARTED_FGMRES)
  MakePair("SMOOTHER", SMOOTHER)
  MakePair("PASTIX_LDLT", PASTIX_LDLT)
  MakePair("PASTIX_LU", PASTIX_LU)
};

/*!
 * \brief Types surface continuity at the intersection with the FFD
 */
enum ENUM_FFD_CONTINUITY {
  DERIVATIVE_NONE = 0,    /*!< \brief No derivative continuity. */
  DERIVATIVE_1ST = 1,     /*!< \brief First derivative continuity. */
  DERIVATIVE_2ND = 2,     /*!< \brief Second derivative continuity. */
  USER_INPUT = 3          /*!< \brief User input. */
};
static const MapType<std::string, ENUM_FFD_CONTINUITY> Continuity_Map = {
  MakePair("NO_DERIVATIVE", DERIVATIVE_NONE)
  MakePair("1ST_DERIVATIVE", DERIVATIVE_1ST)
  MakePair("2ND_DERIVATIVE", DERIVATIVE_2ND)
  MakePair("USER_INPUT", USER_INPUT)
};

/*!
 * \brief Types of coordinates systems for the FFD
 */
enum ENUM_FFD_COORD_SYSTEM {
  CARTESIAN = 0,    /*!< \brief Cartesian coordinate system. */
  CYLINDRICAL = 1,  /*!< \brief Cylindrical coordinate system. */
  SPHERICAL = 2,    /*!< \brief Spherical coordinate system. */
  POLAR = 3         /*!< \brief Polar coordinate system. */
};
static const MapType<std::string, ENUM_FFD_COORD_SYSTEM> CoordSystem_Map = {
  MakePair("CARTESIAN", CARTESIAN)
  MakePair("CYLINDRICAL", CYLINDRICAL)
  MakePair("SPHERICAL", SPHERICAL)
  MakePair("POLAR", POLAR)
};

/*!
 * \brief Types of sensitivity smoothing
 */
enum ENUM_SENS_SMOOTHING {
  NO_SMOOTH = 0,  /*!< \brief No smoothing. */
  SOBOLEV = 1,    /*!< \brief Sobolev gradient smoothing. */
  BIGRID = 2      /*!< \brief Bi-grid technique smoothing. */
};
static const MapType<std::string, ENUM_SENS_SMOOTHING> Sens_Smoothing_Map = {
  MakePair("NONE", NO_SMOOTH)
  MakePair("SOBOLEV", SOBOLEV)
  MakePair("BIGRID", BIGRID)
};

/*!
 * \brief Types of preconditioners for the linear solver
 */
enum ENUM_LINEAR_SOLVER_PREC {
  JACOBI,         /*!< \brief Jacobi preconditioner. */
  LU_SGS,         /*!< \brief LU SGS preconditioner. */
  LINELET,        /*!< \brief Line implicit preconditioner. */
  ILU,            /*!< \brief ILU(k) preconditioner. */
  PASTIX_ILU=10,  /*!< \brief PaStiX ILU(k) preconditioner. */
  PASTIX_LU_P,    /*!< \brief PaStiX LU as preconditioner. */
  PASTIX_LDLT_P,  /*!< \brief PaStiX LDLT as preconditioner. */
};
static const MapType<std::string, ENUM_LINEAR_SOLVER_PREC> Linear_Solver_Prec_Map = {
  MakePair("JACOBI", JACOBI)
  MakePair("LU_SGS", LU_SGS)
  MakePair("LINELET", LINELET)
  MakePair("ILU", ILU)
  MakePair("PASTIX_ILU", PASTIX_ILU)
  MakePair("PASTIX_LU", PASTIX_LU_P)
  MakePair("PASTIX_LDLT", PASTIX_LDLT_P)
};

/*!
 * \brief Types of analytic definitions for various geometries
 */
enum ENUM_GEO_ANALYTIC {
  NO_GEO_ANALYTIC = 0,   /*!< \brief No analytic definition of the geometry. */
  NACA0012_AIRFOIL = 1,  /*!< \brief Use the analytical definition of the NACA0012 for doing the grid adaptation. */
  NACA4412_AIRFOIL = 2,  /*!< \brief Use the analytical definition of the NACA4412 for doing the grid adaptation. */
  CYLINDER = 3,          /*!< \brief Use the analytical definition of a cylinder for doing the grid adaptation. */
  BIPARABOLIC = 4        /*!< \brief Use the analytical definition of a biparabolic airfoil for doing the grid adaptation. */
};
static const MapType<std::string, ENUM_GEO_ANALYTIC> Geo_Analytic_Map = {
  MakePair("NONE", NO_GEO_ANALYTIC)
  MakePair("NACA0012_AIRFOIL", NACA0012_AIRFOIL)
  MakePair("NACA4412_AIRFOIL", NACA4412_AIRFOIL)
  MakePair("CYLINDER", CYLINDER)
  MakePair("BIPARABOLIC", BIPARABOLIC)
};

/*!
 * \brief Types of axis orientation
 */
enum ENUM_GEO_DESCRIPTION {
  TWOD_AIRFOIL = 0, /*!< \brief Airfoil analysis. */
  WING = 1,         /*!< \brief Wing analysis. */
  FUSELAGE = 2,     /*!< \brief Fuselage analysis. */
  NACELLE = 3       /*!< \brief Nacelle analysis. */
};
static const MapType<std::string, ENUM_GEO_DESCRIPTION> Geo_Description_Map = {
  MakePair("AIRFOIL", TWOD_AIRFOIL)
  MakePair("WING", WING)
  MakePair("FUSELAGE", FUSELAGE)
  MakePair("NACELLE", NACELLE)
};

/*!
 * \brief Types of schemes for unsteady computations
 */
enum class TIME_MARCHING {
  STEADY,           /*!< \brief A steady computation. */
  TIME_STEPPING,    /*!< \brief Use a time stepping strategy for unsteady computations. */
  DT_STEPPING_1ST,  /*!< \brief Use a dual time stepping strategy for unsteady computations (1st order). */
  DT_STEPPING_2ND,  /*!< \brief Use a dual time stepping strategy for unsteady computations (2nd order). */
  ROTATIONAL_FRAME, /*!< \brief Use a rotational source term. */
  HARMONIC_BALANCE, /*!< \brief Use a harmonic balance source term. */
};
static const MapType<std::string, TIME_MARCHING> TimeMarching_Map = {
  MakePair("NO", TIME_MARCHING::STEADY)
  MakePair("TIME_STEPPING", TIME_MARCHING::TIME_STEPPING)
  MakePair("DUAL_TIME_STEPPING-1ST_ORDER", TIME_MARCHING::DT_STEPPING_1ST)
  MakePair("DUAL_TIME_STEPPING-2ND_ORDER", TIME_MARCHING::DT_STEPPING_2ND)
  MakePair("HARMONIC_BALANCE", TIME_MARCHING::HARMONIC_BALANCE)
  MakePair("ROTATIONAL_FRAME", TIME_MARCHING::ROTATIONAL_FRAME)
};

/*!
 * \brief Types of element stiffnesses imposed for FEA mesh deformation
 */
enum ENUM_DEFORM_STIFFNESS {
  CONSTANT_STIFFNESS = 0,     /*!< \brief Impose a constant stiffness for each element (steel). */
  INVERSE_VOLUME = 1,         /*!< \brief Impose a stiffness for each element that is inversely proportional to cell volume. */
  SOLID_WALL_DISTANCE = 2     /*!< \brief Impose a stiffness for each element that is proportional to the distance from the solid surface. */
};
static const MapType<std::string, ENUM_DEFORM_STIFFNESS> Deform_Stiffness_Map = {
  MakePair("CONSTANT_STIFFNESS", CONSTANT_STIFFNESS)
  MakePair("INVERSE_VOLUME", INVERSE_VOLUME)
  MakePair("WALL_DISTANCE", SOLID_WALL_DISTANCE)
};

/*!
 * \brief The direct differentation variables.
 */
enum ENUM_DIRECTDIFF_VAR {
  NO_DERIVATIVE = 0,
  D_MACH = 1,         /*!< \brief Derivative w.r.t. the Mach number */
  D_AOA = 2,          /*!< \brief Derivative w.r.t. the angle of attack */
  D_PRESSURE = 3,     /*!< \brief Derivative w.r.t. the freestream pressure */
  D_TEMPERATURE = 4,  /*!< \brief Derivative w.r.t. the freestream temperature */
  D_DENSITY = 5,      /*!< \brief Derivative w.r.t. the freestream density */
  D_TURB2LAM = 6,     /*!< \brief Derivative w.r.t. the turb2lam */
  D_SIDESLIP = 7,     /*!< \brief Derivative w.r.t. the sideslip angle */
  D_VISCOSITY = 8,    /*!< \brief Derivative w.r.t. the viscosity */
  D_REYNOLDS = 9,     /*!< \brief Derivative w.r.t. the reynolds number */
  D_DESIGN = 10,      /*!< \brief Derivative w.r.t. the design?? */
  D_YOUNG = 11,       /*!< \brief Derivative w.r.t. the Young's modulus */
  D_POISSON = 12,     /*!< \brief Derivative w.r.t. the Poisson's ratio */
  D_RHO = 13,         /*!< \brief Derivative w.r.t. the solid density (inertial) */
  D_RHO_DL = 14,      /*!< \brief Derivative w.r.t. the density for dead loads */
  D_EFIELD = 15       /*!< \brief Derivative w.r.t. the electric field */
};
static const MapType<std::string, ENUM_DIRECTDIFF_VAR> DirectDiff_Var_Map = {
  MakePair("NONE", NO_DERIVATIVE)
  MakePair("MACH", D_MACH)
  MakePair("AOA", D_AOA)
  MakePair("PRESSURE", D_PRESSURE)
  MakePair("TEMPERATURE", D_TEMPERATURE)
  MakePair("DENSITY", D_DENSITY)
  MakePair("TURB2LAM", D_TURB2LAM)
  MakePair("SIDESLIP", D_SIDESLIP)
  MakePair("VISCOSITY", D_VISCOSITY)
  MakePair("REYNOLDS", D_REYNOLDS)
  MakePair("DESIGN_VARIABLES", D_DESIGN)
  MakePair("YOUNG_MODULUS", D_YOUNG)
  MakePair("POISSON_RATIO", D_POISSON)
  MakePair("STRUCTURAL_DENSITY", D_RHO)
  MakePair("STRUCTURAL_DEAD_LOAD", D_RHO_DL)
  MakePair("ELECTRIC_FIELD", D_EFIELD)
};


enum class RECORDING {
  CLEAR_INDICES,
  SOLUTION_VARIABLES,
  MESH_COORDS,
  MESH_DEFORM,
  SOLUTION_AND_MESH,
};

/*!
 * \brief Types of schemes for dynamic structural computations
 */
enum ENUM_DYNAMIC {
  STATIC = 0,     /*!< \brief A static structural computation. */
  DYNAMIC = 1     /*!< \brief Use a time stepping strategy for dynamic computations. */
};
static const MapType<std::string, ENUM_DYNAMIC> Dynamic_Map = {
  MakePair("NO", STATIC)
  MakePair("YES", DYNAMIC)
};

/*!
 * \brief Types of input file formats
 */
enum ENUM_INPUT_REF {
  SU2_REF = 1,              /*!< \brief SU2 input format (from a restart). */
  CUSTOM_REF = 2            /*!< \brief CGNS input format for the computational grid. */
};
static const MapType<std::string, ENUM_INPUT_REF> Input_Ref_Map = {
  MakePair("SU2", SU2_REF)
  MakePair("CUSTOM", CUSTOM_REF)
};

/*!
 * \brief Vertex-based quantities exchanged during periodic marker communications.
 */
enum PERIODIC_QUANTITIES {
<<<<<<< HEAD
  PERIODIC_NONE       ,  /*!< \brief No periodic communication required. */
  PERIODIC_VOLUME     ,  /*!< \brief Volume communication for summing total CV (periodic only). */
  PERIODIC_NEIGHBORS  ,  /*!< \brief Communication of the number of neighbors for centered schemes (periodic only). */
  PERIODIC_RESIDUAL   ,  /*!< \brief Residual and Jacobian communication (periodic only). */
  PERIODIC_LAPLACIAN  ,  /*!< \brief Undivided Laplacian communication for JST (periodic only). */
  PERIODIC_MAX_EIG    ,  /*!< \brief Maximum eigenvalue communication (periodic only). */
  PERIODIC_SENSOR     ,  /*!< \brief Dissipation sensor communication (periodic only). */
  PERIODIC_SOL_GG     ,  /*!< \brief Solution gradient communication for Green-Gauss (periodic only). */
  PERIODIC_PRIM_GG    ,  /*!< \brief Primitive gradient communication for Green-Gauss (periodic only). */
  PERIODIC_SOL_LS     ,  /*!< \brief Solution gradient communication for weighted Least Squares (periodic only). */
  PERIODIC_PRIM_LS    ,  /*!< \brief Primitive gradient communication for weighted Least Squares (periodic only). */
  PERIODIC_SOL_ULS    ,  /*!< \brief Solution gradient communication for unwieghted Least Squares (periodic only). */
  PERIODIC_PRIM_ULS   ,  /*!< \brief Primitive gradient communication for unweighted Least Squares (periodic only). */
  PERIODIC_SOL_GG_R   ,  /*!< \brief Same but reconstruction. */
  PERIODIC_PRIM_GG_R  ,  /*!< \brief Same but reconstruction. */
  PERIODIC_SOL_LS_R   ,  /*!< \brief Same but reconstruction. */
  PERIODIC_PRIM_LS_R  ,  /*!< \brief Same but reconstruction. */
  PERIODIC_SOL_ULS_R  ,  /*!< \brief Same but reconstruction. */
  PERIODIC_PRIM_ULS_R ,  /*!< \brief Same but reconstruction. */
  PERIODIC_LIM_SOL_1  ,  /*!< \brief Solution limiter communication phase 1 of 2 (periodic only). */
  PERIODIC_LIM_SOL_2  ,  /*!< \brief Solution limiter communication phase 2 of 2 (periodic only). */
  PERIODIC_LIM_PRIM_1 ,  /*!< \brief Primitive limiter communication phase 1 of 2 (periodic only). */
  PERIODIC_LIM_PRIM_2 ,  /*!< \brief Primitive limiter communication phase 2 of 2 (periodic only). */
  PERIODIC_IMPLICIT   ,  /*!< \brief Implicit update communication to ensure consistency across periodic boundaries. */
=======
  PERIODIC_NONE       = 99,  /*!< \brief No periodic communication required. */
  PERIODIC_VOLUME     =  1,  /*!< \brief Volume communication for summing total CV (periodic only). */
  PERIODIC_NEIGHBORS  =  2,  /*!< \brief Communication of the number of neighbors for centered schemes (periodic only). */
  PERIODIC_RESIDUAL   =  3,  /*!< \brief Residual and Jacobian communication (periodic only). */
  PERIODIC_LAPLACIAN  =  4,  /*!< \brief Undivided Laplacian communication for JST (periodic only). */
  PERIODIC_MAX_EIG    =  5,  /*!< \brief Maximum eigenvalue communication (periodic only). */
  PERIODIC_SENSOR     =  6,  /*!< \brief Dissipation sensor communication (periodic only). */
  PERIODIC_SOL_GG     =  7,  /*!< \brief Solution gradient communication for Green-Gauss (periodic only). */
  PERIODIC_PRIM_GG    =  8,  /*!< \brief Primitive gradient communication for Green-Gauss (periodic only). */
  PERIODIC_SOL_LS     =  9,  /*!< \brief Solution gradient communication for weighted Least Squares (periodic only). */
  PERIODIC_PRIM_LS    = 10,  /*!< \brief Primitive gradient communication for weighted Least Squares (periodic only). */
  PERIODIC_LIM_SOL_1  = 11,  /*!< \brief Solution limiter communication phase 1 of 2 (periodic only). */
  PERIODIC_LIM_SOL_2  = 12,  /*!< \brief Solution limiter communication phase 2 of 2 (periodic only). */
  PERIODIC_LIM_PRIM_1 = 13,  /*!< \brief Primitive limiter communication phase 1 of 2 (periodic only). */
  PERIODIC_LIM_PRIM_2 = 14,  /*!< \brief Primitive limiter communication phase 2 of 2 (periodic only). */
  PERIODIC_IMPLICIT   = 15,  /*!< \brief Implicit update communication to ensure consistency across periodic boundaries. */
  PERIODIC_SOL_ULS    = 16,  /*!< \brief Solution gradient communication for unwieghted Least Squares (periodic only). */
  PERIODIC_PRIM_ULS   = 17,  /*!< \brief Primitive gradient communication for unweighted Least Squares (periodic only). */
  PERIODIC_AUX_GG     = 18,
  PERIODIC_AUX_LS     = 19
>>>>>>> e7aa180f
};

/*!
 * \brief Vertex-based quantities exchanged in MPI point-to-point communications.
 */
enum MPI_QUANTITIES {
  SOLUTION             ,  /*!< \brief Conservative solution communication. */
  SOLUTION_OLD         ,  /*!< \brief Conservative solution old communication. */
  SOLUTION_GRADIENT    ,  /*!< \brief Conservative solution gradient communication. */
  SOLUTION_GRAD_REC    ,  /*!< \brief Conservative solution reconstruction gradient communication. */
  SOLUTION_LIMITER     ,  /*!< \brief Conservative solution limiter communication. */
  SOLUTION_GEOMETRY    ,  /*!< \brief Geometry solution communication. */
  PRIMITIVE_GRADIENT   ,  /*!< \brief Primitive gradient communication. */
  PRIMITIVE_GRAD_REC   ,  /*!< \brief Primitive reconstruction gradient communication. */
  PRIMITIVE_LIMITER    ,  /*!< \brief Primitive limiter communication. */
  UNDIVIDED_LAPLACIAN  ,  /*!< \brief Undivided Laplacian communication. */
  MAX_EIGENVALUE       ,  /*!< \brief Maximum eigenvalue communication. */
  SENSOR               ,  /*!< \brief Dissipation sensor communication. */
  AUXVAR_GRADIENT      ,  /*!< \brief Auxiliary variable gradient communication. */
  COORDINATES          ,  /*!< \brief Vertex coordinates communication. */
  COORDINATES_OLD      ,  /*!< \brief Old vertex coordinates communication. */
  MAX_LENGTH           ,  /*!< \brief Maximum length communication. */
  GRID_VELOCITY        ,  /*!< \brief Grid velocity communication. */
  SOLUTION_EDDY        ,  /*!< \brief Turbulent solution plus eddy viscosity communication. */
  SOLUTION_MATRIX      ,  /*!< \brief Matrix solution communication. */
  SOLUTION_MATRIXTRANS ,  /*!< \brief Matrix transposed solution communication. */
  NEIGHBORS            ,  /*!< \brief Neighbor point count communication (for JST). */
  SOLUTION_FEA         ,  /*!< \brief FEA solution communication. */
  MESH_DISPLACEMENTS   ,  /*!< \brief Mesh displacements at the interface. */
  SOLUTION_TIME_N      ,  /*!< \brief Solution at time n. */
  SOLUTION_TIME_N1     ,  /*!< \brief Solution at time n-1. */
};

/*!
 * \brief MPI communication level
 */
enum COMM_LEVEL {
  COMM_NONE    = 0,   /*!< \brief Disable all MPI comms. Purely for testing, as results are incorrect. */
  COMM_MINIMAL = 1,   /*!< \brief Perform only the minimal set of MPI communications for correctness. Disables many console and output comms. */
  COMM_FULL    = 2    /*!< \brief Perform all MPI communications. */
};
static const MapType<std::string, COMM_LEVEL> Comm_Map = {
  MakePair("NONE",    COMM_NONE)
  MakePair("MINIMAL", COMM_MINIMAL)
  MakePair("FULL",    COMM_FULL)
};

/*!
 * \brief Types of filter kernels, initially intended for structural topology optimization applications
 */
enum class ENUM_FILTER_KERNEL {
  CONSTANT_WEIGHT,  /*!< \brief Uniform weight. */
  CONICAL_WEIGHT,   /*!< \brief Linear decay with distance from center point [Bruns and Tortorelli, 2001]. */
  GAUSSIAN_WEIGHT,  /*!< \brief Bell shape around center point [Bruns and Tortorelli, 2003]. */
  DILATE_MORPH,     /*!< \brief Continuous version of the dilate morphology operator [Sigmund 2007]. */
  ERODE_MORPH,      /*!< \brief Continuous version of the erode morphology operator [Sigmund 2007].*/
};
static const MapType<std::string, ENUM_FILTER_KERNEL> Filter_Kernel_Map = {
  MakePair("CONSTANT", ENUM_FILTER_KERNEL::CONSTANT_WEIGHT)
  MakePair("CONICAL", ENUM_FILTER_KERNEL::CONICAL_WEIGHT)
  MakePair("GAUSSIAN", ENUM_FILTER_KERNEL::GAUSSIAN_WEIGHT)
  MakePair("DILATE", ENUM_FILTER_KERNEL::DILATE_MORPH)
  MakePair("ERODE", ENUM_FILTER_KERNEL::ERODE_MORPH)
};

/*!
 * \brief Types of projection function, initially intended for structural topology optimization applications
 */
enum class ENUM_PROJECTION_FUNCTION {
  NONE,           /*!< \brief No projection. */
  HEAVISIDE_UP,   /*!< \brief Project values towards 1. */
  HEAVISIDE_DOWN, /*!< \brief Project values towards 0. */
};
static const MapType<std::string, ENUM_PROJECTION_FUNCTION> Projection_Function_Map = {
  MakePair("NO_PROJECTION", ENUM_PROJECTION_FUNCTION::NONE)
  MakePair("HEAVISIDE_UP", ENUM_PROJECTION_FUNCTION::HEAVISIDE_UP)
  MakePair("HEAVISIDE_DOWN", ENUM_PROJECTION_FUNCTION::HEAVISIDE_DOWN)
};

/*!
 * \brief the different validation solution
 */
enum ENUM_VERIFICATION_SOLUTIONS {
  NO_VERIFICATION_SOLUTION =  0,       /*!< \brief No verification solution, standard solver mode. */
  INVISCID_VORTEX          =  1,       /*!< \brief Inviscid vortex. Exact solution of the unsteady Euler equations. */
  RINGLEB                  =  2,       /*!< \brief Ringleb flow. Exact solution of the steady Euler equations. */
  NS_UNIT_QUAD             = 31,       /*!< \brief Exact solution of the laminar Navier Stokes equations without heat conduction. */
  TAYLOR_GREEN_VORTEX      = 32,       /*!< \brief Taylor Green Vortex. */
  INC_TAYLOR_GREEN_VORTEX  = 33,       /*!< \brief Incompressible Taylor Green Vortex (2D). */
  MMS_NS_UNIT_QUAD         = 61,       /*!< \brief Manufactured solution of the laminar Navier Stokes equations on a unit quad. */
  MMS_NS_UNIT_QUAD_WALL_BC = 62,       /*!< \brief Manufactured solution of the laminar Navier Stokes equations on a unit quad with wall BC's. */
  MMS_NS_TWO_HALF_CIRCLES  = 63,       /*!< \brief Manufactured solution of the laminar Navier Stokes equations between two half circles. */
  MMS_NS_TWO_HALF_SPHERES  = 64,       /*!< \brief Manufactured solution of the laminar Navier Stokes equations between two half spheres. */
  MMS_INC_EULER            = 65,       /*!< \brief Manufactured solution of the incompressible Euler equations. */
  MMS_INC_NS               = 66,       /*!< \brief Manufactured solution of the laminar incompressible Navier Stokes equations. */
  USER_DEFINED_SOLUTION    = 99,       /*!< \brief User defined solution. */
};
static const MapType<std::string, ENUM_VERIFICATION_SOLUTIONS> Verification_Solution_Map = {
  MakePair("NO_VERIFICATION_SOLUTION", NO_VERIFICATION_SOLUTION)
  MakePair("INVISCID_VORTEX",          INVISCID_VORTEX)
  MakePair("RINGLEB",                  RINGLEB)
  MakePair("NS_UNIT_QUAD",             NS_UNIT_QUAD)
  MakePair("TAYLOR_GREEN_VORTEX",      TAYLOR_GREEN_VORTEX)
  MakePair("INC_TAYLOR_GREEN_VORTEX",  INC_TAYLOR_GREEN_VORTEX)
  MakePair("MMS_NS_UNIT_QUAD",         MMS_NS_UNIT_QUAD)
  MakePair("MMS_NS_UNIT_QUAD_WALL_BC", MMS_NS_UNIT_QUAD_WALL_BC)
  MakePair("MMS_NS_TWO_HALF_CIRCLES",  MMS_NS_TWO_HALF_CIRCLES)
  MakePair("MMS_NS_TWO_HALF_SPHERES",  MMS_NS_TWO_HALF_SPHERES)
  MakePair("MMS_INC_EULER",            MMS_INC_EULER)
  MakePair("MMS_INC_NS",               MMS_INC_NS)
  MakePair("USER_DEFINED_SOLUTION",    USER_DEFINED_SOLUTION)
};

<<<<<<< HEAD
/*!
 * \brief Types of streamwise periodicity.
 */
enum class ENUM_STREAMWISE_PERIODIC {
  NONE,          /*!< \brief No streamwise periodic flow. */
  PRESSURE_DROP, /*!< \brief Prescribed pressure drop. */
  MASSFLOW,      /*!< \brief Prescribed massflow. */
};
static const MapType<std::string, ENUM_STREAMWISE_PERIODIC> Streamwise_Periodic_Map = {
  MakePair("NONE",          ENUM_STREAMWISE_PERIODIC::NONE)
  MakePair("PRESSURE_DROP", ENUM_STREAMWISE_PERIODIC::PRESSURE_DROP)
  MakePair("MASSFLOW",      ENUM_STREAMWISE_PERIODIC::MASSFLOW)
};

/*!
 * \brief Container to hold Variables for streamwise Periodic flow as they are often used together in places.
 */
struct StreamwisePeriodicValues {
  su2double Streamwise_Periodic_PressureDrop;       /*!< \brief Value of prescribed pressure drop [Pa] which results in an artificial body force vector. */
  su2double Streamwise_Periodic_MassFlow;           /*!< \brief Value of current massflow [kg/s] which results in a delta p and therefore an artificial body force vector. */
  su2double Streamwise_Periodic_IntegratedHeatFlow; /*!< \brief Value of of the net sum of heatflow [W] into the domain. */
  su2double Streamwise_Periodic_InletTemperature;   /*!< \brief Area avg static Temp [K] at the periodic inlet. Used for adaptive outlet heatsink. */
};

/*!
 * \brief Type of POD basis generation (for use with libROM)
 */
enum class POD_KIND {
  STATIC,            /*!< \brief Use static SVD for POD basis generation. */
  INCREMENTAL,       /*!< \brief Use incremental SVD for POD basis generation. */
};
static const MapType<std::string, POD_KIND> POD_Map = {
  MakePair("STATIC_POD",      POD_KIND::STATIC)
  MakePair("INCREMENTAL_POD", POD_KIND::INCREMENTAL)
=======
enum ENUM_BODY_FORCE_TYPE {
    CONSTANT_BF = 0,			/*!< \brief Constant body force over domain using vector. */
    VARIABLE_BF = 1,				/*!< \brief Body force model that is spatially varying. */
};

static const map<string, ENUM_BODY_FORCE_TYPE> Body_Force_Map = {
        MakePair("CONSTANT_BF", CONSTANT_BF)
        MakePair("VARIABLE_BF", VARIABLE_BF)
};

enum ENUM_BODY_FORCE_PARAMETERS {
  I_AXIAL_COORDINATE = 0,
  I_RADIAL_COORDINATE = 1,
  I_TANGENTIAL_ANGLE = 2,
  I_ROTATION_FACTOR = 3,
  I_BLOCKAGE_FACTOR = 4,
  I_CAMBER_NORMAL_AXIAL = 5,
  I_CAMBER_NORMAL_TANGENTIAL = 6,
  I_CAMBER_NORMAL_RADIAL = 7,
  I_LEADING_EDGE_AXIAL = 8,
  I_AXIAL_CHORD = 9,
  I_BLADE_COUNT = 10,
  I_BODY_FORCE_FACTOR = 11,
  N_BFM_PARAMS = 12,
};

enum ENUM_BODY_FORCE_MODEL_FORMULATION {
  HALL = 0,
  THOLLET = 1,
};

static const map<string, ENUM_BODY_FORCE_MODEL_FORMULATION> BFM_Formulation_Map = {
        MakePair("HALL", HALL)
        MakePair("THOLLET", THOLLET)
>>>>>>> e7aa180f
};

#undef MakePair
/* END_CONFIG_ENUMS */

class COptionBase {
private:
  std::vector<std::string> value;
public:
  COptionBase() {};
  virtual  ~COptionBase() = 0;

  virtual std::string SetValue(std::vector<std::string> value){this->value = value; return "";}
  std::vector<std::string> GetValue() {return value;}
  virtual void SetDefault() = 0;

  std::string optionCheckMultipleValues(std::vector<std::string> & option_value, std::string type_id, std::string option_name) {
    if (option_value.size() != 1) {
      std::string newString;
      newString.append(option_name);
      newString.append(": multiple values for type ");
      newString.append(type_id);
      return newString;
    }
    return "";
  }

  std::string badValue(std::vector<std::string> & option_value, std::string type_id, std::string option_name) {
    std::string newString;
    newString.append(option_name);
    newString.append(": improper option value for type ");
    newString.append(type_id);
    return newString;
  }
};

inline COptionBase::~COptionBase() {}

#ifdef ENABLE_MAPS
#include "option_structure.inl"
#endif<|MERGE_RESOLUTION|>--- conflicted
+++ resolved
@@ -75,11 +75,7 @@
 const unsigned int MAX_NUMBER_PERIODIC = 10;  /*!< \brief Maximum number of periodic boundary conditions. */
 const unsigned int MAX_STRING_SIZE = 200;     /*!< \brief Maximum number of domains. */
 const unsigned int MAX_NUMBER_FFD = 15;       /*!< \brief Maximum number of FFDBoxes for the FFD. */
-<<<<<<< HEAD
-enum: unsigned int{MAX_SOLS = 12};            /*!< \brief Maximum number of solutions at the same time (dimension of solution container array). */
-=======
 const unsigned int MAX_SOLS = 13;             /*!< \brief Maximum number of solutions at the same time (dimension of solution container array). */
->>>>>>> e7aa180f
 const unsigned int MAX_TERMS = 6;             /*!< \brief Maximum number of terms in the numerical equations (dimension of solver container array). */
 const unsigned int MAX_ZONES = 3;             /*!< \brief Maximum number of zones. */
 const unsigned int MAX_FE_KINDS = 4;          /*!< \brief Maximum number of Finite Elements. */
@@ -2071,7 +2067,6 @@
  * \brief Vertex-based quantities exchanged during periodic marker communications.
  */
 enum PERIODIC_QUANTITIES {
-<<<<<<< HEAD
   PERIODIC_NONE       ,  /*!< \brief No periodic communication required. */
   PERIODIC_VOLUME     ,  /*!< \brief Volume communication for summing total CV (periodic only). */
   PERIODIC_NEIGHBORS  ,  /*!< \brief Communication of the number of neighbors for centered schemes (periodic only). */
@@ -2096,28 +2091,8 @@
   PERIODIC_LIM_PRIM_1 ,  /*!< \brief Primitive limiter communication phase 1 of 2 (periodic only). */
   PERIODIC_LIM_PRIM_2 ,  /*!< \brief Primitive limiter communication phase 2 of 2 (periodic only). */
   PERIODIC_IMPLICIT   ,  /*!< \brief Implicit update communication to ensure consistency across periodic boundaries. */
-=======
-  PERIODIC_NONE       = 99,  /*!< \brief No periodic communication required. */
-  PERIODIC_VOLUME     =  1,  /*!< \brief Volume communication for summing total CV (periodic only). */
-  PERIODIC_NEIGHBORS  =  2,  /*!< \brief Communication of the number of neighbors for centered schemes (periodic only). */
-  PERIODIC_RESIDUAL   =  3,  /*!< \brief Residual and Jacobian communication (periodic only). */
-  PERIODIC_LAPLACIAN  =  4,  /*!< \brief Undivided Laplacian communication for JST (periodic only). */
-  PERIODIC_MAX_EIG    =  5,  /*!< \brief Maximum eigenvalue communication (periodic only). */
-  PERIODIC_SENSOR     =  6,  /*!< \brief Dissipation sensor communication (periodic only). */
-  PERIODIC_SOL_GG     =  7,  /*!< \brief Solution gradient communication for Green-Gauss (periodic only). */
-  PERIODIC_PRIM_GG    =  8,  /*!< \brief Primitive gradient communication for Green-Gauss (periodic only). */
-  PERIODIC_SOL_LS     =  9,  /*!< \brief Solution gradient communication for weighted Least Squares (periodic only). */
-  PERIODIC_PRIM_LS    = 10,  /*!< \brief Primitive gradient communication for weighted Least Squares (periodic only). */
-  PERIODIC_LIM_SOL_1  = 11,  /*!< \brief Solution limiter communication phase 1 of 2 (periodic only). */
-  PERIODIC_LIM_SOL_2  = 12,  /*!< \brief Solution limiter communication phase 2 of 2 (periodic only). */
-  PERIODIC_LIM_PRIM_1 = 13,  /*!< \brief Primitive limiter communication phase 1 of 2 (periodic only). */
-  PERIODIC_LIM_PRIM_2 = 14,  /*!< \brief Primitive limiter communication phase 2 of 2 (periodic only). */
-  PERIODIC_IMPLICIT   = 15,  /*!< \brief Implicit update communication to ensure consistency across periodic boundaries. */
-  PERIODIC_SOL_ULS    = 16,  /*!< \brief Solution gradient communication for unwieghted Least Squares (periodic only). */
-  PERIODIC_PRIM_ULS   = 17,  /*!< \brief Primitive gradient communication for unweighted Least Squares (periodic only). */
-  PERIODIC_AUX_GG     = 18,
-  PERIODIC_AUX_LS     = 19
->>>>>>> e7aa180f
+  PERIODIC_AUX_GG,
+  PERIODIC_AUX_LS,
 };
 
 /*!
@@ -2231,7 +2206,6 @@
   MakePair("USER_DEFINED_SOLUTION",    USER_DEFINED_SOLUTION)
 };
 
-<<<<<<< HEAD
 /*!
  * \brief Types of streamwise periodicity.
  */
@@ -2266,13 +2240,13 @@
 static const MapType<std::string, POD_KIND> POD_Map = {
   MakePair("STATIC_POD",      POD_KIND::STATIC)
   MakePair("INCREMENTAL_POD", POD_KIND::INCREMENTAL)
-=======
+};
 enum ENUM_BODY_FORCE_TYPE {
     CONSTANT_BF = 0,			/*!< \brief Constant body force over domain using vector. */
     VARIABLE_BF = 1,				/*!< \brief Body force model that is spatially varying. */
 };
 
-static const map<string, ENUM_BODY_FORCE_TYPE> Body_Force_Map = {
+static const MapType<std::string, ENUM_BODY_FORCE_TYPE> Body_Force_Map = {
         MakePair("CONSTANT_BF", CONSTANT_BF)
         MakePair("VARIABLE_BF", VARIABLE_BF)
 };
@@ -2298,10 +2272,9 @@
   THOLLET = 1,
 };
 
-static const map<string, ENUM_BODY_FORCE_MODEL_FORMULATION> BFM_Formulation_Map = {
+static const MapType<std::string, ENUM_BODY_FORCE_MODEL_FORMULATION> BFM_Formulation_Map = {
         MakePair("HALL", HALL)
         MakePair("THOLLET", THOLLET)
->>>>>>> e7aa180f
 };
 
 #undef MakePair
