/*!
 * \file option_structure.hpp
 * \brief Defines classes for referencing options for easy input in CConfig
 * \author J. Hicken, B. Tracey
 * \version 6.1.0 "Falcon"
 *
 * The current SU2 release has been coordinated by the
 * SU2 International Developers Society <www.su2devsociety.org>
 * with selected contributions from the open-source community.
 *
 * The main research teams contributing to the current release are:
 *  - Prof. Juan J. Alonso's group at Stanford University.
 *  - Prof. Piero Colonna's group at Delft University of Technology.
 *  - Prof. Nicolas R. Gauger's group at Kaiserslautern University of Technology.
 *  - Prof. Alberto Guardone's group at Polytechnic University of Milan.
 *  - Prof. Rafael Palacios' group at Imperial College London.
 *  - Prof. Vincent Terrapon's group at the University of Liege.
 *  - Prof. Edwin van der Weide's group at the University of Twente.
 *  - Lab. of New Concepts in Aeronautics at Tech. Institute of Aeronautics.
 *
 * Copyright 2012-2018, Francisco D. Palacios, Thomas D. Economon,
 *                      Tim Albring, and the SU2 contributors.
 *
 * SU2 is free software; you can redistribute it and/or
 * modify it under the terms of the GNU Lesser General Public
 * License as published by the Free Software Foundation; either
 * version 2.1 of the License, or (at your option) any later version.
 *
 * SU2 is distributed in the hope that it will be useful,
 * but WITHOUT ANY WARRANTY; without even the implied warranty of
 * MERCHANTABILITY or FITNESS FOR A PARTICULAR PURPOSE. See the GNU
 * Lesser General Public License for more details.
 *
 * You should have received a copy of the GNU Lesser General Public
 * License along with SU2. If not, see <http://www.gnu.org/licenses/>.
 */

#pragma once

#include "./mpi_structure.hpp"

#include <iostream>
#include <sstream>
#include <string>
#include <vector>
#include <map>
#include <cstdlib>
#include <algorithm>

using namespace std;

/*!
 * \class CCreateMap
 * \brief creates a map from a list by overloading operator()
 * \tparam T - the key type in the map
 * \tparam U - the mapped value type in the map
 * \author Boost.Assign and anonymous person on stackoverflow
 *
 * We need this to create static const maps that map strings to enum
 * types.  The implementation is based on the Boost.Assign library.  This
 * particular version is taken from
 * http://stackoverflow.com/questions/138600/initializing-a-static-stdmapint-int-in-c
 */
template <typename T, typename U>
class CCreateMap {
private:
  std::map<T, U> m_map;
public:
  CCreateMap(const T& key, const U& val) {
    m_map[key] = val;
  }
  CCreateMap<T, U>& operator()(const T& key, const U& val) {
    m_map[key] = val;
    return *this;
  }
  operator std::map<T, U>() {
    return m_map;
  }
};

/*!
 * \brief utility function for converting strings to uppercase
 * \param[in, out] str - string we want to convert
 */
inline void StringToUpperCase(string & str) {
  std::transform(str.begin(), str.end(), str.begin(), ::toupper);
}

/*!
 * \brief utility function for converting strings to uppercase
 * \param[in] str - string we want a copy of converted to uppercase
 * \returns a copy of str in uppercase
 */
inline string StringToUpperCase(const string & str) {
  string upp_str(str);
  std::transform(upp_str.begin(), upp_str.end(), upp_str.begin(), ::toupper);
  return upp_str;
}

/*!
 * \brief different software components of SU2
 */
enum SU2_COMPONENT {
  SU2_CFD = 1,	/*!< \brief Running the SU2_CFD software. */
  SU2_DEF = 2,	/*!< \brief Running the SU2_DEF software. */
  SU2_DOT = 3,	/*!< \brief Running the SU2_DOT software. */
  SU2_MSH = 4,	/*!< \brief Running the SU2_MSH software. */
  SU2_GEO = 5,	/*!< \brief Running the SU2_GEO software. */
  SU2_SOL = 6 	/*!< \brief Running the SU2_SOL software. */
};

const unsigned int EXIT_DIVERGENCE = 2; /*!< \brief Exit code (divergence). */

const unsigned int BUFSIZE = 3000000;		     /*!< \brief MPI buffer. */
const unsigned int MAX_PARAMETERS = 10;		   /*!< \brief Maximum number of parameters for a design variable definition. */
const unsigned int MAX_NUMBER_PERIODIC = 10; /*!< \brief Maximum number of periodic boundary conditions. */
const unsigned int MAX_STRING_SIZE = 200;    /*!< \brief Maximum number of domains. */
const unsigned int MAX_NUMBER_FFD = 10;	     /*!< \brief Maximum number of FFDBoxes for the FFD. */
const unsigned int MAX_SOLS = 7;		         /*!< \brief Maximum number of solutions at the same time (dimension of solution container array). */
const unsigned int MAX_TERMS = 6;		         /*!< \brief Maximum number of terms in the numerical equations (dimension of solver container array). */
const unsigned int MAX_TERMS_FEA = 10;       /*!< \brief Maximum number of terms in the numerical equations (dimension of solver container array). */
const unsigned int MAX_ZONES = 3;            /*!< \brief Maximum number of zones. */
const unsigned int MAX_FE_KINDS = 4;            	/*!< \brief Maximum number of Finite Elements. */
const unsigned int NO_RK_ITER = 0;		       /*!< \brief No Runge-Kutta iteration. */

const unsigned int OVERHEAD = 4; /*!< \brief Overhead space above nMarker when allocating space for boundary elems (MPI + periodic). */

const unsigned int MESH_0 = 0; /*!< \brief Definition of the finest grid level. */
const unsigned int MESH_1 = 1; /*!< \brief Definition of the finest grid level. */
const unsigned int ZONE_0 = 0; /*!< \brief Definition of the first grid domain. */
const unsigned int ZONE_1 = 1; /*!< \brief Definition of the second grid domain. */
const unsigned int INST_0 = 0; /*!< \brief Definition of the first instance per grid level. */

const su2double STANDARD_GRAVITY = 9.80665;           /*!< \brief Acceleration due to gravity at surface of earth. */

const su2double UNIVERSAL_GAS_CONSTANT = 8.3144598;  /*!< \brief Universal gas constant in J/(mol*K) */

const su2double EPS = 1.0E-16;		   /*!< \brief Error scale. */
const su2double TURB_EPS = 1.0E-16; /*!< \brief Turbulent Error scale. */

const su2double ONE2 = 0.5;			   /*!< \brief One divided by two. */
const su2double TWO3 = 2.0 / 3.0;	 /*!< \brief Two divided by three. */
const su2double FOUR3 = 4.0 / 3.0;  /*!< \brief Four divided by three. */

const su2double PI_NUMBER = 4.0 * atan(1.0);	/*!< \brief Pi number. */

const int MASTER_NODE = 0;			/*!< \brief Master node for MPI parallelization. */
const int SINGLE_NODE = 1;			/*!< \brief There is only a node in the MPI parallelization. */
const int SINGLE_ZONE = 1;			/*!< \brief There is only a zone. */

const unsigned short COMM_TYPE_UNSIGNED_LONG  = 1; /*!< \brief Communication type for unsigned long. */
const unsigned short COMM_TYPE_LONG           = 2; /*!< \brief Communication type for long. */
const unsigned short COMM_TYPE_UNSIGNED_SHORT = 3; /*!< \brief Communication type for unsigned short. */
const unsigned short COMM_TYPE_DOUBLE         = 4; /*!< \brief Communication type for double. */
const unsigned short COMM_TYPE_CHAR           = 5; /*!< \brief Communication type for char. */
const unsigned short COMM_TYPE_SHORT          = 6; /*!< \brief Communication type for short. */
const unsigned short COMM_TYPE_INT            = 7; /*!< \brief Communication type for int. */

const unsigned short N_ELEM_TYPES = 7;           /*!< \brief General output & CGNS defines. */
const unsigned short N_POINTS_LINE = 2;          /*!< \brief General output & CGNS defines. */
const unsigned short N_POINTS_TRIANGLE = 3;      /*!< \brief General output & CGNS defines. */
const unsigned short N_POINTS_QUADRILATERAL = 4; /*!< \brief General output & CGNS defines. */
const unsigned short N_POINTS_TETRAHEDRON = 4;   /*!< \brief General output & CGNS defines. */
const unsigned short N_POINTS_HEXAHEDRON = 8;    /*!< \brief General output & CGNS defines. */
const unsigned short N_POINTS_PYRAMID = 5;       /*!< \brief General output & CGNS defines. */
const unsigned short N_POINTS_PRISM = 6;         /*!< \brief General output & CGNS defines. */

/*!
 * \brief Boolean answers
 */
enum ANSWER {
  NONE = 0,
  NO = 0,    /*!< \brief Boolean definition of no. */
  YES = 1	/*!< \brief Boolean definition of yes. */
};

/*!
 * \brief Verbosity level
 */
enum VERB_LEVEL {
  VERB_NONE = 0,   /*!< \brief No verbosity. */
  VERB_MEDIUM = 1,   /*!< \brief Medium level of verbosity. */
  VERB_HIGH = 2			/*!< \brief High level of verbosity. */
};
static const map<string, VERB_LEVEL> Verb_Map = CCreateMap<string, VERB_LEVEL>
("NONE", VERB_NONE)
("MEDIUM", VERB_MEDIUM)
("HIGH", VERB_HIGH);

/*!
 * \brief Average method for marker analyze
 */
enum AVERAGE_TYPE {
  AVERAGE_AREA = 1, /*!< \brief Area-weighted average. */
  AVERAGE_MASSFLUX = 2 /*!< \brief Mass-flux weighted average. */
};
static const map<string, AVERAGE_TYPE> Average_Map = CCreateMap<string, AVERAGE_TYPE>
("AREA", AVERAGE_AREA)
("MASSFLUX", AVERAGE_MASSFLUX);

/*!
 * \brief different solver types for the CFD component
 */
enum ENUM_SOLVER {
  NO_SOLVER = 0,						/*!< \brief Definition of no solver. */
  EULER = 1,							/*!< \brief Definition of the Euler's solver. */
  NAVIER_STOKES = 2,					/*!< \brief Definition of the Navier-Stokes' solver. */
  RANS = 3,								/*!< \brief Definition of the Reynolds-averaged Navier-Stokes' (RANS) solver. */
  HEAT_EQUATION_FVM = 28,     /*!< \brief Definition of the finite volume heat solver. */
  FLUID_STRUCTURE_INTERACTION = 12,		/*!< \brief Definition of a FSI solver. */
  FEM_ELASTICITY = 13,					/*!< \brief Definition of a FEM solver. */
  ADJ_EULER = 18,						/*!< \brief Definition of the continuous adjoint Euler's solver. */
  ADJ_NAVIER_STOKES = 19,				/*!< \brief Definition of the continuous adjoint Navier-Stokes' solver. */
  ADJ_RANS = 20,						/*!< \brief Definition of the continuous adjoint Reynolds-averaged Navier-Stokes' (RANS) solver. */
  TEMPLATE_SOLVER = 30,                 /*!< \brief Definition of template solver. */
  ZONE_SPECIFIC = 31,          /*!< \brief Definition of a solver option that will induce a zone-wise definition once the driver is created. Not a reference to an own solver. */
  DISC_ADJ_EULER = 35,
  DISC_ADJ_RANS = 36,
  DISC_ADJ_NAVIER_STOKES = 37,
<<<<<<< HEAD
  DISC_ADJ_FEM = 40,
  MULTIZONE = 99
=======
  DISC_ADJ_FEM_EULER = 65,
  DISC_ADJ_FEM_RANS = 66,
  DISC_ADJ_FEM_NS = 67,
  DISC_ADJ_FEM = 40,
  FEM_EULER = 50,                       /*!< \brief Definition of the finite element Euler's solver. */
  FEM_NAVIER_STOKES = 51,               /*!< \brief Definition of the finite element Navier-Stokes' solver. */
  FEM_RANS = 52,                        /*!< \brief Definition of the finite element Reynolds-averaged Navier-Stokes' (RANS) solver. */
  FEM_LES = 53                          /*!< \brief Definition of the finite element Large Eddy Simulation Navier-Stokes' (LES) solver. */
>>>>>>> 53830dad
};
/* BEGIN_CONFIG_ENUMS */
static const map<string, ENUM_SOLVER> Solver_Map = CCreateMap<string, ENUM_SOLVER>
("NONE", NO_SOLVER)
("EULER", EULER)
("NAVIER_STOKES", NAVIER_STOKES)
("RANS", RANS)
("FEM_EULER", FEM_EULER)
("FEM_NAVIER_STOKES", FEM_NAVIER_STOKES)
("FEM_RANS", FEM_RANS)
("FEM_LES", FEM_LES)
("ADJ_EULER", ADJ_EULER)
("ADJ_NAVIER_STOKES", ADJ_NAVIER_STOKES)
("ADJ_RANS", ADJ_RANS )
("HEAT_EQUATION_FVM", HEAT_EQUATION_FVM)
("ELASTICITY", FEM_ELASTICITY)
("DISC_ADJ_EULER", DISC_ADJ_EULER)
("DISC_ADJ_RANS", DISC_ADJ_RANS)
("DISC_ADJ_NAVIERSTOKES", DISC_ADJ_EULER)
("DISC_ADJ_FEM_EULER", DISC_ADJ_FEM_EULER)
("DISC_ADJ_FEM_RANS", DISC_ADJ_FEM_RANS)
("DISC_ADJ_FEM_NS", DISC_ADJ_FEM_NS)
("DISC_ADJ_FEM", DISC_ADJ_FEM)
("FLUID_STRUCTURE_INTERACTION", FLUID_STRUCTURE_INTERACTION)
("TEMPLATE_SOLVER", TEMPLATE_SOLVER)
("ZONE_SPECIFIC", ZONE_SPECIFIC)
("MULTIZONE", MULTIZONE);

/*!
 * \brief different solver types for the multizone environment component
 */
enum ENUM_MULTIZONE {
  MZ_BLOCK_GAUSS_SEIDEL = 0,   /*!< \brief Definition of a Block-Gauss-Seidel multizone solver. */
  MZ_BLOCK_JACOBI = 1          /*!< \brief Definition of a Block-Jacobi solver. */
};
/* BEGIN_CONFIG_ENUMS */
static const map<string, ENUM_MULTIZONE> Multizone_Map = CCreateMap<string, ENUM_MULTIZONE>
("BLOCK_GAUSS_SEIDEL", MZ_BLOCK_GAUSS_SEIDEL)
("BLOCK_JACOBI", MZ_BLOCK_JACOBI);

/*!
 * \brief types of fluid solvers
 */
enum ENUM_FSI_FLUID_PROBLEM {
	  NO_SOLVER_FFSI = 0,			/*!< \brief Definition of no solver. */
	  EULER_FFSI = 1,				/*!< \brief Euler equations for the FSI problem */
	  NAVIER_STOKES_FFSI = 2,		/*!< \brief NS equations for the FSI problem */
	  RANS_FFSI = 3 				/*!< \brief RANS equations for the FSI problem */
};
static const map<string, ENUM_FSI_FLUID_PROBLEM> FSI_Fluid_Solver_Map = CCreateMap<string, ENUM_FSI_FLUID_PROBLEM>
("NONE", NO_SOLVER_FFSI)
("EULER", EULER_FFSI)
("NAVIER_STOKES", NAVIER_STOKES_FFSI)
("RANS", RANS_FFSI);

/*!
 * \brief types of structural solvers
 */
enum ENUM_FSI_STRUC_PROBLEM {
  NO_SOLVER_SFSI = 0,				/*!< \brief Definition of no solver. */
  FEM_ELASTICITY_SFSI = 13,		/*!< \brief Nonlinear elasticity equations for the FSI problem */
};
static const map<string, ENUM_FSI_STRUC_PROBLEM> FSI_Struc_Solver_Map = CCreateMap<string, ENUM_FSI_STRUC_PROBLEM>
("NONE", NO_SOLVER_SFSI)
("ELASTICITY", FEM_ELASTICITY_SFSI);

/*!
 * \brief Material geometric conditions
 */
enum ENUM_STRUCT_SOLVER {
	SMALL_DEFORMATIONS = 0,			/*!< \brief Definition of linear elastic material. */
	LARGE_DEFORMATIONS = 1,			/*!< \brief Definition of Neo-Hookean material. */
};
static const map<string, ENUM_STRUCT_SOLVER> Struct_Map = CCreateMap<string, ENUM_STRUCT_SOLVER>
("SMALL_DEFORMATIONS", SMALL_DEFORMATIONS)
("LARGE_DEFORMATIONS", LARGE_DEFORMATIONS);


/*!
 * \brief Material model
 */
enum ENUM_MATERIAL_MODEL {
	LINEAR_ELASTIC = 0,			/*!< \brief Definition of linear elastic material. */
	NEO_HOOKEAN = 1,			/*!< \brief Definition of Neo-Hookean material. */
	KNOWLES = 2,				/*!< \brief Definition of Knowles stored-energy potential */
	IDEAL_DE = 3				/*!< \brief Definition of ideal Dielectric Elastomer */
};
static const map<string, ENUM_MATERIAL_MODEL> Material_Map = CCreateMap<string, ENUM_MATERIAL_MODEL>
("LINEAR_ELASTIC", LINEAR_ELASTIC)
("NEO_HOOKEAN", NEO_HOOKEAN)
("KNOWLES", KNOWLES)
("IDEAL_DE", IDEAL_DE);

/*!
 * \brief Material compressibility
 */
enum ENUM_MAT_COMPRESS {
  COMPRESSIBLE_MAT = 0,		/*!< \brief Definition of compressible material. */
  NEARLY_INCOMPRESSIBLE_MAT = 1,	/*!< \brief Definition of nearly incompressible material. */
  INCOMPRESSIBLE_MAT = 2			/*!< \brief Definition of incompressible material. */
};
static const map<string, ENUM_MAT_COMPRESS> MatComp_Map = CCreateMap<string, ENUM_MAT_COMPRESS>
("COMPRESSIBLE", COMPRESSIBLE_MAT)
("NEARLY_INCOMPRESSIBLE", NEARLY_INCOMPRESSIBLE_MAT)
("INCOMPRESSIBLE", INCOMPRESSIBLE_MAT);



/*!
 * \brief types of interpolators
 */
enum ENUM_INTERPOLATOR {
  NEAREST_NEIGHBOR 	= 0,   	/*!< \brief Nearest Neigbhor interpolation */
  ISOPARAMETRIC 	= 1,	/*!< \brief Isoparametric interpolation */
  CONSISTCONSERVE 	= 2,	/*!< \brief Consistent & Conservative interpolation (S.A. Brown 1997). Utilizes Isoparametric interpolation. */
  WEIGHTED_AVERAGE  = 3, 	/*!< \brief Sliding Mesh Approach E. Rinaldi 2015 */
  RADIAL_BASIS_FUNCTION= 4, /*!< \brief Radial basis function interpolation. */
};

static const map<string, ENUM_INTERPOLATOR> Interpolator_Map = CCreateMap<string, ENUM_INTERPOLATOR>
("NEAREST_NEIGHBOR", NEAREST_NEIGHBOR)
("ISOPARAMETRIC",    ISOPARAMETRIC)
("CONSISTCONSERVE",  CONSISTCONSERVE)
("WEIGHTED_AVERAGE", WEIGHTED_AVERAGE)
("RADIAL_BASIS_FUNCTION", RADIAL_BASIS_FUNCTION);

/*!
 * \brief types of radial basis functions
 */
enum ENUM_RADIALBASIS {
  WENDLAND_C2 = 0,   /*!< \brief Wendland C2 radial basis function. */
  INV_MULTI_QUADRIC = 1, /*!< \brief Inversed multi quartic biharmonic spline. */
  GAUSSIAN = 2, /*!< \brief Gaussian basis function. */
  THIN_PLATE_SPLINE = 3, /*!< \brief Thin plate spline. */
  MULTI_QUADRIC = 4, /*!< \brief Multi quartic biharmonic spline. */
};

static const map<string, ENUM_RADIALBASIS> RadialBasisFunction_Map = CCreateMap<string, ENUM_RADIALBASIS>
("WENDLAND_C2", WENDLAND_C2)
("INV_MULTI_QUADRIC", INV_MULTI_QUADRIC)
("GAUSSIAN", GAUSSIAN)
("THIN_PLATE_SPLINE", THIN_PLATE_SPLINE)
("MULTI_QUADRIC", MULTI_QUADRIC);

/*!
 * \brief types of (coupling) transfers between distinct physical zones
 */

enum ENUM_TRANSFER {
  ZONES_ARE_EQUAL                   = 0,    /*!< \brief Zones are equal - no transfer. */
  NO_COMMON_INTERFACE               = 1,    /*!< \brief No common interface between the zones (geometrical). */
  NO_TRANSFER                       = 2,    /*!< \brief Zones may share a boundary, but still no coupling desired. */
  FLOW_TRACTION                     = 10,   /*!< \brief Flow traction coupling (between fluids and solids). */
  STRUCTURAL_DISPLACEMENTS          = 11,   /*!< \brief Structural displacements (between fluids and solids). */
  STRUCTURAL_DISPLACEMENTS_DISC_ADJ = 12,   /*!< \brief Adjoints of structural displacements (between fluids and solids). */
  SLIDING_INTERFACE                 = 13,   /*!< \brief Sliding interface (between fluids). */
  CONSERVATIVE_VARIABLES            = 14,   /*!< \brief General coupling that simply transfers the conservative variables (between same solvers). */
  MIXING_PLANE                      = 15,   /*!< \brief Mixing plane between fluids. */
  CONJUGATE_HEAT_FS                 = 16,   /*!< \brief Conjugate heat transfer (between compressible fluids and solids). */
  CONJUGATE_HEAT_WEAKLY_FS          = 17,   /*!< \brief Conjugate heat transfer (between incompressible fluids and solids). */
  CONJUGATE_HEAT_SF                 = 18,   /*!< \brief Conjugate heat transfer (between solids and compressible fluids). */
  CONJUGATE_HEAT_WEAKLY_SF          = 19,   /*!< \brief Conjugate heat transfer (between solids and incompressible fluids). */
};
static const map<string, ENUM_TRANSFER> Transfer_Map = CCreateMap<string, ENUM_TRANSFER>
("ZONES_ARE_EQUAL", ZONES_ARE_EQUAL)
("NO_COMMON_INTERFACE", NO_COMMON_INTERFACE)
("NO_TRANSFER", NO_TRANSFER)
("FLOW_TRACTION", FLOW_TRACTION)
("STRUCTURAL_DISPLACEMENTS", STRUCTURAL_DISPLACEMENTS)
("STRUCTURAL_DISPLACEMENTS_DISC_ADJ", STRUCTURAL_DISPLACEMENTS_DISC_ADJ)
("SLIDING_INTERFACE", SLIDING_INTERFACE)
("CONSERVATIVE_VARIABLES", CONSERVATIVE_VARIABLES)
("MIXING_PLANE", MIXING_PLANE)
("CONJUGATE_HEAT_FS", CONJUGATE_HEAT_FS)
("CONJUGATE_HEAT_WEAKLY_FS", CONJUGATE_HEAT_WEAKLY_FS)
("CONJUGATE_HEAT_SF", CONJUGATE_HEAT_SF)
("CONJUGATE_HEAT_WEAKLY_SF", CONJUGATE_HEAT_WEAKLY_SF);
/*!
 * \brief different regime modes
 */
enum ENUM_REGIME {
  COMPRESSIBLE = 0,			/*!< \brief Definition of compressible solver. */
  INCOMPRESSIBLE = 1,				/*!< \brief Definition of incompressible solver. */
};
static const map<string, ENUM_REGIME> Regime_Map = CCreateMap<string, ENUM_REGIME>
("COMPRESSIBLE", COMPRESSIBLE)
("INCOMPRESSIBLE", INCOMPRESSIBLE);

/*!
 * \brief different non-dimensional modes
 */
enum ENUM_KIND_NONDIM {
  DIMENSIONAL = 0,			    /*!< \brief Dimensional simulation (compressible or incompressible). */
  FREESTREAM_PRESS_EQ_ONE = 1, /*!< \brief Non-dimensional compressible simulation with freestream pressure equal to 1.0. */
  FREESTREAM_VEL_EQ_MACH = 2, /*!< \brief Non-dimensional compressible simulation with freestream velocity equal to Mach number. */
  FREESTREAM_VEL_EQ_ONE = 3, /*!< \brief Non-dimensional compressible simulation with freestream pressure equal to 1.0. */
  INITIAL_VALUES   = 4, /*!< \brief Non-dimensional incompressible simulation based on intial values for external flow. */
  REFERENCE_VALUES = 5 /*!< \brief Non-dimensional incompressible simulation based on custom reference values. */
};
static const map<string, ENUM_KIND_NONDIM> NonDim_Map = CCreateMap<string, ENUM_KIND_NONDIM>
("DIMENSIONAL", DIMENSIONAL)
("FREESTREAM_PRESS_EQ_ONE", FREESTREAM_PRESS_EQ_ONE)
("FREESTREAM_VEL_EQ_MACH",  FREESTREAM_VEL_EQ_MACH)
("FREESTREAM_VEL_EQ_ONE",   FREESTREAM_VEL_EQ_ONE)
("INITIAL_VALUES",   INITIAL_VALUES)
("REFERENCE_VALUES", REFERENCE_VALUES);

/*!
 * \brief different system of measurements
 */
enum ENUM_MEASUREMENTS {
  SI = 0,			/*!< \brief Definition of compressible solver. */
  US = 1				/*!< \brief Definition of incompressible solver. */
};
static const map<string, ENUM_MEASUREMENTS> Measurements_Map = CCreateMap<string, ENUM_MEASUREMENTS>
("SI", SI)
("US", US);

/*!
 * \brief different types of systems
 */
enum RUNTIME_TYPE {
  RUNTIME_FLOW_SYS = 2,			/*!< \brief One-physics case, the code is solving the flow equations(Euler and Navier-Stokes). */
  RUNTIME_TURB_SYS = 3,			/*!< \brief One-physics case, the code is solving the turbulence model. */
  RUNTIME_ADJPOT_SYS = 5,		/*!< \brief One-physics case, the code is solving the adjoint potential flow equation. */
  RUNTIME_ADJFLOW_SYS = 6,		/*!< \brief One-physics case, the code is solving the adjoint equations is being solved (Euler and Navier-Stokes). */
  RUNTIME_ADJTURB_SYS = 7,		/*!< \brief One-physics case, the code is solving the adjoint turbulence model. */
  RUNTIME_MULTIGRID_SYS = 14,   	/*!< \brief Full Approximation Storage Multigrid system of equations. */
  RUNTIME_FEA_SYS = 20,		/*!< \brief One-physics case, the code is solving the FEA equation. */
  RUNTIME_ADJFEA_SYS = 30,		/*!< \brief One-physics case, the code is solving the adjoint FEA equation. */
  RUNTIME_HEAT_SYS = 21,		/*!< \brief One-physics case, the code is solving the heat equation. */
  RUNTIME_TRANS_SYS = 22,			/*!< \brief One-physics case, the code is solving the turbulence model. */
};

const int FLOW_SOL = 0;		/*!< \brief Position of the mean flow solution in the solver container array. */
const int ADJFLOW_SOL = 1;	/*!< \brief Position of the continuous adjoint flow solution in the solver container array. */

const int TURB_SOL = 2;		/*!< \brief Position of the turbulence model solution in the solver container array. */
const int ADJTURB_SOL = 3;	/*!< \brief Position of the continuous adjoint turbulence solution in the solver container array. */

const int TRANS_SOL = 4;	/*!< \brief Position of the transition model solution in the solver container array. */
const int HEAT_SOL = 5;		/*!< \brief Position of the heat equation in the solution solver array. */

const int FEA_SOL = 0;			/*!< \brief Position of the FEA equation in the solution solver array. */
const int ADJFEA_SOL = 1;		/*!< \brief Position of the FEA adjoint equation in the solution solver array. */

const int TEMPLATE_SOL = 0;     /*!< \brief Position of the template solution. */

const int CONV_TERM = 0;	/*!< \brief Position of the convective terms in the numerics container array. */
const int VISC_TERM = 1;        /*!< \brief Position of the viscous terms in the numerics container array. */
const int SOURCE_FIRST_TERM = 2;        /*!< \brief Position of the first source term in the numerics container array. */
const int SOURCE_SECOND_TERM = 3;   /*!< \brief Position of the second source term in the numerics container array. */
const int CONV_BOUND_TERM = 4;       /*!< \brief Position of the convective boundary terms in the numerics container array. */
const int VISC_BOUND_TERM = 5;       /*!< \brief Position of the viscous boundary terms in the numerics container array. */

const int FEA_TERM = 0;			/*!< \brief Position of the finite element analysis terms in the numerics container array. */
const int DE_TERM = 1;			/*!< \brief Position of the dielectric terms in the numerics container array. */

const int MAT_NHCOMP  = 2;   /*!< \brief Position of the Neo-Hookean compressible material model. */
const int MAT_NHINC   = 3;   /*!< \brief Position of the Neo-Hookean incompressible material model. */
const int MAT_IDEALDE = 4;   /*!< \brief Position of the Ideal-DE material model. */
const int MAT_KNOWLES = 5;   /*!< \brief Position of the Knowles material model. */

const int INC_TERM = 2;      /*!< \brief Position of the incompressible term in the element container array. */

const int FEA_ADJ = 6;     /*!< \brief Position of the finite element analysis terms in the numerics container array. */
const int DE_ADJ = 7;			/*!< \brief Position of the dielectric adjoint terms in the numerics container array. */



/*!
 * \brief types of finite elements (in 2D or 3D)
 */

const int EL_TRIA = 0;		/*!< \brief Elements of three nodes (2D). */
const int EL_QUAD = 1;		/*!< \brief Elements of four nodes (2D). */

const int EL_TETRA = 0;		/*!< \brief Elements of four nodes (3D). */
const int EL_HEXA  = 1;		/*!< \brief Elements of eight nodes (3D). */
const int EL_PYRAM = 2;    /*!< \brief Elements of five nodes (3D). */
const int EL_PRISM = 3;    /*!< \brief Elements of six nodes (3D). */


/*!
 * \brief types of mathematical problem to solve
 */
enum ENUM_MATH_PROBLEM {
  DIRECT = 0,		/*!< \brief Direct problem */
  CONTINUOUS_ADJOINT = 1,		/*!< \brief Continuous adjoint problem */
  DISCRETE_ADJOINT = 2 /*< \brief AD-based discrete adjoint problem. */
};
static const map<string, ENUM_MATH_PROBLEM> Math_Problem_Map = CCreateMap<string, ENUM_MATH_PROBLEM>
("DIRECT", DIRECT)
("CONTINUOUS_ADJOINT", CONTINUOUS_ADJOINT)
("DISCRETE_ADJOINT", DISCRETE_ADJOINT);

/*!
 * \brief types of spatial discretizations
 */
enum ENUM_SPACE {
  NO_CONVECTIVE = 0, /*!< \brief No convective scheme is used. */
  SPACE_CENTERED = 1,		/*!< \brief Space centered convective numerical method. */
  SPACE_UPWIND = 2,		/*!< \brief Upwind convective numerical method. */
  FINITE_ELEMENT = 3		/*!< \brief Finite element convective numerical method. */
};
static const map<string, ENUM_SPACE> Space_Map = CCreateMap<string, ENUM_SPACE>
("NONE", NO_CONVECTIVE)
("SPACE_CENTERED", SPACE_CENTERED)
("SPACE_UPWIND", SPACE_UPWIND)
("FINITE_ELEMENT", FINITE_ELEMENT);

/*!
 * \brief types of fluid model
 */
enum ENUM_FLUIDMODEL {
	STANDARD_AIR = 0,
	IDEAL_GAS = 1, /*!< \brief _____. */
	VW_GAS = 2,
	PR_GAS = 3,
  CONSTANT_DENSITY = 4,
  INC_IDEAL_GAS = 6

};

static const map<string, ENUM_FLUIDMODEL> FluidModel_Map = CCreateMap<string, ENUM_FLUIDMODEL>
("STANDARD_AIR", STANDARD_AIR)
("IDEAL_GAS", IDEAL_GAS)
("VW_GAS", VW_GAS)
("PR_GAS", PR_GAS)
("CONSTANT_DENSITY", CONSTANT_DENSITY)
("INC_IDEAL_GAS", INC_IDEAL_GAS);

/*!
 * \brief types of density models
 */
enum ENUM_DENSITYMODEL {
	CONSTANT = 0,
  BOUSSINESQ = 1,
	VARIABLE = 2
};

static const map<string, ENUM_DENSITYMODEL> DensityModel_Map = CCreateMap<string, ENUM_DENSITYMODEL>
("CONSTANT", CONSTANT)
("BOUSSINESQ", BOUSSINESQ)
("VARIABLE", VARIABLE);

/*!
 * \brief types of initialization option
 */

enum ENUM_INIT_OPTION {
	REYNOLDS = 0, /*!< \brief _____. */
	TD_CONDITIONS = 1

};

static const map<string, ENUM_INIT_OPTION> InitOption_Map = CCreateMap<string, ENUM_INIT_OPTION>
("REYNOLDS", REYNOLDS)
("TD_CONDITIONS", TD_CONDITIONS);

/*!
 * \brief types of initialization option
 */

enum ENUM_FREESTREAM_OPTION {
	TEMPERATURE_FS = 0, /*!< \brief _____. */
	DENSITY_FS = 1

};

static const map<string, ENUM_FREESTREAM_OPTION> FreeStreamOption_Map = CCreateMap<string, ENUM_FREESTREAM_OPTION>
("TEMPERATURE_FS", TEMPERATURE_FS)
("DENSITY_FS", DENSITY_FS);

/*!
 * \brief types of viscosity model
 */
enum ENUM_VISCOSITYMODEL {
	CONSTANT_VISCOSITY = 0, /*!< \brief _____. */
	SUTHERLAND = 1
};

static const map<string, ENUM_VISCOSITYMODEL> ViscosityModel_Map = CCreateMap<string, ENUM_VISCOSITYMODEL>
("CONSTANT_VISCOSITY", CONSTANT_VISCOSITY)
("SUTHERLAND", SUTHERLAND);

/*!
 * \brief types of thermal conductivity model
 */
enum ENUM_CONDUCTIVITYMODEL {
	CONSTANT_CONDUCTIVITY = 0, /*!< \brief _____. */
	CONSTANT_PRANDTL = 1
};

static const map<string, ENUM_CONDUCTIVITYMODEL> ConductivityModel_Map = CCreateMap<string, ENUM_CONDUCTIVITYMODEL>
("CONSTANT_CONDUCTIVITY", CONSTANT_CONDUCTIVITY)
("CONSTANT_PRANDTL", CONSTANT_PRANDTL);

/*!
 * \brief types of unsteady mesh motion
 */
enum ENUM_GRIDMOVEMENT {
  NO_MOVEMENT = 0, /*!< \brief Simulation on a static mesh. */
  DEFORMING = 1,		/*!< \brief Simulation with dynamically deforming meshes (plunging/pitching/rotation). */
  RIGID_MOTION = 2,		/*!< \brief Simulation with rigid mesh motion (plunging/pitching/rotation). */
  FLUID_STRUCTURE = 3,		/*!< \brief Fluid structure deformation. */
  EXTERNAL = 4,  /*!< \brief Arbitrary grid motion specified by external files at each time step. */
  EXTERNAL_ROTATION = 5,  /*!< \brief Arbitrary grid motion specified by external files at each time step with rigid rotation. */
  AEROELASTIC = 6,    /*!< \brief Simulation with aeroelastic motion. */
  MOVING_WALL = 7,    /*!< \brief Simulation with moving walls (translation/rotation). */
  ROTATING_FRAME = 8,    /*!< \brief Simulation in a rotating frame. */
  ELASTICITY = 9,    /*!< \brief Linear Elasticity. */
  AEROELASTIC_RIGID_MOTION = 10, /*!< \brief Simulation with rotation and aeroelastic motion. */
  STEADY_TRANSLATION = 11,    /*!< \brief Simulation in a steadily translating frame. */
  GUST = 12, /*!< \brief Simulation on a static mesh with a gust. */
  MOVING_HTP = 13,    /*!< \brief Simulation with moving HTP (rotation). */
  FLUID_STRUCTURE_STATIC = 14 /*!< \brief Fluid structure deformation with no grid velocity. */
};

static const map<string, ENUM_GRIDMOVEMENT> GridMovement_Map = CCreateMap<string, ENUM_GRIDMOVEMENT>
("NONE", NO_MOVEMENT)
("DEFORMING", DEFORMING)
("RIGID_MOTION", RIGID_MOTION)
("FLUID_STRUCTURE", FLUID_STRUCTURE)
("EXTERNAL", EXTERNAL)
("EXTERNAL_ROTATION", EXTERNAL_ROTATION)
("AEROELASTIC", AEROELASTIC)
("ROTATING_FRAME", ROTATING_FRAME)
("ELASTICITY", ELASTICITY)
("MOVING_WALL", MOVING_WALL)
("MOVING_HTP", MOVING_HTP)
("AEROELASTIC_RIGID_MOTION", AEROELASTIC_RIGID_MOTION)
("STEADY_TRANSLATION", STEADY_TRANSLATION)
("GUST", GUST)
("FLUID_STRUCTURE_STATIC", FLUID_STRUCTURE_STATIC);

/*!
 * \brief type of wind gusts
 */
enum ENUM_GUST_TYPE {
  NO_GUST = 0,      /*!< \brief _______. */
  TOP_HAT = 1,      /*!< \brief Top-hat function shaped gust  */
  SINE = 2,         /*!< \brief  Sine shaped gust */
  ONE_M_COSINE = 3, /*!< \brief  1-cosine shaped gust */
  VORTEX = 4,       /*!< \brief  A gust made from vortices */
  EOG = 5           /*!< \brief  An extreme operating gust */
};
static const map<string, ENUM_GUST_TYPE> Gust_Type_Map = CCreateMap<string, ENUM_GUST_TYPE>
("NONE", NO_GUST)
("TOP_HAT", TOP_HAT)
("SINE", SINE)
("ONE_M_COSINE", ONE_M_COSINE)
("VORTEX", VORTEX)
("EOG", EOG);

/*!
 * \brief type of wind direction
 */
enum ENUM_GUST_DIR {
  X_DIR = 0,        /*!< \brief _______. */
  Y_DIR = 1 		 /*!< \brief _______. */
};
static const map<string, ENUM_GUST_DIR> Gust_Dir_Map = CCreateMap<string, ENUM_GUST_DIR>
("X_DIR", X_DIR)
("Y_DIR", Y_DIR);

// If you add to ENUM_CENTERED, you must also add the option to ENUM_CONVECTIVE
/*!
 * \brief types of centered spatial discretizations
 */
enum ENUM_CENTERED {
  NO_CENTERED = 0,    /*!< \brief No centered scheme is used. */
  JST = 1,            /*!< \brief Jameson-Smith-Turkel centered numerical method. */
  LAX = 2,            /*!< \brief Lax-Friedrich centered numerical method. */
  JST_KE = 4          /*!< \brief Kinetic Energy preserving Jameson-Smith-Turkel centered numerical method. */
};
static const map<string, ENUM_CENTERED> Centered_Map = CCreateMap<string, ENUM_CENTERED>
("NONE", NO_CENTERED)
("JST", JST)
("JST_KE", JST_KE)
("LAX-FRIEDRICH", LAX);


// If you add to ENUM_UPWIND, you must also add the option to ENUM_CONVECTIVE
/*!
 * \brief types of upwind spatial discretizations
 */
enum ENUM_UPWIND {
  NO_UPWIND = 0,              /*!< \brief No upwind scheme is used. */
  ROE = 1,                    /*!< \brief Roe's upwind numerical method. */
  SCALAR_UPWIND = 2,          /*!< \brief Scalar upwind numerical method. */
  AUSM = 3,                   /*!< \brief AUSM numerical method. */
  HLLC = 4,                   /*!< \brief HLLC numerical method. */
  SW = 5,                     /*!< \brief Steger-Warming method. */
  MSW = 6,                    /*!< \brief Modified Steger-Warming method. */
  TURKEL = 7,                 /*!< \brief Roe-Turkel's upwind numerical method. */
  SLAU = 8,                   /*!< \brief Simple Low-Dissipation AUSM numerical method. */
  CUSP = 9,                   /*!< \brief Convective upwind and split pressure numerical method. */
  CONVECTIVE_TEMPLATE = 10,   /*!< \brief Template for new numerical method . */
  L2ROE = 11,                 /*!< \brief L2ROE numerical method . */
  LMROE = 12,                 /*!< \brief Rieper's Low Mach ROE numerical method . */
  SLAU2 = 13,                 /*!< \brief Simple Low-Dissipation AUSM 2 numerical method. */
  FDS = 14,                   /*!< \brief Flux difference splitting upwind method (incompressible flows). */
  LAX_FRIEDRICH = 15          /*!< \brief Lax-Friedrich numerical method. */
};
static const map<string, ENUM_UPWIND> Upwind_Map = CCreateMap<string, ENUM_UPWIND>
("NONE", NO_UPWIND)
("ROE", ROE)
("TURKEL_PREC", TURKEL)
("AUSM", AUSM)
("SLAU", SLAU)
("HLLC", HLLC)
("SW", SW)
("MSW", MSW)
("CUSP", CUSP)
("SCALAR_UPWIND", SCALAR_UPWIND)
("CONVECTIVE_TEMPLATE", CONVECTIVE_TEMPLATE)
("L2ROE", L2ROE)
("LMROE", LMROE)
("SLAU2", SLAU2)
("FDS", FDS)
("LAX-FRIEDRICH", LAX_FRIEDRICH);

/*!
 * \brief types of FEM spatial discretizations
 */
enum ENUM_FEM {
  NO_FEM = 0,    /*!< \brief No finite element scheme is used. */
  DG = 1             /*!< \brief Discontinuous Galerkin numerical method. */
};
static const map<string, ENUM_FEM> FEM_Map = CCreateMap<string, ENUM_FEM>
("NONE", NO_FEM)
("DG", DG);

/*!
 * \brief types of shock capturing method in Discontinuous Galerkin numerical method.
 */
enum ENUM_SHOCK_CAPTURING_DG {
  NO_SHOCK_CAPTURING = 0,            /*!< \brief Shock capturing is not used. */
  PERSSON = 1                        /*!< \brief Per-Olof Persson's sub-cell shock capturing method. */
};
static const map<string, ENUM_SHOCK_CAPTURING_DG> ShockCapturingDG_Map = CCreateMap<string, ENUM_SHOCK_CAPTURING_DG>
("NONE", NO_SHOCK_CAPTURING)
("PERSSON", PERSSON);

/*!
 * \brief types of matrix coloring to compute a sparse Jacobian matrix.
 */
enum ENUM_MATRIX_COLORING {
  GREEDY_COLORING = 0,            /*!< \brief Greedy type of algorithm for the coloring. */
  NATURAL_COLORING = 1            /*!< \brief One color for every DOF, very slow. Only to be used for debugging. */
};
static const map<string, ENUM_MATRIX_COLORING> MatrixColoring_Map = CCreateMap<string, ENUM_MATRIX_COLORING>
("GREEDY_COLORING", GREEDY_COLORING)
("NATURAL_COLORING", NATURAL_COLORING);

/*!
 * \brief types of slope limiters
 */
enum ENUM_LIMITER {
  NO_LIMITER           = 0, /*!< \brief No limiter. */
  VENKATAKRISHNAN      = 1,	/*!< \brief Slope limiter using Venkatakrisnan method (stencil formulation). */
  VENKATAKRISHNAN_WANG = 2,	/*!< \brief Slope limiter using Venkatakrisnan method, eps based on solution (stencil formulation). */
  BARTH_JESPERSEN      = 3, /*!< \brief Slope limiter using Barth-Jespersen method (stencil formulation). */
  VAN_ALBADA_EDGE      = 4, /*!< \brief Slope limiter using Van Albada method (edge formulation). */
  SHARP_EDGES          = 5, /*!< \brief Slope limiter using sharp edges. */
  WALL_DISTANCE        = 6  /*!< \brief Slope limiter using wall distance. */
};
static const map<string, ENUM_LIMITER> Limiter_Map = CCreateMap<string, ENUM_LIMITER>
("NONE", NO_LIMITER)
("VENKATAKRISHNAN", VENKATAKRISHNAN)
("VENKATAKRISHNAN_WANG", VENKATAKRISHNAN_WANG)
("BARTH_JESPERSEN", BARTH_JESPERSEN)
("VAN_ALBADA_EDGE", VAN_ALBADA_EDGE)
("SHARP_EDGES", SHARP_EDGES)
("WALL_DISTANCE", WALL_DISTANCE);

/*!
 * \brief types of turbulent models
 */
enum ENUM_TURB_MODEL {
  NO_TURB_MODEL = 0, /*!< \brief No turbulence model. */
  SA      = 1, /*!< \brief Kind of Turbulent model (Spalart-Allmaras). */
  SA_NEG  = 2, /*!< \brief Kind of Turbulent model (Spalart-Allmaras). */
  SST     = 3, /*!< \brief Kind of Turbulence model (Menter SST). */
  SA_E    = 4, /*!< \brief Kind of Turbulent model (Spalart-Allmaras Edwards). */
  SA_COMP = 5, /*!< \brief Kind of Turbulent model (Spalart-Allmaras Compressibility Correction). */
  SA_E_COMP = 6, /*!< \brief Kind of Turbulent model (Spalart-Allmaras Edwards with Compressibility Correction). */
};
static const map<string, ENUM_TURB_MODEL> Turb_Model_Map = CCreateMap<string, ENUM_TURB_MODEL>
("NONE", NO_TURB_MODEL)
("SA", SA)
("SA_NEG", SA_NEG)
("SST", SST)
("SA_E", SA_E)
("SA_COMP", SA_COMP)
("SA_E_COMP", SA_E_COMP);

/*!
 * \brief types of transition models
 */
enum ENUM_TRANS_MODEL {
  NO_TRANS_MODEL = 0,            /*!< \brief No transition model. */
  LM = 1,	/*!< \brief Kind of transition model (LM for Spalart-Allmaras). */
  BC = 2	/*!< \brief Kind of transition model (BAS-CAKMAKCIOGLU (BC) for Spalart-Allmaras). */
};
static const map<string, ENUM_TRANS_MODEL> Trans_Model_Map = CCreateMap<string, ENUM_TRANS_MODEL>
("NONE", NO_TRANS_MODEL)
("LM", LM)
("BC", BC); //BAS-CAKMAKCIOGLU

/*!
 * \brief types of subgrid scale models
 */
enum ENUM_SGS_MODEL {
  NO_SGS_MODEL = 0, /*!< \brief No subgrid scale model. */
  IMPLICIT_LES = 1, /*!< \brief Implicit LES, i.e. no explicit SGS model. */
  SMAGORINSKY  = 2, /*!< \brief Smagorinsky SGS model. */
  WALE         = 3, /*!< \brief Wall-Adapting Local Eddy-viscosity SGS model. */
  VREMAN       = 4  /*!< \brief Vreman SGS model. */
};
static const map<string, ENUM_SGS_MODEL> SGS_Model_Map = CCreateMap<string, ENUM_SGS_MODEL>
("NONE",         NO_SGS_MODEL)
("IMPLICIT_LES", IMPLICIT_LES)
("SMAGORINSKY",  SMAGORINSKY)
("WALE",         WALE)
("VREMAN",       VREMAN);

/*!
 * \brief types of hybrid RANS/LES models
 */
enum ENUM_HYBRIDRANSLES {
  NO_HYBRIDRANSLES = 0, /*!< \brief No turbulence model. */
  SA_DES   = 1, /*!< \brief Kind of Hybrid RANS/LES (SA - Detached Eddy Simulation (DES)). */
  SA_DDES  = 2,  /*!< \brief Kind of Hybrid RANS/LES (SA - Delayed DES (DDES) with Delta_max SGS ). */
  SA_ZDES  = 3,  /*!< \brief Kind of Hybrid RANS/LES (SA - Delayed DES (DDES) with Vorticity based SGS like Zonal DES). */
  SA_EDDES  = 4  /*!< \brief Kind of Hybrid RANS/LES (SA - Delayed DES (DDES) with Shear Layer Adapted SGS: Enhanced DDES). */
};
static const map<string, ENUM_HYBRIDRANSLES> HybridRANSLES_Map = CCreateMap<string, ENUM_HYBRIDRANSLES>
("NONE", NO_HYBRIDRANSLES)
("SA_DES", SA_DES)
("SA_DDES", SA_DDES)
("SA_ZDES", SA_ZDES)
("SA_EDDES", SA_EDDES);

/*!
 * \brief types of Roe Low Dissipation Schemes
 */
enum ENUM_ROELOWDISS {
    NO_ROELOWDISS = 0, /*!< \brief No Roe Low Dissipation model. */
    FD            = 1, /*!< \brief Numerical Blending based on DDES's F_d function */
    NTS           = 2, /*!< \brief Numerical Blending of Travin and Shur. */
    NTS_DUCROS    = 3,  /*!< \brief Numerical Blending of Travin and Shur + Ducros' Shock Sensor. */
    FD_DUCROS     = 4 /*!< \brief Numerical Blending based on DDES's F_d function + Ducros' Shock Sensor */
};
static const map<string, ENUM_ROELOWDISS> RoeLowDiss_Map = CCreateMap<string, ENUM_ROELOWDISS>
("NONE", NO_ROELOWDISS)
("FD", FD)
("NTS", NTS)
("NTS_DUCROS", NTS_DUCROS)
("FD_DUCROS", FD_DUCROS);

/*!
 * \brief types of wall functions.
 */
enum ENUM_WALL_FUNCTIONS {
  NO_WALL_FUNCTION          = 0,   /*!< \brief No wall function treatment, integration to the wall. Default behavior. */
  STANDARD_WALL_FUNCTION    = 1,   /*!< \brief Standard wall function. */
  ADAPTIVE_WALL_FUNCTION    = 2,   /*!< \brief Adaptive wall function. Formulation depends on y+. */
  SCALABLE_WALL_FUNCTION    = 3,   /*!< \brief Scalable wall function. */
  EQUILIBRIUM_WALL_MODEL    = 4,   /*!< \brief Equilibrium wall model for LES. */
  NONEQUILIBRIUM_WALL_MODEL = 5,   /*!< \brief Non-equilibrium wall model for LES. */
  LOGARITHMIC_WALL_MODEL    = 6    /*!< \brief Logarithmic law-of-the-wall model for LES. */
};
static const map<string, ENUM_WALL_FUNCTIONS> Wall_Functions_Map = CCreateMap<string, ENUM_WALL_FUNCTIONS>
("NO_WALL_FUNCTION",          NO_WALL_FUNCTION)
("STANDARD_WALL_FUNCTION",    STANDARD_WALL_FUNCTION)
("ADAPTIVE_WALL_FUNCTION",    ADAPTIVE_WALL_FUNCTION)
("SCALABLE_WALL_FUNCTION",    SCALABLE_WALL_FUNCTION)
("EQUILIBRIUM_WALL_MODEL",    EQUILIBRIUM_WALL_MODEL)
("NONEQUILIBRIUM_WALL_MODEL", NONEQUILIBRIUM_WALL_MODEL)
("LOGARITHMIC_WALL_MODEL", LOGARITHMIC_WALL_MODEL);

/*!
 * \brief type of time integration schemes
 */
enum ENUM_TIME_INT {
  RUNGE_KUTTA_EXPLICIT = 1,	/*!< \brief Explicit Runge-Kutta time integration definition. */
  EULER_EXPLICIT = 2,   	/*!< \brief Explicit Euler time integration definition. */
  EULER_IMPLICIT = 3,   	/*!< \brief Implicit Euler time integration definition. */
  CLASSICAL_RK4_EXPLICIT = 4,   /*!< \brief Classical RK4 time integration definition. */
  ADER_DG = 5                   /*!< \brief ADER-DG time integration definition. */
};
static const map<string, ENUM_TIME_INT> Time_Int_Map = CCreateMap<string, ENUM_TIME_INT>
("RUNGE-KUTTA_EXPLICIT", RUNGE_KUTTA_EXPLICIT)
("EULER_EXPLICIT", EULER_EXPLICIT)
("EULER_IMPLICIT", EULER_IMPLICIT)
("CLASSICAL_RK4_EXPLICIT", CLASSICAL_RK4_EXPLICIT)
("ADER_DG", ADER_DG);

/*!
 * \brief type of predictor for the ADER-DG time integration scheme.
 */
enum ENUM_ADER_PREDICTOR {
  ADER_ALIASED_PREDICTOR     = 1, /*!< \brief Aliased predictor, easiest to do. */
  ADER_NON_ALIASED_PREDICTOR = 2  /*!< \brief Non-aliased predictor. Consistent, but more difficult. */
};
static const map<string, ENUM_ADER_PREDICTOR> Ader_Predictor_Map = CCreateMap<string, ENUM_ADER_PREDICTOR>
("ADER_ALIASED_PREDICTOR", ADER_ALIASED_PREDICTOR)
("ADER_NON_ALIASED_PREDICTOR", ADER_NON_ALIASED_PREDICTOR);

/*!
 * \brief type of heat timestep calculation
 */
enum ENUM_HEAT_TIMESTEP {
  MINIMUM = 1, /*!< \brief Local time stepping based on minimum lambda.*/
  CONVECTIVE = 2, /*!< \brief Local time stepping based on convective spectral radius.*/
  VISCOUS = 3, /*!< \brief Local time stepping based on viscous spectral radius.*/
  BYFLOW = 4, /*!< \brief Unsing the mean solvers time step. */
};
static const map<string, ENUM_HEAT_TIMESTEP> Heat_TimeStep_Map = CCreateMap<string, ENUM_HEAT_TIMESTEP>
("LOCAL", MINIMUM)
("CONVECTIVE", CONVECTIVE)
("VISCOUS", VISCOUS)
("BYFLOW", BYFLOW);

/*!
 * \brief type of time integration schemes
 */
enum ENUM_TIME_INT_FEA {
  CD_EXPLICIT = 1,			/*!< \brief Support for implementing an explicit method. */
  NEWMARK_IMPLICIT = 2,   	/*!< \brief Implicit Newmark integration definition. */
  GENERALIZED_ALPHA = 3   		/*!< \brief Support for implementing another implicit method. */
};
static const map<string, ENUM_TIME_INT_FEA> Time_Int_Map_FEA = CCreateMap<string, ENUM_TIME_INT_FEA>
("CD_EXPLICIT", CD_EXPLICIT)
("NEWMARK_IMPLICIT", NEWMARK_IMPLICIT)
("GENERALIZED_ALPHA", GENERALIZED_ALPHA);

/*!
 * \brief type of time integration schemes
 */
enum ENUM_SPACE_ITE_FEA {
  NEWTON_RAPHSON = 1,			/*!< \brief Full Newton-Rapshon method. */
  MODIFIED_NEWTON_RAPHSON = 2   /*!< \brief Modified Newton-Raphson method. */
};
static const map<string, ENUM_SPACE_ITE_FEA> Space_Ite_Map_FEA = CCreateMap<string, ENUM_SPACE_ITE_FEA>
("NEWTON_RAPHSON", NEWTON_RAPHSON)
("MODIFIED_NEWTON_RAPHSON", MODIFIED_NEWTON_RAPHSON);

/*!
 * \brief types of transfer methods
 */
enum ENUM_TRANSFER_METHOD {
  BROADCAST_DATA = 1,	/*!< \brief Gather data on one processor and broadcast it into all of them, relating to global nodes. */
  SCATTER_DATA = 2,   	/*!< \brief Gather data on one processor and scatter it into the one that needs it. */
  ALLGATHER_DATA = 3,   /*!< \brief All processors gather data (this will be useful for operations over a group of data - averaging) */
};
static const map<string, ENUM_TRANSFER_METHOD> Transfer_Method_Map = CCreateMap<string, ENUM_TRANSFER_METHOD>
("BROADCAST_DATA", BROADCAST_DATA)
("SCATTER_DATA", SCATTER_DATA)
("ALLGATHER_DATA", ALLGATHER_DATA);

/*!
 * \brief types of schemes to compute the flow gradient
 */
enum ENUM_FLOW_GRADIENT {
  GREEN_GAUSS = 1,		/*!< \brief Gradients computation using Green Gauss theorem. */
  WEIGHTED_LEAST_SQUARES = 2	/*!< \brief Gradients computation using Weighted Least Squares. */
};
static const map<string, ENUM_FLOW_GRADIENT> Gradient_Map = CCreateMap<string, ENUM_FLOW_GRADIENT>
("GREEN_GAUSS", GREEN_GAUSS)
("WEIGHTED_LEAST_SQUARES", WEIGHTED_LEAST_SQUARES);

/*!
 * \brief types of action to take on a geometry structure
 */
enum GEOMETRY_ACTION {
  ALLOCATE = 0,     /*!<  \brief Allocate geometry structure. */
  UPDATE = 1       /*!<  \brief Update geometry structure (grid moving, adaptation, etc.). */
};

/*!
 * \brief types of action to perform when doing the geometry evaluation
 */
enum GEOMETRY_MODE {
  FUNCTION = 0,     /*!<  \brief Geometrical analysis. */
  GRADIENT = 1      /*!<  \brief Geometrical analysis and gradient using finite differences. */
};
static const map<string, GEOMETRY_MODE> GeometryMode_Map = CCreateMap<string, GEOMETRY_MODE>
("FUNCTION", FUNCTION)
("GRADIENT", GRADIENT);

/*!
 * \brief types of boundary conditions
 */
enum BC_TYPE {
  EULER_WALL = 1,		/*!< \brief Boundary Euler wall definition. */
  FAR_FIELD = 2,		/*!< \brief Boundary far-field definition. */
  SYMMETRY_PLANE = 3,   	/*!< \brief Boundary symmetry plane definition. */
  INLET_FLOW = 4,		/*!< \brief Boundary inlet flow definition. */
  OUTLET_FLOW = 5,		/*!< \brief Boundary outlet flow definition. */
  PERIODIC_BOUNDARY = 6,	/*!< \brief Periodic boundary definition. */
  NEARFIELD_BOUNDARY = 7,	/*!< \brief Near-Field boundary definition. */
  ELECTRODE_BOUNDARY = 8,	/*!< \brief Electrode boundary definition. */
  DIELEC_BOUNDARY = 9,	/*!< \brief Dipoisson boundary definition. */
  CUSTOM_BOUNDARY = 10,         /*!< \brief custom boundary definition. */
  INTERFACE_BOUNDARY = 11,	/*!< \brief Domain interface boundary definition. */
  DIRICHLET = 12,		/*!< \brief Boundary Euler wall definition. */
  NEUMANN = 13,		/*!< \brief Boundary Neumann definition. */
  DISPLACEMENT_BOUNDARY = 14,		/*!< \brief Boundary displacement definition. */
  LOAD_BOUNDARY = 15,		/*!< \brief Boundary Load definition. */
  FLOWLOAD_BOUNDARY = 16,		/*!< \brief Boundary Load definition. */
  SUPERSONIC_INLET = 19,		/*!< \brief Boundary supersonic inlet definition. */
  SUPERSONIC_OUTLET = 20,		/*!< \brief Boundary supersonic inlet definition. */
  ENGINE_INFLOW = 21,		/*!< \brief Boundary nacelle inflow. */
  ENGINE_EXHAUST = 22,		/*!< \brief Boundary nacelle exhaust. */
  RIEMANN_BOUNDARY= 24,   /*!< \brief Riemann Boundary definition. */
  ISOTHERMAL = 25,      /*!< \brief No slip isothermal wall boundary condition. */
  HEAT_FLUX  = 26,      /*!< \brief No slip constant heat flux wall boundary condition. */
  ACTDISK_INLET = 32,	/*!< \brief Actuator disk inlet boundary definition. */
  ACTDISK_OUTLET = 33,	/*!< \brief Actuator disk outlet boundary definition. */
  CLAMPED_BOUNDARY = 34,		/*!< \brief Clamped Boundary definition. */
  LOAD_DIR_BOUNDARY = 35,		/*!< \brief Boundary Load definition. */
  LOAD_SINE_BOUNDARY = 36,		/*!< \brief Sine-waveBoundary Load definition. */
  GILES_BOUNDARY= 37,   /*!< \brief Giles Boundary definition. */
  INTERNAL_BOUNDARY= 38,   /*!< \brief Internal Boundary definition. */
  FLUID_INTERFACE = 39,	/*!< \brief Domain interface definition. */
  DISP_DIR_BOUNDARY = 40,    /*!< \brief Boundary displacement definition. */
  DAMPER_BOUNDARY = 41,    /*!< \brief Damper. */
  CHT_WALL_INTERFACE = 50, /*!< \brief Domain interface definition. */
  SEND_RECEIVE = 99,		/*!< \brief Boundary send-receive definition. */
};


/*!
 * \brief different regime modes
 */
enum ENUM_2DFORM {
  PLANE_STRESS = 0,			/*!< \brief Definition of plane stress solver. */
  PLANE_STRAIN = 1			/*!< \brief Definition of plane strain solver. */
};
static const map<string, ENUM_2DFORM> ElasForm_2D = CCreateMap<string, ENUM_2DFORM>
("PLANE_STRESS", PLANE_STRESS)
("PLANE_STRAIN", PLANE_STRAIN);


/*!
 * \brief Kinds of relaxation for FSI problem
 */
enum ENUM_AITKEN {
  NO_RELAXATION = 0,			/*!< \brief No relaxation in the strongly coupled approach. */
  FIXED_PARAMETER = 1,			/*!< \brief Relaxation with a fixed parameter. */
  AITKEN_DYNAMIC = 2			/*!< \brief Relaxation using Aitken's dynamic parameter. */
};
static const map<string, ENUM_AITKEN> AitkenForm_Map = CCreateMap<string, ENUM_AITKEN>
("NONE", NO_RELAXATION)
("FIXED_PARAMETER", FIXED_PARAMETER)
("AITKEN_DYNAMIC", AITKEN_DYNAMIC);

/*!
 * \brief types of dynamic transfer methods
 */
enum ENUM_DYN_TRANSFER_METHOD {
  INSTANTANEOUS = 1,   /*!< \brief No ramp, load is transfer instantaneously. */
  POL_ORDER_1 = 2,     /*!< \brief The load is transferred using a ramp. */
  POL_ORDER_3 = 3,     /*!< \brief The load is transferred using an order 3 polynomial function */
  POL_ORDER_5 = 4,     /*!< \brief The load is transferred using an order 5 polynomial function */
  SIGMOID_10 = 5,      /*!< \brief The load is transferred using a sigmoid with parameter 10 */
  SIGMOID_20 = 6       /*!< \brief The load is transferred using a sigmoid with parameter 20 */
};
static const map<string, ENUM_DYN_TRANSFER_METHOD> Dyn_Transfer_Method_Map = CCreateMap<string, ENUM_DYN_TRANSFER_METHOD>
("INSTANTANEOUS", INSTANTANEOUS)
("RAMP", POL_ORDER_1)
("CUBIC", POL_ORDER_3)
("QUINTIC", POL_ORDER_5)
("SIGMOID_10", SIGMOID_10)
("SIGMOID_20", SIGMOID_20);


/*!
 * \brief Kinds of Design Variables for FEA problems 
 */
enum ENUM_DVFEA {
  NODV_FEA = 0,         /*!< \brief No design variable for FEA problems. */
  YOUNG_MODULUS = 1,		/*!< \brief Young modulus (E) as design variable. */
  POISSON_RATIO = 2,  	/*!< \brief Poisson ratio (Nu) as design variable. */
  DENSITY_VAL = 3,      /*!< \brief Density (Rho) as design variable. */
  DEAD_WEIGHT = 4,      /*!< \brief Dead Weight (Rho_DL) as design variable. */
  ELECTRIC_FIELD = 5    /*!< \brief Electric field (E) as design variable. */
};
static const map<string, ENUM_DVFEA> DVFEA_Map = CCreateMap<string, ENUM_DVFEA>
("NONE", NODV_FEA)
("YOUNG_MODULUS", YOUNG_MODULUS)
("POISSON_RATIO", POISSON_RATIO)
("DENSITY", DENSITY_VAL)
("DEAD_WEIGHT", DEAD_WEIGHT)
("ELECTRIC_FIELD", ELECTRIC_FIELD);


/*!
 * \brief types Riemann boundary treatments
 */
enum RIEMANN_TYPE {
  TOTAL_CONDITIONS_PT = 1,		/*!< \brief User specifies total pressure, total temperature, and flow direction. */
  DENSITY_VELOCITY = 2,         /*!< \brief User specifies density and velocity, and flow direction. */
  STATIC_PRESSURE = 3,           /*!< \brief User specifies static pressure. */
  TOTAL_SUPERSONIC_INFLOW = 4,	/*!< \brief User specifies total pressure, total temperature and Velocity components. */
  STATIC_SUPERSONIC_INFLOW_PT = 5, /*!< \brief User specifies static pressure, static temperature, and Mach components. */
  STATIC_SUPERSONIC_INFLOW_PD = 6, /*!< \brief User specifies static pressure, static temperature, and Mach components. */
  MIXING_IN = 7, /*!< \brief User does not specify anything information are retrieved from the other domain */
  MIXING_OUT = 8, /*!< \brief User does not specify anything information are retrieved from the other domain */
  SUPERSONIC_OUTFLOW = 9,
  RADIAL_EQUILIBRIUM = 10,
  TOTAL_CONDITIONS_PT_1D = 11,
  STATIC_PRESSURE_1D = 12,
  MIXING_IN_1D = 13,
  MIXING_OUT_1D =14
};

static const map<string, RIEMANN_TYPE> Riemann_Map = CCreateMap<string, RIEMANN_TYPE>
("TOTAL_CONDITIONS_PT", TOTAL_CONDITIONS_PT)
("DENSITY_VELOCITY", DENSITY_VELOCITY)
("STATIC_PRESSURE", STATIC_PRESSURE)
("TOTAL_SUPERSONIC_INFLOW", TOTAL_SUPERSONIC_INFLOW)
("STATIC_SUPERSONIC_INFLOW_PT", STATIC_SUPERSONIC_INFLOW_PT)
("STATIC_SUPERSONIC_INFLOW_PD", STATIC_SUPERSONIC_INFLOW_PD)
("MIXING_IN", MIXING_IN)
("MIXING_OUT", MIXING_OUT)
("MIXING_IN_1D", MIXING_IN_1D)
("MIXING_OUT_1D", MIXING_OUT_1D)
("SUPERSONIC_OUTFLOW", SUPERSONIC_OUTFLOW)
("RADIAL_EQUILIBRIUM", RADIAL_EQUILIBRIUM)
("TOTAL_CONDITIONS_PT_1D", TOTAL_CONDITIONS_PT_1D)
("STATIC_PRESSURE_1D", STATIC_PRESSURE_1D);


static const map<string, RIEMANN_TYPE> Giles_Map = CCreateMap<string, RIEMANN_TYPE>
("TOTAL_CONDITIONS_PT", TOTAL_CONDITIONS_PT)
("DENSITY_VELOCITY", DENSITY_VELOCITY)
("STATIC_PRESSURE", STATIC_PRESSURE)
("TOTAL_SUPERSONIC_INFLOW", TOTAL_SUPERSONIC_INFLOW)
("STATIC_SUPERSONIC_INFLOW_PT", STATIC_SUPERSONIC_INFLOW_PT)
("STATIC_SUPERSONIC_INFLOW_PD", STATIC_SUPERSONIC_INFLOW_PD)
("MIXING_IN", MIXING_IN)
("MIXING_OUT", MIXING_OUT)
("MIXING_IN_1D", MIXING_IN_1D)
("MIXING_OUT_1D", MIXING_OUT_1D)
("SUPERSONIC_OUTFLOW", SUPERSONIC_OUTFLOW)
("RADIAL_EQUILIBRIUM", RADIAL_EQUILIBRIUM)
("TOTAL_CONDITIONS_PT_1D", TOTAL_CONDITIONS_PT_1D)
("STATIC_PRESSURE_1D", STATIC_PRESSURE_1D);

/*!
 * \brief types of mixing process for averaging quantities at the boundaries.
 */
enum AVERAGEPROCESS_TYPE {
  ALGEBRAIC = 1,		/*!< \brief an algebraic average is computed at the boundary of interest. */
  AREA = 2,           /*!< \brief an area average is computed at the boundary of interest. */
  MIXEDOUT = 3,		 /*!< \brief an mixed-out average is computed at the boundary of interest. */
  MASSFLUX = 4           /*!< \brief a mass flow average is computed at the boundary of interest. */

};

static const map<string, AVERAGEPROCESS_TYPE> AverageProcess_Map = CCreateMap<string, AVERAGEPROCESS_TYPE>
("ALGEBRAIC", ALGEBRAIC)
("AREA", AREA)
("MIXEDOUT",  MIXEDOUT)
("MASSFLUX", MASSFLUX);

/*!
 * \brief types of mixing process for averaging quantities at the boundaries.
 */
enum MIXINGPLANE_INTERFACE_TYPE {
  MATCHING = 1,		/*!< \brief an algebraic average is computed at the boundary of interest. */
  NEAREST_SPAN = 2,           /*!< \brief an area average is computed at the boundary of interest. */
  LINEAR_INTERPOLATION = 3		 /*!< \brief an mixed-out average is computed at the boundary of interest. */
};

static const map<string, MIXINGPLANE_INTERFACE_TYPE> MixingPlaneInterface_Map = CCreateMap<string, MIXINGPLANE_INTERFACE_TYPE>
("MATCHING", MATCHING)
("NEAREST_SPAN",  NEAREST_SPAN)
("LINEAR_INTERPOLATION", LINEAR_INTERPOLATION);

/*!
 * \brief this option allow to compute the span-wise section in different ways.
 */
enum SPANWISE_TYPE {
  AUTOMATIC = 1,		/*!< \brief number of span-wise section are computed automatically */
  EQUISPACED = 2           /*!< \brief number of span-wise section are specified from the user */
};

static const map<string, SPANWISE_TYPE> SpanWise_Map = CCreateMap<string, SPANWISE_TYPE>
("AUTOMATIC", AUTOMATIC)
("EQUISPACED", EQUISPACED);

/*!
 * \brief types of mixing process for averaging quantities at the boundaries.
 */
enum TURBOMACHINERY_TYPE {
  AXIAL       = 1,		/*!< \brief axial turbomachinery. */
  CENTRIFUGAL = 2,    /*!< \brief centrifugal turbomachinery. */
  CENTRIPETAL = 3,		 /*!< \brief centripetal turbomachinery. */
  CENTRIPETAL_AXIAL = 4,		 /*!< \brief mixed flow turbine. */
  AXIAL_CENTRIFUGAL = 5		 /*!< \brief mixed flow turbine. */
};

static const map<string, TURBOMACHINERY_TYPE> TurboMachinery_Map = CCreateMap<string, TURBOMACHINERY_TYPE>
("AXIAL", AXIAL)
("CENTRIFUGAL", CENTRIFUGAL)
("CENTRIPETAL",  CENTRIPETAL)
("CENTRIPETAL_AXIAL",  CENTRIPETAL_AXIAL)
("AXIAL_CENTRIFUGAL",  AXIAL_CENTRIFUGAL);

///*!
// * \brief types of Turbomachinery performance indicators.
// */
//enum TURBO_PERFORMANCE_TYPE {
//  BLADE   = 1,		/*!< \brief Turbomachinery blade performances. */
//  STAGE = 2,      /*!< \brief Turbomachinery blade stage performances. */
//  TURBINE              = 3		/*!< \brief Turbomachinery turbine performances. */
//};
//
//static const map<string, TURBO_PERFORMANCE_TYPE> TurboPerformance_Map = CCreateMap<string, TURBO_PERFORMANCE_TYPE>
//("BLADE", BLADE)
//("STAGE", STAGE)
//("TURBINE", TURBINE);

/*!
 * \brief types of Turbomachinery performance flag.
 */
enum TURBO_MARKER_TYPE{
  INFLOW   = 1,		/*!< \brief flag for inflow marker for compute turboperformance. */
  OUTFLOW = 2     /*!< \brief flag for outflow marker for compute turboperformance. */
};

/*!
 * \brief types inlet boundary treatments
 */
enum INLET_TYPE {
  TOTAL_CONDITIONS = 1,		/*!< \brief User specifies total pressure, total temperature, and flow direction. */
  MASS_FLOW = 2,           /*!< \brief User specifies density and velocity (mass flow). */
  INPUT_FILE = 3,           /*!< \brief User specifies an input file. */
  VELOCITY_INLET = 4,       /*!< \brief Velocity inlet for an incompressible flow. */
  PRESSURE_INLET = 5        /*!< \brief Total pressure inlet for an incompressible flow. */
};
static const map<string, INLET_TYPE> Inlet_Map = CCreateMap<string, INLET_TYPE>
("TOTAL_CONDITIONS", TOTAL_CONDITIONS)
("MASS_FLOW", MASS_FLOW)
("INPUT_FILE", INPUT_FILE)
("VELOCITY_INLET", VELOCITY_INLET)
("PRESSURE_INLET", PRESSURE_INLET);

/*!
 * \brief types engine inflow boundary treatments
 */
enum ENGINE_INFLOW_TYPE {
  FAN_FACE_MACH = 1,	         /*!< \brief User specifies fan face mach number. */
  FAN_FACE_MDOT = 2,           /*!< \brief User specifies Static pressure. */
  FAN_FACE_PRESSURE = 3        /*!< \brief User specifies Static pressure. */
};
static const map<string, ENGINE_INFLOW_TYPE> Engine_Inflow_Map = CCreateMap<string, ENGINE_INFLOW_TYPE>
("FAN_FACE_MACH", FAN_FACE_MACH)
("FAN_FACE_MDOT", FAN_FACE_MDOT)
("FAN_FACE_PRESSURE", FAN_FACE_PRESSURE);

/*!
 * \brief types actuator disk boundary treatments
 */
enum ACTDISK_TYPE {
  VARIABLES_JUMP = 1,		/*!< \brief User specifies the variables jump. */
  BC_THRUST = 2,     /*!< \brief User specifies the BC thrust. */
  NET_THRUST = 3,     /*!< \brief User specifies the Net thrust. */
  DRAG_MINUS_THRUST = 4,     /*!< \brief User specifies the D-T. */
  MASSFLOW = 5,     /*!< \brief User specifies the massflow. */
  POWER = 6     /*!< \brief User specifies the power. */
};
static const map<string, ACTDISK_TYPE> ActDisk_Map = CCreateMap<string, ACTDISK_TYPE>
("VARIABLES_JUMP", VARIABLES_JUMP)
("BC_THRUST", BC_THRUST)
("NET_THRUST", NET_THRUST)
("DRAG_MINUS_THRUST", DRAG_MINUS_THRUST)
("MASSFLOW", MASSFLOW)
("POWER", POWER);

/*!
 * \brief types of geometric entities based on VTK nomenclature
 */
enum GEO_TYPE {
  VERTEX = 1,   		/*!< \brief VTK nomenclature for defining a vertex element. */
  LINE = 3,			/*!< \brief VTK nomenclature for defining a line element. */
  TRIANGLE = 5, 		/*!< \brief VTK nomenclature for defining a triangle element. */
  QUADRILATERAL = 9,		/*!< \brief VTK nomenclature for defining a quadrilateral element. */
  TETRAHEDRON = 10,     	/*!< \brief VTK nomenclature for defining a tetrahedron element. */
  HEXAHEDRON = 12,      	/*!< \brief VTK nomenclature for defining a hexahedron element. */
  PRISM = 13,     		/*!< \brief VTK nomenclature for defining a prism element. */
  PYRAMID = 14  		/*!< \brief VTK nomenclature for defining a pyramid element. */
};

/*!
 * \brief types of objective functions
 */
enum ENUM_OBJECTIVE {
  DRAG_COEFFICIENT = 1, 	      /*!< \brief Drag objective function definition. */
  LIFT_COEFFICIENT = 2, 	      /*!< \brief Lift objective function definition. */
  SIDEFORCE_COEFFICIENT = 3,	  /*!< \brief Side force objective function definition. */
  EFFICIENCY = 4,		            /*!< \brief Efficiency objective function definition. */
  INVERSE_DESIGN_PRESSURE = 5,	/*!< \brief Pressure objective function definition (inverse design). */
  INVERSE_DESIGN_HEATFLUX = 6,  /*!< \brief Heat flux objective function definition (inverse design). */
  TOTAL_HEATFLUX = 7,           /*!< \brief Total heat flux. */
  MAXIMUM_HEATFLUX = 8,         /*!< \brief Maximum heat flux. */
  MOMENT_X_COEFFICIENT = 9,	    /*!< \brief Pitching moment objective function definition. */
  MOMENT_Y_COEFFICIENT = 10,    /*!< \brief Rolling moment objective function definition. */
  MOMENT_Z_COEFFICIENT = 11,    /*!< \brief Yawing objective function definition. */
  EQUIVALENT_AREA = 12,		      /*!< \brief Equivalent area objective function definition. */
  NEARFIELD_PRESSURE = 13,	    /*!< \brief NearField Pressure objective function definition. */
  FORCE_X_COEFFICIENT = 14,	    /*!< \brief X-direction force objective function definition. */
  FORCE_Y_COEFFICIENT = 15,	    /*!< \brief Y-direction force objective function definition. */
  FORCE_Z_COEFFICIENT = 16,	    /*!< \brief Z-direction force objective function definition. */
  THRUST_COEFFICIENT = 17,		  /*!< \brief Thrust objective function definition. */
  TORQUE_COEFFICIENT = 18,		  /*!< \brief Torque objective function definition. */
  FIGURE_OF_MERIT = 19,		      /*!< \brief Rotor Figure of Merit objective function definition. */
  SURFACE_TOTAL_PRESSURE = 28, 	    /*!< \brief Total Pressure objective function definition. */
  SURFACE_STATIC_PRESSURE = 29,      /*!< \brief Static Pressure objective function definition. */
  SURFACE_MASSFLOW = 30,           /*!< \brief Mass Flow Rate objective function definition. */
  SURFACE_MACH = 51,           /*!< \brief Mach number objective function definition. */
  SURFACE_UNIFORMITY = 52,           /*!< \brief Flow uniformity objective function definition. */
  SURFACE_SECONDARY = 53,           /*!< \brief Secondary flow strength objective function definition. */
  SURFACE_MOM_DISTORTION = 54,           /*!< \brief Momentum distortion objective function definition. */
  SURFACE_SECOND_OVER_UNIFORM = 55,   /*!< \brief Secondary over uniformity (relative secondary strength) objective function definition. */
  SURFACE_PRESSURE_DROP = 56, 	    /*!< \brief Pressure drop objective function definition. */
  CUSTOM_OBJFUNC = 31, 	           /*!< \brief Custom objective function definition. */
  TOTAL_PRESSURE_LOSS = 39,
  KINETIC_ENERGY_LOSS = 40,
  TOTAL_EFFICIENCY = 41,
  TOTAL_STATIC_EFFICIENCY = 42,
  EULERIAN_WORK = 43,
  TOTAL_ENTHALPY_IN = 44,
  FLOW_ANGLE_IN = 45,
  FLOW_ANGLE_OUT = 46,
  MASS_FLOW_IN = 47,
  MASS_FLOW_OUT = 48,
  PRESSURE_RATIO = 49,
  ENTROPY_GENERATION = 50,
  REFERENCE_GEOMETRY=60,          /*!<\brief Norm of displacements with respect to target geometry. */
  REFERENCE_NODE=61               /*!<\brief Objective function defined as the difference of a particular node respect to a reference position. */
};

static const map<string, ENUM_OBJECTIVE> Objective_Map = CCreateMap<string, ENUM_OBJECTIVE>
("DRAG", DRAG_COEFFICIENT)
("LIFT", LIFT_COEFFICIENT)
("SIDEFORCE", SIDEFORCE_COEFFICIENT)
("EFFICIENCY", EFFICIENCY)
("INVERSE_DESIGN_PRESSURE", INVERSE_DESIGN_PRESSURE)
("INVERSE_DESIGN_HEATFLUX", INVERSE_DESIGN_HEATFLUX)
("MOMENT_X", MOMENT_X_COEFFICIENT)
("MOMENT_Y", MOMENT_Y_COEFFICIENT)
("MOMENT_Z", MOMENT_Z_COEFFICIENT)
("EQUIVALENT_AREA", EQUIVALENT_AREA)
("NEARFIELD_PRESSURE", NEARFIELD_PRESSURE)
("FORCE_X", FORCE_X_COEFFICIENT)
("FORCE_Y", FORCE_Y_COEFFICIENT)
("FORCE_Z", FORCE_Z_COEFFICIENT)
("THRUST", THRUST_COEFFICIENT)
("TORQUE", TORQUE_COEFFICIENT)
("TOTAL_HEATFLUX", TOTAL_HEATFLUX)
("MAXIMUM_HEATFLUX", MAXIMUM_HEATFLUX)
("FIGURE_OF_MERIT", FIGURE_OF_MERIT)
("SURFACE_TOTAL_PRESSURE", SURFACE_TOTAL_PRESSURE)
("SURFACE_STATIC_PRESSURE", SURFACE_STATIC_PRESSURE)
("SURFACE_MASSFLOW", SURFACE_MASSFLOW)
("SURFACE_MACH", SURFACE_MACH)
("SURFACE_UNIFORMITY", SURFACE_UNIFORMITY)
("SURFACE_SECONDARY", SURFACE_SECONDARY)
("SURFACE_MOM_DISTORTION", SURFACE_MOM_DISTORTION)
("SURFACE_SECOND_OVER_UNIFORM", SURFACE_SECOND_OVER_UNIFORM)
("SURFACE_PRESSURE_DROP", SURFACE_PRESSURE_DROP)
("CUSTOM_OBJFUNC", CUSTOM_OBJFUNC)
("TOTAL_EFFICIENCY", TOTAL_EFFICIENCY)
("TOTAL_STATIC_EFFICIENCY", TOTAL_STATIC_EFFICIENCY)
("TOTAL_PRESSURE_LOSS", TOTAL_PRESSURE_LOSS)
("EULERIAN_WORK", EULERIAN_WORK)
("TOTAL_ENTHALPY_IN", TOTAL_ENTHALPY_IN)
("FLOW_ANGLE_IN", FLOW_ANGLE_IN)
("FLOW_ANGLE_OUT", FLOW_ANGLE_OUT)
("MASS_FLOW_IN", MASS_FLOW_IN)
("MASS_FLOW_OUT", MASS_FLOW_OUT)
("PRESSURE_RATIO",  PRESSURE_RATIO)
("ENTROPY_GENERATION",  ENTROPY_GENERATION)
("KINETIC_ENERGY_LOSS", KINETIC_ENERGY_LOSS)
("REFERENCE_GEOMETRY", REFERENCE_GEOMETRY)
("REFERENCE_NODE", REFERENCE_NODE);

/*!
 * \brief types of residual criteria equations
 */

enum ENUM_RESIDUAL {
	RHO_RESIDUAL = 1, 	      /*!< \brief Rho equation residual criteria equation. */
	RHO_ENERGY_RESIDUAL = 2 	      /*!< \brief RhoE equation residual criteria equation. */
};

static const map<string, ENUM_RESIDUAL> Residual_Map = CCreateMap<string, ENUM_RESIDUAL>
("RHO", RHO_RESIDUAL)
("RHO_ENERGY", RHO_ENERGY_RESIDUAL);

/*!
 * \brief types of residual criteria for structural problems
 */

enum ENUM_RESFEM {
  RESFEM_RELATIVE = 1,         /*!< \brief Relative criteria: Res/Res0. */
  RESFEM_ABSOLUTE = 2          /*!< \brief Absolute criteria: abs(Res). */
};

static const map<string, ENUM_RESFEM> ResFem_Map = CCreateMap<string, ENUM_RESFEM>
("RELATIVE", RESFEM_RELATIVE)
("ABSOLUTE", RESFEM_ABSOLUTE);

/*!
 * \brief types of sensitivities to compute
 */
enum ENUM_SENS {
  SENS_GEOMETRY = 1,    	/*!< \brief Geometrical sensitivity. */
  SENS_MACH = 2,		/*!< \brief Mach number sensitivity. */
  SENS_AOA = 3, 		/*!< \brief Angle of attack sensitivity. */
  SENS_AOS = 4  		/*!< \brief Angle of Sideslip sensitivity. */
};
static const map<string, ENUM_SENS> Sens_Map = CCreateMap<string, ENUM_SENS>
("SENS_GEOMETRY", SENS_GEOMETRY)
("SENS_MACH", SENS_MACH)
("SENS_AOA", SENS_AOA)
("SENS_AOS", SENS_AOS);

/*!
 * \brief types of grid adaptation/refinement
 */
enum ENUM_ADAPT {
  NO_ADAPT = 0,                 /*!< \brief No grid adaptation. */
  FULL = 1,			/*!< \brief Do a complete grid refinement of all the computational grids. */
  FULL_FLOW = 2,		/*!< \brief Do a complete grid refinement of the flow grid. */
  FULL_ADJOINT = 3,		/*!< \brief Do a complete grid refinement of the adjoint grid. */
  GRAD_FLOW = 5,		/*!< \brief Do a gradient based grid adaptation of the flow grid. */
  GRAD_ADJOINT = 6,		/*!< \brief Do a gradient based grid adaptation of the adjoint grid. */
  GRAD_FLOW_ADJ = 7,		/*!< \brief Do a gradient based grid adaptation of the flow and adjoint grid. */
  COMPUTABLE = 9,		/*!< \brief Apply a computable error grid adaptation. */
  REMAINING = 10,		/*!< \brief Apply a remaining error grid adaptation. */
  WAKE = 12,			/*!< \brief Do a grid refinement on the wake. */
  SMOOTHING = 14,		/*!< \brief Do a grid smoothing of the geometry. */
  SUPERSONIC_SHOCK = 15,	/*!< \brief Do a grid smoothing. */
  PERIODIC = 17			/*!< \brief Add the periodic halo cells. */
};
static const map<string, ENUM_ADAPT> Adapt_Map = CCreateMap<string, ENUM_ADAPT>
("NONE", NO_ADAPT)
("FULL", FULL)
("FULL_FLOW", FULL_FLOW)
("FULL_ADJOINT", FULL_ADJOINT)
("GRAD_FLOW", GRAD_FLOW)
("GRAD_ADJOINT", GRAD_ADJOINT)
("GRAD_FLOW_ADJ", GRAD_FLOW_ADJ)
("COMPUTABLE", COMPUTABLE)
("REMAINING", REMAINING)
("WAKE", WAKE)
("SMOOTHING", SMOOTHING)
("SUPERSONIC_SHOCK", SUPERSONIC_SHOCK)
("PERIODIC", PERIODIC);

/*!
 * \brief types of input file formats
 */
enum ENUM_INPUT {
  SU2 = 1,                       /*!< \brief SU2 input format. */
  CGNS = 2                     /*!< \brief CGNS input format for the computational grid. */
};
static const map<string, ENUM_INPUT> Input_Map = CCreateMap<string, ENUM_INPUT>
("SU2", SU2)
("CGNS", CGNS);

const int CGNS_STRING_SIZE = 33;/*!< \brief Length of strings used in the CGNS format. */

/*!
 * \brief type of solution output file formats
 */
enum ENUM_OUTPUT {
  TECPLOT = 1,  		     /*!< \brief Tecplot format for the solution output. */
  TECPLOT_BINARY = 2,    /*!< \brief Tecplot binary format for the solution output. */
  FIELDVIEW = 3,  		   /*!< \brief FieldView format for the solution output. */
  FIELDVIEW_BINARY = 4,  /*!< \brief FieldView binary format for the solution output. */
  CSV = 5,			         /*!< \brief Comma-separated values format for the solution output. */
  CGNS_SOL = 6,  	     	 /*!< \brief CGNS format for the solution output. */
  PARAVIEW = 7,  		     /*!< \brief Paraview ASCII format for the solution output. */
  PARAVIEW_BINARY = 8    /*!< \brief Paraview binary format for the solution output. */
};
static const map<string, ENUM_OUTPUT> Output_Map = CCreateMap<string, ENUM_OUTPUT>
("TECPLOT", TECPLOT)
("TECPLOT_BINARY", TECPLOT_BINARY)
("FIELDVIEW", FIELDVIEW)
("FIELDVIEW_BINARY", FIELDVIEW_BINARY)
("CSV", CSV)
("CGNS", CGNS_SOL)
("PARAVIEW", PARAVIEW)
("PARAVIEW_BINARY", PARAVIEW_BINARY);

/*!
 * \brief type of jump definition
 */
enum JUMP_DEFINITION {
  DIFFERENCE = 1,     /*!< \brief Jump given by a difference in values. */
  RATIO = 2           /*!< \brief Jump given by a ratio. */
};
static const map<string, JUMP_DEFINITION> Jump_Map = CCreateMap<string, JUMP_DEFINITION>
("DIFFERENCE", DIFFERENCE)
("RATIO", RATIO);

/*!
 * \brief type of multigrid cycle
 */
enum MG_CYCLE {
  V_CYCLE = 0,  		/*!< \brief V cycle. */
  W_CYCLE = 1,			/*!< \brief W cycle. */
  FULLMG_CYCLE = 2  /*!< \brief FullMG cycle. */
};
static const map<string, MG_CYCLE> MG_Cycle_Map = CCreateMap<string, MG_CYCLE>
("V_CYCLE", V_CYCLE)
("W_CYCLE", W_CYCLE)
("FULLMG_CYCLE", FULLMG_CYCLE);

/*!
 * \brief type of solution output variables
 */
enum ENUM_OUTPUT_VARS {
  DENSITY = 1,      /*!< \brief Density. */
  VEL_X = 2,        /*!< \brief X-component of velocity. */
  VEL_Y = 3,        /*!< \brief Y-component of velocity. */
  VEL_Z = 4,        /*!< \brief Z-component of velocity. */
  PRESSURE = 5, 		/*!< \brief Static pressure. */
  MACH = 6,         /*!< \brief Mach number. */
  TEMPERATURE = 7,  /*!< \brief Temperature. */
  LAM_VISC = 8,     /*!< \brief Laminar viscosity. */
  EDDY_VISC = 9     /*!< \brief Eddy viscosity. */
};
static const map<string, ENUM_OUTPUT_VARS> Output_Vars_Map = CCreateMap<string, ENUM_OUTPUT_VARS>
("DENSITY", DENSITY)
("VEL_X", VEL_X)
("VEL_Y", VEL_Y)
("VEL_Z", VEL_Z)
("PRESSURE", PRESSURE)
("MACH", MACH)
("TEMPERATURE", TEMPERATURE)
("LAM_VISC", LAM_VISC)
("EDDY_VISC", EDDY_VISC);

/*!
 * \brief types of design parameterizations
 */
enum ENUM_PARAM {
  NO_DEFORMATION = 0,       /*!< \brief No deformation. */

  TRANSLATION = 1,		       /*!< \brief Surface movement as design variable. */
  ROTATION = 2,			         /*!< \brief Surface rotation as design variable. */
  SCALE = 3,			           /*!< \brief Surface rotation as design variable. */
  
  FFD_SETTING = 10,		       /*!< \brief No surface deformation. */
  FFD_CONTROL_POINT = 11,	   /*!< \brief Free form deformation for 3D design (change a control point). */
  FFD_NACELLE = 12,	         /*!< \brief Free form deformation for 3D design (change a control point). */
  FFD_GULL = 13,	             /*!< \brief Free form deformation for 3D design (change a control point). */
  FFD_CAMBER = 14,		         /*!< \brief Free form deformation for 3D design (camber change). */
  FFD_TWIST = 15,		         /*!< \brief Free form deformation for 3D design (change the twist angle of a section). */
  FFD_THICKNESS = 16,		     /*!< \brief Free form deformation for 3D design (thickness change). */
  FFD_DIHEDRAL_ANGLE = 17,	 /*!< \brief Free form deformation for 3D design (change the dihedral angle). */
  FFD_ROTATION = 18,		     /*!< \brief Free form deformation for 3D design (rotation around a line). */
  FFD_CONTROL_POINT_2D = 19, /*!< \brief Free form deformation for 2D design (change a control point). */
  FFD_CAMBER_2D = 20,		     /*!< \brief Free form deformation for 3D design (camber change). */
  FFD_THICKNESS_2D = 21,		 /*!< \brief Free form deformation for 3D design (thickness change). */
  FFD_TWIST_2D = 22,		     /*!< \brief Free form deformation for 3D design (camber change). */
  FFD_CONTROL_SURFACE = 23,	 /*!< \brief Free form deformation for 3D design (control surface). */
  FFD_ANGLE_OF_ATTACK = 24,   /*!< \brief Angle of attack for FFD problem. */

  HICKS_HENNE = 30,	         /*!< \brief Hicks-Henne bump function for airfoil deformation. */
  PARABOLIC = 31,		         /*!< \brief Parabolic airfoil definition as design variables. */
  NACA_4DIGITS = 32,	       /*!< \brief The four digits NACA airfoil family as design variables. */
  AIRFOIL = 33,		           /*!< \brief Airfoil definition as design variables. */
  CST = 34,                  /*!< \brief CST method with Kulfan parameters for airfoil deformation. */
  SURFACE_BUMP = 35,	       /*!< \brief Surfacebump function for flat surfaces deformation. */
  SURFACE_FILE = 36,		     /*!< \brief Nodal coordinates for surface set using a file (external parameterization). */
  
  DV_EFIELD = 40,            /*!< \brief Electric field in deformable membranes. */
  DV_YOUNG = 41,
  DV_POISSON = 42,
  DV_RHO = 43,
  DV_RHO_DL = 44,
  
  TRANSLATE_GRID = 50,       /*!< \brief Translate the volume grid. */
  ROTATE_GRID = 51,          /*!< \brief Rotate the volume grid */
  SCALE_GRID = 52,           /*!< \brief Scale the volume grid. */
  
  ANGLE_OF_ATTACK = 101	   /*!< \brief Angle of attack for airfoils. */
};
static const map<string, ENUM_PARAM> Param_Map = CCreateMap<string, ENUM_PARAM>
("FFD_SETTING", FFD_SETTING)
("FFD_CONTROL_POINT_2D", FFD_CONTROL_POINT_2D)
("FFD_TWIST_2D", FFD_TWIST_2D)
("FFD_ANGLE_OF_ATTACK", FFD_ANGLE_OF_ATTACK)
("FFD_CAMBER_2D", FFD_CAMBER_2D)
("FFD_THICKNESS_2D", FFD_THICKNESS_2D)
("HICKS_HENNE", HICKS_HENNE)
("SURFACE_BUMP", SURFACE_BUMP)
("ANGLE_OF_ATTACK", ANGLE_OF_ATTACK)
("NACA_4DIGITS", NACA_4DIGITS)
("TRANSLATION", TRANSLATION)
("ROTATION", ROTATION)
("SCALE", SCALE)
("FFD_CONTROL_POINT", FFD_CONTROL_POINT)
("FFD_DIHEDRAL_ANGLE", FFD_DIHEDRAL_ANGLE)
("FFD_ROTATION", FFD_ROTATION)
("FFD_CONTROL_SURFACE", FFD_CONTROL_SURFACE)
("FFD_NACELLE", FFD_NACELLE)
("FFD_GULL", FFD_GULL)
("FFD_TWIST", FFD_TWIST)
("FFD_CAMBER", FFD_CAMBER)
("FFD_THICKNESS", FFD_THICKNESS)
("PARABOLIC", PARABOLIC)
("AIRFOIL", AIRFOIL)
("SURFACE_FILE", SURFACE_FILE)
("NO_DEFORMATION", NO_DEFORMATION)
("CST", CST)
("ELECTRIC_FIELD", DV_EFIELD)
("YOUNG_MODULUS", DV_YOUNG)
("POISSON_RATIO", DV_POISSON)
("STRUCTURAL_DENSITY", DV_RHO)
("DEAD_WEIGHT", DV_RHO_DL)
("TRANSLATE_GRID", TRANSLATE_GRID)
("ROTATE_GRID", ROTATE_GRID)
("SCALE_GRID", SCALE_GRID)
;


/*!
 * \brief types of FFD Blending function
 */
enum ENUM_FFD_BLENDING{
  BSPLINE_UNIFORM = 0,
  BEZIER = 1,
};
static const map<string, ENUM_FFD_BLENDING> Blending_Map = CCreateMap<string, ENUM_FFD_BLENDING>
("BSPLINE_UNIFORM", BSPLINE_UNIFORM)
("BEZIER", BEZIER);

/*!
 * \brief types of solvers for solving linear systems
 */
enum ENUM_LINEAR_SOLVER {
  STEEPEST_DESCENT = 1,		/*!< \brief Steepest descent method for point inversion algoritm (Free-Form). */
  NEWTON = 2,			/*!< \brief Newton method for point inversion algorithm (Free-Form). */
  QUASI_NEWTON = 3,		/*!< \brief Quasi Newton method for point inversion algorithm (Free-Form). */
  CONJUGATE_GRADIENT = 4,	/*!< \brief Preconditionated conjugate gradient method for grid deformation. */
  FGMRES = 5,    	/*!< \brief Flexible Generalized Minimal Residual method. */
  BCGSTAB = 6,	/*!< \brief BCGSTAB - Biconjugate Gradient Stabilized Method (main solver). */
  RESTARTED_FGMRES = 7,  /*!< \brief Flexible Generalized Minimal Residual method with restart. */
  SMOOTHER_LUSGS = 8,  /*!< \brief LU_SGS smoother. */
  SMOOTHER_JACOBI = 9,  /*!< \brief Jacobi smoother. */
  SMOOTHER_ILU = 10,  /*!< \brief ILU smoother. */
  SMOOTHER_LINELET = 11  /*!< \brief Linelet smoother. */
};
static const map<string, ENUM_LINEAR_SOLVER> Linear_Solver_Map = CCreateMap<string, ENUM_LINEAR_SOLVER>
("STEEPEST_DESCENT", STEEPEST_DESCENT)
("NEWTON", NEWTON)
("QUASI_NEWTON", QUASI_NEWTON)
("CONJUGATE_GRADIENT", CONJUGATE_GRADIENT)
("BCGSTAB", BCGSTAB)
("FGMRES", FGMRES)
("RESTARTED_FGMRES", RESTARTED_FGMRES)
("SMOOTHER_LUSGS", SMOOTHER_LUSGS)
("SMOOTHER_JACOBI", SMOOTHER_JACOBI)
("SMOOTHER_LINELET", SMOOTHER_LINELET)
("SMOOTHER_ILU", SMOOTHER_ILU);

/*!
 * \brief types surface continuity at the intersection with the FFD
 */
enum ENUM_FFD_CONTINUITY {
  DERIVATIVE_NONE = 0,		/*!< \brief No derivative continuity. */
  DERIVATIVE_1ST = 1,		/*!< \brief First derivative continuity. */
  DERIVATIVE_2ND = 2,	/*!< \brief Second derivative continuity. */
  USER_INPUT = 3			      /*!< \brief User input. */
};
static const map<string, ENUM_FFD_CONTINUITY> Continuity_Map = CCreateMap<string, ENUM_FFD_CONTINUITY>
("NO_DERIVATIVE", DERIVATIVE_NONE)
("1ST_DERIVATIVE", DERIVATIVE_1ST)
("2ND_DERIVATIVE", DERIVATIVE_2ND)
("USER_INPUT", USER_INPUT);

/*!
 * \brief types of coordinates systems for the FFD
 */
enum ENUM_FFD_COORD_SYSTEM {
  CARTESIAN = 0,
  CYLINDRICAL = 1,
  SPHERICAL = 2,
  POLAR = 3
};
static const map<string, ENUM_FFD_COORD_SYSTEM> CoordSystem_Map = CCreateMap<string, ENUM_FFD_COORD_SYSTEM>
("CARTESIAN", CARTESIAN)
("CYLINDRICAL", CYLINDRICAL)
("SPHERICAL", SPHERICAL)
("POLAR", POLAR);

/*!
 * \brief types of sensitivity smoothing
 */
enum ENUM_SENS_SMOOTHING {
  NO_SMOOTH = 0,		/*!< \brief No smoothing. */
  SOBOLEV = 1,		/*!< \brief Sobolev gradient smoothing. */
  BIGRID = 2	/*!< \brief Bi-grid technique smoothing. */
};
static const map<string, ENUM_SENS_SMOOTHING> Sens_Smoothing_Map = CCreateMap<string, ENUM_SENS_SMOOTHING>
("NONE", NO_SMOOTH)
("SOBOLEV", SOBOLEV)
("BIGRID", BIGRID);

/*!
 * \brief types of preconditioners for the linear solver
 */
enum ENUM_LINEAR_SOLVER_PREC {
  JACOBI = 1,		/*!< \brief Jacobi preconditioner. */
  LU_SGS = 2,		/*!< \brief LU SGS preconditioner. */
  LINELET = 3,  /*!< \brief Line implicit preconditioner. */
  ILU = 4       /*!< \brief ILU(0) preconditioner. */
};
static const map<string, ENUM_LINEAR_SOLVER_PREC> Linear_Solver_Prec_Map = CCreateMap<string, ENUM_LINEAR_SOLVER_PREC>
("JACOBI", JACOBI)
("LU_SGS", LU_SGS)
("LINELET", LINELET)
("ILU", ILU);

/*!
 * \brief types of analytic definitions for various geometries
 */
enum ENUM_GEO_ANALYTIC {
  NO_GEO_ANALYTIC = 0,          /*!< \brief No analytic definition of the geometry. */
  NACA0012_AIRFOIL = 1, 	/*!< \brief Use the analytical definition of the NACA0012 for doing the grid adaptation. */
  NACA4412_AIRFOIL = 2, 	/*!< \brief Use the analytical definition of the NACA4412 for doing the grid adaptation. */
  CYLINDER = 3, 		/*!< \brief Use the analytical definition of a cylinder for doing the grid adaptation. */
  BIPARABOLIC = 4       	/*!< \brief Use the analytical definition of a biparabolic airfoil for doing the grid adaptation. */
};
static const map<string, ENUM_GEO_ANALYTIC> Geo_Analytic_Map = CCreateMap<string, ENUM_GEO_ANALYTIC>
("NONE", NO_GEO_ANALYTIC)
("NACA0012_AIRFOIL", NACA0012_AIRFOIL)
("NACA4412_AIRFOIL", NACA4412_AIRFOIL)
("CYLINDER", CYLINDER)
("BIPARABOLIC", BIPARABOLIC);

/*!
 * \brief types of axis orientation
 */
enum ENUM_GEO_DESCRIPTION {
	TWOD_AIRFOIL = 0, /*!< \brief Airfoil analysis. */
  WING = 1, 	      /*!< \brief Wing analysis. */
  FUSELAGE = 2,    /*!< \brief Fuselage analysis. */
  NACELLE = 3      /*!< \brief Nacelle analysis. */
};
static const map<string, ENUM_GEO_DESCRIPTION> Geo_Description_Map = CCreateMap<string, ENUM_GEO_DESCRIPTION>
("AIRFOIL", TWOD_AIRFOIL)
("WING", WING)
("FUSELAGE", FUSELAGE)
("NACELLE", NACELLE);

/*!
 * \brief types of schemes for unsteady computations
 */
enum ENUM_UNSTEADY {
  STEADY = 0,            /*!< \brief A steady computation. */
  TIME_STEPPING = 1,		 /*!< \brief Use a time stepping strategy for unsteady computations. */
  DT_STEPPING_1ST = 2,	 /*!< \brief Use a dual time stepping strategy for unsteady computations (1st order). */
  DT_STEPPING_2ND = 3,	 /*!< \brief Use a dual time stepping strategy for unsteady computations (2nd order). */
  ROTATIONAL_FRAME = 4,  /*!< \brief Use a rotational source term. */
  HARMONIC_BALANCE = 5    /*!< \brief Use a harmonic balance source term. */

};
static const map<string, ENUM_UNSTEADY> Unsteady_Map = CCreateMap<string, ENUM_UNSTEADY>
("NO", STEADY)
("TIME_STEPPING", TIME_STEPPING)
("DUAL_TIME_STEPPING-1ST_ORDER", DT_STEPPING_1ST)
("DUAL_TIME_STEPPING-2ND_ORDER", DT_STEPPING_2ND)
("HARMONIC_BALANCE", HARMONIC_BALANCE)
("ROTATIONAL_FRAME", ROTATIONAL_FRAME);

/*!
 * \brief types of criteria to determine when the solution is converged
 */
enum ENUM_CONVERGE_CRIT {
  CAUCHY = 1,			/*!< \brief Cauchy criteria to establish the convergence of the code. */
  RESIDUAL = 2			/*!< \brief Residual criteria to establish the convergence of the code. */
};
static const map<string, ENUM_CONVERGE_CRIT> Converge_Crit_Map = CCreateMap<string, ENUM_CONVERGE_CRIT>
("CAUCHY", CAUCHY)
("RESIDUAL", RESIDUAL);

/*!
 * \brief types of element stiffnesses imposed for FEA mesh deformation
 */
enum ENUM_DEFORM_STIFFNESS {
  CONSTANT_STIFFNESS = 0,               /*!< \brief Impose a constant stiffness for each element (steel). */
  INVERSE_VOLUME = 1,			/*!< \brief Impose a stiffness for each element that is inversely proportional to cell volume. */
  SOLID_WALL_DISTANCE = 2			/*!< \brief Impose a stiffness for each element that is proportional to the distance from the solid surface. */
};
static const map<string, ENUM_DEFORM_STIFFNESS> Deform_Stiffness_Map = CCreateMap<string, ENUM_DEFORM_STIFFNESS>
("CONSTANT_STIFFNESS", CONSTANT_STIFFNESS)
("INVERSE_VOLUME", INVERSE_VOLUME)
("WALL_DISTANCE", SOLID_WALL_DISTANCE);

/*!
 * \brief The direct differentation variables.
 */
enum ENUM_DIRECTDIFF_VAR {
  NO_DERIVATIVE = 0,
  D_MACH = 1,   /*!< \brief Derivative with respect to the mach number */
  D_AOA = 2,		 /*!< \brief Derivative with respect to the angle of attack */
  D_PRESSURE = 3, /*!< \brief Derivative with respect to the freestream pressure */
  D_TEMPERATURE = 4,/*!< \brief Derivative with respect to the freestream temperature */
  D_DENSITY = 5,
  D_TURB2LAM = 6,
  D_SIDESLIP = 7,
  D_VISCOSITY = 8,
  D_REYNOLDS = 9,
  D_DESIGN = 10,
  D_YOUNG = 11,
  D_POISSON = 12,
  D_RHO = 13,
  D_RHO_DL = 14,
  D_EFIELD = 15
};
static const map<string, ENUM_DIRECTDIFF_VAR> DirectDiff_Var_Map = CCreateMap<string, ENUM_DIRECTDIFF_VAR>
("NONE", NO_DERIVATIVE)
("MACH", D_MACH)
("AOA", D_AOA)
("PRESSURE", D_PRESSURE)
("TEMPERATURE", D_TEMPERATURE)
("DENSITY", D_DENSITY)
("TURB2LAM", D_TURB2LAM)
("SIDESLIP", D_SIDESLIP)
("VISCOSITY", D_VISCOSITY)
("REYNOLDS", D_REYNOLDS)
("DESIGN_VARIABLES", D_DESIGN)
("YOUNG_MODULUS", D_YOUNG)
("POISSON_RATIO", D_POISSON)
("STRUCTURAL_DENSITY", D_RHO)
("STRUCTURAL_DEAD_LOAD", D_RHO_DL)
("ELECTRIC_FIELD", D_EFIELD);


enum ENUM_RECORDING {
  FLOW_CONS_VARS   = 1,
  MESH_COORDS = 2,
  COMBINED    = 3,
  FEA_DISP_VARS = 4,
  FLOW_CROSS_TERM = 5,
  FEM_CROSS_TERM_GEOMETRY = 6,
  GEOMETRY_CROSS_TERM = 7,
  ALL_VARIABLES = 8
};

/*!
 * \brief types of schemes for dynamic structural computations
 */
enum ENUM_DYNAMIC {
  STATIC = 0,             /*!< \brief A static structural computation. */
  DYNAMIC = 1		      /*!< \brief Use a time stepping strategy for dynamic computations. */
};
static const map<string, ENUM_DYNAMIC> Dynamic_Map = CCreateMap<string, ENUM_DYNAMIC>
("NO", STATIC)
("YES", DYNAMIC);

/*!
 * \brief types of input file formats
 */
enum ENUM_INPUT_REF {
  SU2_REF = 1,                     /*!< \brief SU2 input format (from a restart). */
  CUSTOM_REF = 2                   /*!< \brief CGNS input format for the computational grid. */
};
static const map<string, ENUM_INPUT_REF> Input_Ref_Map = CCreateMap<string, ENUM_INPUT_REF>
("SU2", SU2_REF)
("CUSTOM", CUSTOM_REF);

/* END_CONFIG_ENUMS */

class COptionBase {
private:
public:
  COptionBase() {};
  virtual  ~COptionBase() = 0;
  //  virtual string SetValue(string) {SU2MPI::PrintAndFinalize("shouldn't be here"); return "";};
  virtual string SetValue(vector<string>) = 0;
  virtual void SetDefault() = 0;

  string optionCheckMultipleValues(vector<string> & option_value, string type_id, string option_name) {
    if (option_value.size() != 1) {
      string newString;
      newString.append(option_name);
      newString.append(": multiple values for type ");
      newString.append(type_id);
      return newString;
    }
    return "";
  }

  string badValue(vector<string> & option_value, string type_id, string option_name) {
    string newString;
    newString.append(option_name);
    newString.append(": improper option value for type ");
    newString.append(type_id);
    return newString;
  }
};

inline COptionBase::~COptionBase() {}


template <class Tenum>
class COptionEnum : public COptionBase {

  map<string, Tenum> m;
  unsigned short & field; // Reference to the feildname
  Tenum def; // Default value
  string name; // identifier for the option

public:
  COptionEnum(string option_field_name, const map<string, Tenum> m, unsigned short & option_field, Tenum default_value) : field(option_field) {
    this->m = m;
    this->def = default_value;
    this->name = option_field_name;
  }

  ~COptionEnum() {};
  string SetValue(vector<string> option_value) {
    // Check if there is more than one string
    string out = optionCheckMultipleValues(option_value, "enum", this->name);
    if (out.compare("") != 0) {
      return out;
    }

    // Check to see if the enum value is in the map
    if (this->m.find(option_value[0]) == m.end()) {
      string str;
      str.append(this->name);
      str.append(": invalid option value ");
      str.append(option_value[0]);
      str.append(". Check current SU2 options in config_template.cfg.");
      return str;
    }
    // If it is there, set the option value
    Tenum val = this->m[option_value[0]];
    this->field = val;
    return "";
  }

  void SetDefault() {
    this->field = this->def;
  }
};

class COptionDouble : public COptionBase {
  su2double & field; // Reference to the fieldname
  su2double def; // Default value
  string name; // identifier for the option

public:
  COptionDouble(string option_field_name, su2double & option_field, su2double default_value) : field(option_field) {
    this->def = default_value;
    this->name = option_field_name;
  }

  ~COptionDouble() {};
  string SetValue(vector<string> option_value) {
    // check if there is more than one value
    string out = optionCheckMultipleValues(option_value, "su2double", this->name);
    if (out.compare("") != 0) {
      return out;
    }
    istringstream is(option_value[0]);
    su2double val;
    if (is >> val) {
      this->field = val;
      return "";
    }
    return badValue(option_value, "su2double", this->name);
  }
  void SetDefault() {
    this->field = this->def;
  }
};

class COptionString : public COptionBase {
  string & field; // Reference to the fieldname
  string def; // Default value
  string name; // identifier for the option

public:
  COptionString(string option_field_name, string & option_field, string default_value) : field(option_field) {
    this->def = default_value;
    this->name = option_field_name;
  }

  ~COptionString() {};
  string SetValue(vector<string> option_value) {
    // check if there is more than one value
    string out = optionCheckMultipleValues(option_value, "su2double", this->name);
    if (out.compare("") != 0) {
      return out;
    }
    this->field.assign(option_value[0]);
    return "";
  }
  void SetDefault() {
    this->field = this->def;
  }
};

class COptionInt : public COptionBase {
  int & field; // Reference to the feildname
  int def; // Default value
  string name; // identifier for the option

public:
  COptionInt(string option_field_name, int & option_field, int default_value) : field(option_field) {
    this->def = default_value;
    this->name = option_field_name;
  }

  ~COptionInt() {};
  string SetValue(vector<string> option_value) {
    string out = optionCheckMultipleValues(option_value, "int", this->name);
    if (out.compare("") != 0) {
      return out;
    }
    istringstream is(option_value[0]);
    int val;
    if (is >> val) {
      this->field = val;
      return "";
    }
    return badValue(option_value, "int", this->name);
  }
  void SetDefault() {
    this->field = this->def;
  }
};

class COptionULong : public COptionBase {
  unsigned long & field; // Reference to the feildname
  unsigned long def; // Default value
  string name; // identifier for the option

public:
  COptionULong(string option_field_name, unsigned long & option_field, unsigned long default_value) : field(option_field) {
    this->def = default_value;
    this->name = option_field_name;
  }

  ~COptionULong() {};
  string SetValue(vector<string> option_value) {
    string out = optionCheckMultipleValues(option_value, "unsigned long", this->name);
    if (out.compare("") != 0) {
      return out;
    }
    istringstream is(option_value[0]);
    unsigned long val;
    if (is >> val) {
      this->field = val;
      return "";
    }
    return badValue(option_value, "unsigned long", this->name);
  }
  void SetDefault() {
    this->field = this->def;
  }
};

class COptionUShort : public COptionBase {
  unsigned short & field; // Reference to the feildname
  unsigned short def; // Default value
  string name; // identifier for the option

public:
  COptionUShort(string option_field_name, unsigned short & option_field, unsigned short default_value) : field(option_field) {
    this->def = default_value;
    this->name = option_field_name;
  }

  ~COptionUShort() {};
  string SetValue(vector<string> option_value) {
    string out = optionCheckMultipleValues(option_value, "unsigned short", this->name);
    if (out.compare("") != 0) {
      return out;
    }
    istringstream is(option_value[0]);
    unsigned short val;
    if (is >> val) {
      this->field = val;
      return "";
    }
    return badValue(option_value, "unsigned short", this->name);
  }
  void SetDefault() {
    this->field = this->def;
  }
};

class COptionLong : public COptionBase {
  long & field; // Reference to the feildname
  long def; // Default value
  string name; // identifier for the option

public:
  COptionLong(string option_field_name, long & option_field, long default_value) : field(option_field) {
    this->def = default_value;
    this->name = option_field_name;
  }

  ~COptionLong() {};
  string SetValue(vector<string> option_value) {
    string out = optionCheckMultipleValues(option_value, "long", this->name);
    if (out.compare("") != 0) {
      return out;
    }
    istringstream is(option_value[0]);
    long val;
    if (is >> val) {
      this->field = val;
      return "";
    }
    return badValue(option_value, "long", this->name);
  }
  void SetDefault() {
    this->field = this->def;
  }
};


class COptionBool : public COptionBase {
  bool & field; // Reference to the feildname
  bool def; // Default value
  string name; // identifier for the option

public:
  COptionBool(string option_field_name, bool & option_field, bool default_value) : field(option_field) {
    this->def = default_value;
    this->name = option_field_name;
  }

  ~COptionBool() {};
  string SetValue(vector<string> option_value) {
    // check if there is more than one value
    string out = optionCheckMultipleValues(option_value, "bool", this->name);
    if (out.compare("") != 0) {
      return out;
    }
    if (option_value[0].compare("YES") == 0) {
      this->field = true;
      return "";
    }
    if (option_value[0].compare("NO") == 0) {
      this->field = false;
      return "";
    }
    return badValue(option_value, "bool", this->name);
  }
  void SetDefault() {
    this->field = this->def;
  }
};

template <class Tenum>
class COptionEnumList : public COptionBase {

  map<string, Tenum> m;
  unsigned short * & field; // Reference to the feildname
  string name; // identifier for the option
  unsigned short & size;

public:
  COptionEnumList(string option_field_name, const map<string, Tenum> m, unsigned short * & option_field, unsigned short & list_size) : field(option_field) , size(list_size) {
    this->m = m;
    this->name = option_field_name;
  }

  ~COptionEnumList() {};
  string SetValue(vector<string> option_value) {
    if (option_value.size() == 1 && option_value[0].compare("NONE") == 0) {
      this->size = 0;
      return "";
    }
    // size is the length of the option list
    this->size = option_value.size();
    unsigned short * enums = new unsigned short[size];
    for (int i  = 0; i < this->size; i++) {
      // Check to see if the enum value is in the map
      if (this->m.find(option_value[i]) == m.end()) {
        string str;
        str.append(this->name);
        str.append(": invalid option value ");
        str.append(option_value[i]);
        str.append(". Check current SU2 options in config_template.cfg.");
        return str;
      }
      // If it is there, set the option value
      enums[i] = this->m[option_value[i]];
    }
    this->field = enums;
    return "";
  }

  void SetDefault() {
    // No default to set
    size = 0;
  }
};

class COptionDoubleArray : public COptionBase {
  su2double * & field; // Reference to the feildname
  string name; // identifier for the option
  const int size;
  su2double * def;
  su2double * vals;
  su2double * default_value;

public:
  COptionDoubleArray(string option_field_name, const int list_size, su2double * & option_field, su2double * default_value) : field(option_field), size(list_size) {
    this->name = option_field_name;
    this->default_value = default_value;
    def  = NULL;
    vals = NULL;
  }

  ~COptionDoubleArray() {
     if(def  != NULL) delete [] def; 
     if(vals != NULL) delete [] vals; 
  };
  string SetValue(vector<string> option_value) {
    // Check that the size is correct
    if (option_value.size() != (unsigned long)this->size) {
      string newstring;
      newstring.append(this->name);
      newstring.append(": wrong number of arguments: ");
      stringstream ss;
      ss << this->size;
      newstring.append(ss.str());
      newstring.append(" expected, ");
      stringstream ss2;
      ss2 << option_value.size();
      newstring.append(ss2.str());
      newstring.append(" found");
      return newstring;
    }
    vals = new su2double[this->size];
    for (int i  = 0; i < this->size; i++) {
      istringstream is(option_value[i]);
      su2double val;
      if (!(is >> val)) {
        delete [] vals;
        return badValue(option_value, "su2double array", this->name);
      }
      vals[i] = val;
    }
    this->field = vals;
    return "";
  }

  void SetDefault() {
    def = new su2double [size];
    for (int i = 0; i < size; i++) {
      def[i] = default_value[i];
    }
    this->field = def;
  }
};

class COptionDoubleList : public COptionBase {
  su2double * & field; // Reference to the feildname
  string name; // identifier for the option
  unsigned short & size;

public:
  COptionDoubleList(string option_field_name, unsigned short & list_size, su2double * & option_field) : field(option_field), size(list_size) {
    this->name = option_field_name;
  }

  ~COptionDoubleList() {};
  string SetValue(vector<string> option_value) {
    // The size is the length of option_value
    unsigned short option_size = option_value.size();
    if (option_size == 1 && option_value[0].compare("NONE") == 0) {
      // No options
      this->size = 0;
      return "";
    }

    this->size = option_size;

    // Parse all of the options
    su2double * vals = new su2double[option_size];
    for (unsigned long i  = 0; i < option_size; i++) {
      istringstream is(option_value[i]);
      su2double val;
      if (!(is >> val)) {
        delete [] vals;
        return badValue(option_value, "su2double list", this->name);
      }
      vals[i] = val;
    }
    this->field = vals;
    return "";
  }

  void SetDefault() {
    this->size = 0; // There is no default value for list
  }
};

class COptionShortList : public COptionBase {
  short * & field; // Reference to the feildname
  string name; // identifier for the option
  unsigned short & size;
  
public:
  COptionShortList(string option_field_name, unsigned short & list_size,  short * & option_field) : field(option_field), size(list_size) {
    this->name = option_field_name;
  }
  
  ~COptionShortList() {};
  string SetValue(vector<string> option_value) {
    // The size is the length of option_value
    unsigned short option_size = option_value.size();
    if (option_size == 1 && option_value[0].compare("NONE") == 0) {
      // No options
      this->size = 0;
      return "";
    }
    this->size = option_size;
    
    // Parse all of the options
    short * vals = new  short[option_size];
    for (unsigned long i  = 0; i < option_size; i++) {
      istringstream is(option_value[i]);
      unsigned short val;
      if (!(is >> val)) {
        delete [] vals;
        return badValue(option_value, "short", this->name);
      }
      vals[i] = val;
    }
    this->field = vals;
    return "";
  }
  
  void SetDefault() {
    this->size = 0; // There is no default value for list
  }
};

class COptionUShortList : public COptionBase {
  unsigned short * & field; // Reference to the feildname
  string name; // identifier for the option
  unsigned short & size;

public:
  COptionUShortList(string option_field_name, unsigned short & list_size, unsigned short * & option_field) : field(option_field), size(list_size) {
    this->name = option_field_name;
  }

  ~COptionUShortList() {};
  string SetValue(vector<string> option_value) {
    // The size is the length of option_value
    unsigned short option_size = option_value.size();
    if (option_size == 1 && option_value[0].compare("NONE") == 0) {
      // No options
      this->size = 0;
      return "";
    }
    this->size = option_size;

    // Parse all of the options
    unsigned short * vals = new unsigned short[option_size];
    for (unsigned long i  = 0; i < option_size; i++) {
      istringstream is(option_value[i]);
      unsigned short val;
      if (!(is >> val)) {
        delete [] vals;
        return badValue(option_value, "unsigned short", this->name);
      }
      vals[i] = val;
    }
    this->field = vals;
    return "";
  }

  void SetDefault() {
    this->size = 0; // There is no default value for list
  }
};

class COptionStringList : public COptionBase {
  string * & field; // Reference to the feildname
  string name; // identifier for the option
  unsigned short & size;

public:
  COptionStringList(string option_field_name, unsigned short & list_size, string * & option_field) : field(option_field), size(list_size) {
    this->name = option_field_name;
  }

  ~COptionStringList() {};
  string SetValue(vector<string> option_value) {
    // The size is the length of option_value
    unsigned short option_size = option_value.size();
    if (option_size == 1 && option_value[0].compare("NONE") == 0) {
      this->size = 0;
      return "";
    }
    this->size = option_size;

    // Parse all of the options
    string * vals = new string[option_size];
    for (unsigned long i  = 0; i < option_size; i++) {
      vals[i].assign(option_value[i]);
    }
    this->field = vals;
    return "";
  }

  void SetDefault() {
    this->size = 0; // There is no default value for list
  }
};

class COptionConvect : public COptionBase {
  string name; // identifier for the option
  unsigned short & space;
  unsigned short & centered;
  unsigned short & upwind;

public:
  COptionConvect(string option_field_name, unsigned short & space_field, unsigned short & centered_field, unsigned short & upwind_field) : space(space_field), centered(centered_field), upwind(upwind_field) {
    this->name = option_field_name;
  }

  ~COptionConvect() {};
  string SetValue(vector<string> option_value) {

    string out = optionCheckMultipleValues(option_value, "unsigned short", this->name);
    if (out.compare("") != 0) {
      return out;
    }

    if (Centered_Map.count(option_value[0])) {
      this->space = Space_Map.find("SPACE_CENTERED")->second;
      this->centered = Centered_Map.find(option_value[0])->second;
      this->upwind = NO_UPWIND;
      return "";
    }
    if (Upwind_Map.count(option_value[0])) {
      this->space = Space_Map.find("SPACE_UPWIND")->second;
      this->upwind = Upwind_Map.find(option_value[0])->second;
      this->centered = NO_CENTERED;
      return "";
    }
    // Make them defined in case something weird happens
    this->centered = NO_CENTERED;
    this->upwind = NO_UPWIND;
    this->space = SPACE_CENTERED;
    return badValue(option_value, "convect", this->name);

  }

  void SetDefault() {
    this->centered = NO_CENTERED;
    this->upwind = NO_UPWIND;
    this->space = SPACE_CENTERED;
  }
};

class COptionFEMConvect : public COptionBase{
  string name; // identifier for the option
  unsigned short & space;
  unsigned short & fem;

public:
  COptionFEMConvect(string option_field_name, unsigned short & space_field, unsigned short & fem_field) : space(space_field), fem(fem_field) {
    this->name = option_field_name;
  }

  ~COptionFEMConvect() {};
  string SetValue(vector<string> option_value) {

    string out = optionCheckMultipleValues(option_value, "unsigned short", this->name);
    if (out.compare("") != 0) {
      return out;
    }

    if (FEM_Map.count(option_value[0])) {
      this->space = Space_Map.find("FINITE_ELEMENT")->second;
      this->fem = FEM_Map.find(option_value[0])->second;
      return "";
    }

    // Make them defined in case something weird happens
    this->fem = NO_FEM;
    return badValue(option_value, "convect", this->name);

  }

  void SetDefault() {
    this->fem = NO_FEM;
  }
};

class COptionMathProblem : public COptionBase {
  string name; // identifier for the option
  bool & cont_adjoint;
  bool cont_adjoint_def;
  bool & disc_adjoint;
  bool disc_adjoint_def;
  bool & restart;
  bool restart_def;

public:
  COptionMathProblem(string option_field_name, bool & cont_adjoint_field, bool cont_adjoint_default, bool & disc_adjoint_field, bool disc_adjoint_default, bool & restart_field, bool restart_default) : cont_adjoint(cont_adjoint_field), disc_adjoint(disc_adjoint_field), restart(restart_field) {
    this->name = option_field_name;
    this->cont_adjoint_def = cont_adjoint_default;
    this->disc_adjoint_def = disc_adjoint_default;
    this->restart_def = restart_default;
  }

  ~COptionMathProblem() {};
  string SetValue(vector<string> option_value) {
    string out = optionCheckMultipleValues(option_value, "unsigned short", this->name);
    if (out.compare("") != 0) {
      return out;
    }
    if (option_value[0] == "ADJOINT") {
      return badValue(option_value, "math problem (try CONTINUOUS_ADJOINT)", this->name);
    }
    if (Math_Problem_Map.find(option_value[0]) == Math_Problem_Map.end()) {
      return badValue(option_value, "math problem", this->name);
    }
    if (option_value[0] == "DIRECT") {
      this->cont_adjoint = false;
      this->disc_adjoint = false;
      this->restart = false;
      return "";
    }
    if (option_value[0] == "CONTINUOUS_ADJOINT") {
      this->cont_adjoint= true;
      this->disc_adjoint = false;
      this->restart= true;
      return "";
    }
    if (option_value[0] == "DISCRETE_ADJOINT") {
      this->disc_adjoint = true;
      this->cont_adjoint= false;
      this->restart = true;
      return "";
    }
    return "option in math problem map not considered in constructor";
  }

  void SetDefault() {
    this->cont_adjoint = this->cont_adjoint_def;
    this->disc_adjoint = this->disc_adjoint_def;
    this->restart = this->restart_def;
  }
  
};

class COptionDVParam : public COptionBase {
  string name; // identifier for the option
  unsigned short & nDV;
  su2double ** & paramDV;
  string * & FFDTag;
  unsigned short* & design_variable;

public:
  COptionDVParam(string option_field_name, unsigned short & nDV_field, su2double** & paramDV_field, string* & FFDTag_field, unsigned short * & design_variable_field) : nDV(nDV_field), paramDV(paramDV_field), FFDTag(FFDTag_field), design_variable(design_variable_field) {
    this->name = option_field_name;
  }

  ~COptionDVParam() {};
  
  string SetValue(vector<string> option_value) {
    if ((option_value.size() == 1) && (option_value[0].compare("NONE") == 0)) {
      this->nDV = 0;
      return "";
    }

    // Cannot have ; at the beginning or the end
    if (option_value[0].compare(";") == 0) {
      string newstring;
      newstring.append(this->name);
      newstring.append(": may not have beginning semicolon");
      return newstring;
    }
    if (option_value[option_value.size()-1].compare(";") == 0) {
      string newstring;
      newstring.append(this->name);
      newstring.append(": may not have ending semicolon");
      return newstring;
    }


    // use the ";" token to determine the number of design variables
    // This works because semicolon is not one of the delimiters in tokenize string
    this->nDV = 0;
    //unsigned int num_semi = 0;
    for (unsigned int i = 0; i < static_cast<unsigned int>(option_value.size()); i++) {
      if (option_value[i].compare(";") == 0) {
        this->nDV++;
        //        num_semi++;
      }
    }

    // One more design variable than semicolon
    this->nDV++;

    if ( (this->nDV > 0) && (this->design_variable == NULL) ) {
      string newstring;
      newstring.append(this->name);
      newstring.append(": Design_Variable array has not been allocated. Check that DV_KIND appears before DV_PARAM in configuration file.");
      return newstring;
    }

    this->paramDV = new su2double*[this->nDV];
    for (unsigned short iDV = 0; iDV < this->nDV; iDV++) {
      this->paramDV[iDV] = new su2double[MAX_PARAMETERS];
    }

    this->FFDTag = new string[this->nDV];

    unsigned short nParamDV = 0;
    stringstream ss;
    unsigned int i = 0;
    for (unsigned short iDV = 0; iDV < this->nDV; iDV++) {
      switch (this->design_variable[iDV]) {
        case NO_DEFORMATION:       nParamDV = 0; break;
        case FFD_SETTING:          nParamDV = 0; break;
        case FFD_CONTROL_POINT_2D: nParamDV = 5; break;
        case FFD_CAMBER_2D:        nParamDV = 2; break;
        case FFD_THICKNESS_2D:     nParamDV = 2; break;
        case FFD_TWIST_2D:         nParamDV = 3; break;
        case HICKS_HENNE:          nParamDV = 2; break;
        case SURFACE_BUMP:         nParamDV = 3; break;
        case CST:                  nParamDV = 3; break;
        case ANGLE_OF_ATTACK:      nParamDV = 1; break;
        case SCALE:                nParamDV = 0; break;
        case TRANSLATION:          nParamDV = 3; break;
        case ROTATION:             nParamDV = 6; break;
        case NACA_4DIGITS:         nParamDV = 3; break;
        case PARABOLIC:            nParamDV = 2; break;
        case AIRFOIL:              nParamDV = 2; break;
        case FFD_CONTROL_POINT:    nParamDV = 7; break;
        case FFD_NACELLE:          nParamDV = 6; break;
        case FFD_GULL:             nParamDV = 2; break;
        case FFD_TWIST:            nParamDV = 8; break;
        case FFD_ROTATION:         nParamDV = 7; break;
        case FFD_CONTROL_SURFACE:  nParamDV = 7; break;
        case FFD_CAMBER:           nParamDV = 3; break;
        case FFD_THICKNESS:        nParamDV = 3; break;
        case FFD_ANGLE_OF_ATTACK:  nParamDV = 2; break;
        case SURFACE_FILE:         nParamDV = 0; break;
        case DV_EFIELD:            nParamDV = 2; break;
        case DV_YOUNG:             nParamDV = 0; break;
        case DV_POISSON:           nParamDV = 0; break;
        case DV_RHO:               nParamDV = 0; break;
        case DV_RHO_DL:            nParamDV = 0; break;
        case SCALE_GRID:           nParamDV = 0; break;
        case TRANSLATE_GRID:       nParamDV = 3; break;
        case ROTATE_GRID:          nParamDV = 6; break;
        default : {
          string newstring;
          newstring.append(this->name);
          newstring.append(": undefined design variable type found in configuration file.");
          return newstring;
        }
      }

      for (unsigned short iParamDV = 0; iParamDV < nParamDV; iParamDV++) {

        ss << option_value[i] << " ";

        if ((iParamDV == 0) &&
            ((this->design_variable[iDV] == NO_DEFORMATION) ||
             (this->design_variable[iDV] == FFD_SETTING) ||
             (this->design_variable[iDV] == FFD_ANGLE_OF_ATTACK)||
             (this->design_variable[iDV] == FFD_CONTROL_POINT_2D) ||
             (this->design_variable[iDV] == FFD_CAMBER_2D) ||
             (this->design_variable[iDV] == FFD_TWIST_2D) ||
             (this->design_variable[iDV] == FFD_THICKNESS_2D) ||
             (this->design_variable[iDV] == FFD_CONTROL_POINT) ||
             (this->design_variable[iDV] == FFD_NACELLE) ||
             (this->design_variable[iDV] == FFD_GULL) ||
             (this->design_variable[iDV] == FFD_TWIST) ||
             (this->design_variable[iDV] == FFD_ROTATION) ||
             (this->design_variable[iDV] == FFD_CONTROL_SURFACE) ||
             (this->design_variable[iDV] == FFD_CAMBER) ||
             (this->design_variable[iDV] == FFD_THICKNESS))) {
              ss >> this->FFDTag[iDV];
              this->paramDV[iDV][iParamDV] = 0;
            }
        else
          ss >> this->paramDV[iDV][iParamDV];

        i++;
      }
      if (iDV < (this->nDV-1)) {
        if (option_value[i].compare(";") != 0) {
          string newstring;
          newstring.append(this->name);
          newstring.append(": a design variable in the configuration file has the wrong number of parameters");
          return newstring;
        }
        i++;
      }
    }

    // Need to return something...
    return "";
  }

  void SetDefault() {
    this->nDV = 0;
    this->paramDV = NULL;
    this->FFDTag = NULL;
    // Don't mess with the Design_Variable because it's an input, not modified
  }
};

class COptionDVValue : public COptionBase {
  string name; // identifier for the option
  unsigned short* & nDV_Value;
  su2double ** & valueDV;
  unsigned short & nDV;
  su2double ** & paramDV;
  unsigned short* & design_variable;

public:
  COptionDVValue(string option_field_name, unsigned short* & nDVValue_field, su2double** & valueDV_field, unsigned short & nDV_field,  su2double** & paramDV_field, unsigned short * & design_variable_field) : nDV_Value(nDVValue_field), valueDV(valueDV_field), nDV(nDV_field), paramDV(paramDV_field), design_variable(design_variable_field) {
    this->name = option_field_name;
  }

  ~COptionDVValue() {};

  string SetValue(vector<string> option_value) {
    if ((option_value.size() == 1) && (option_value[0].compare("NONE") == 0)) {
      this->nDV_Value = NULL;
      return "";
    }

    if ( (this->nDV > 0) && (this->design_variable == NULL) ) {
      string newstring;
      newstring.append(this->name);
      newstring.append(": Design_Variable array has not been allocated. Check that DV_KIND appears before DV_VALUE in configuration file.");
      return newstring;
    }
    if ( (this->nDV > 0) && (this->paramDV == NULL) ) {
      string newstring;
      newstring.append(this->name);
      newstring.append(": Design_Parameter array has not been allocated. Check that DV_PARAM appears before DV_VALUE in configuration file.");
      return newstring;
    }

    this->valueDV = new su2double*[this->nDV];
    this->nDV_Value = new unsigned short[this->nDV];

    for (unsigned short iDV = 0; iDV < this->nDV; iDV++) {
      this->valueDV[iDV] = new su2double[3];
    }

    unsigned short nValueDV = 0;
    unsigned short totalnValueDV = 0;
    stringstream ss;
    unsigned int i = 0;
    for (unsigned short iDV = 0; iDV < this->nDV; iDV++) {
      switch (this->design_variable[iDV]) {
        case FFD_CONTROL_POINT:
          if((this->paramDV[iDV][4] == 0) &&
             (this->paramDV[iDV][5] == 0) &&
             (this->paramDV[iDV][6] == 0)) {
            nValueDV = 3;
          } else {
            nValueDV = 1;
          }
          break;
        case FFD_CONTROL_POINT_2D:
          if((this->paramDV[iDV][3] == 0) &&
             (this->paramDV[iDV][4] == 0)) {
            nValueDV = 2;
          } else {
            nValueDV = 1;
          }
          break;
        default :
          nValueDV = 1;
      }

      this->nDV_Value[iDV] = nValueDV;

      totalnValueDV += nValueDV;

      for (unsigned short iValueDV = 0; iValueDV < nValueDV; iValueDV++) {

        if (i >= option_value.size()) {
          string newstring;
          newstring.append(this->name);
          newstring.append(": DV_VALUE does not contain enough entries to match DV_KIND or DV_PARAM.");
          return newstring;
        }
        
        ss << option_value[i] << " ";

        ss >> this->valueDV[iDV][iValueDV];

        i++;
      }
    }

    if (i != totalnValueDV) {
      string newstring;
      newstring.append(this->name);
      newstring.append(": a design variable in the configuration file has the wrong number of values");
      return newstring;
    }

    // Need to return something...
    return "";
  }

  void SetDefault() {
    this->nDV_Value = 0;
    this->valueDV = NULL;
    // Don't mess with the Design_Variable because it's an input, not modified
  }
};

class COptionFFDDef : public COptionBase {
  string name;
  unsigned short & nFFD;
  su2double ** & CoordFFD;
  string * & FFDTag;
  
public:
  COptionFFDDef(string option_field_name, unsigned short & nFFD_field, su2double** & coordFFD_field, string* & FFDTag_field) : nFFD(nFFD_field), CoordFFD(coordFFD_field), FFDTag(FFDTag_field) {
    this->name = option_field_name;
  }
  
  ~COptionFFDDef() {};
  
  string SetValue(vector<string> option_value) {
    if ((option_value.size() == 1) && (option_value[0].compare("NONE") == 0)) {
      this->nFFD = 0;
      return "";
    }
    
    // Cannot have ; at the beginning or the end
    if (option_value[0].compare(";") == 0) {
      string newstring;
      newstring.append(this->name);
      newstring.append(": may not have beginning semicolon");
      return newstring;
    }
    if (option_value[option_value.size()-1].compare(";") == 0) {
      string newstring;
      newstring.append(this->name);
      newstring.append(": may not have ending semicolon");
      return newstring;
    }
    
    
    // use the ";" token to determine the number of design variables
    // This works because semicolon is not one of the delimiters in tokenize string
    this->nFFD = 0;
    for (unsigned int i = 0; i < static_cast<unsigned int>(option_value.size()); i++) {
      if (option_value[i].compare(";") == 0) {
        this->nFFD++;
      }
    }
    
    // One more design variable than semicolon
    this->nFFD++;
    
    this->CoordFFD = new su2double*[this->nFFD];
    for (unsigned short iFFD = 0; iFFD < this->nFFD; iFFD++) {
      this->CoordFFD[iFFD] = new su2double[25];
    }
    
    this->FFDTag = new string[this->nFFD];
    
    unsigned short nCoordFFD = 0;
    stringstream ss;
    unsigned int i = 0;
    
    for (unsigned short iFFD = 0; iFFD < this->nFFD; iFFD++) {
      
      nCoordFFD = 25;
      
      for (unsigned short iCoordFFD = 0; iCoordFFD < nCoordFFD; iCoordFFD++) {
        
        ss << option_value[i] << " ";
        
        if (iCoordFFD == 0) ss >> this->FFDTag[iFFD];
        else ss >> this->CoordFFD[iFFD][iCoordFFD-1];
        
        i++;
      }
      
      if (iFFD < (this->nFFD-1)) {
        if (option_value[i].compare(";") != 0) {
          string newstring;
          newstring.append(this->name);
          newstring.append(": a FFD box in the configuration file has the wrong number of parameters");
          return newstring;
        }
        i++;
      }
      
    }
    
    // Need to return something...
    return "";
  }
  
  void SetDefault() {
    this->nFFD = 0;
    this->CoordFFD = NULL;
    this->FFDTag = NULL;
  }
  
};

class COptionFFDDegree : public COptionBase {
  string name;
  unsigned short & nFFD;
  unsigned short ** & DegreeFFD;
  
public:
  COptionFFDDegree(string option_field_name, unsigned short & nFFD_field, unsigned short** & degreeFFD_field) : nFFD(nFFD_field), DegreeFFD(degreeFFD_field) {
    this->name = option_field_name;
  }
  
  ~COptionFFDDegree() {};
  
  string SetValue(vector<string> option_value) {
    if ((option_value.size() == 1) && (option_value[0].compare("NONE") == 0)) {
      this->nFFD = 0;
      return "";
    }
    
    // Cannot have ; at the beginning or the end
    if (option_value[0].compare(";") == 0) {
      string newstring;
      newstring.append(this->name);
      newstring.append(": may not have beginning semicolon");
      return newstring;
    }
    if (option_value[option_value.size()-1].compare(";") == 0) {
      string newstring;
      newstring.append(this->name);
      newstring.append(": may not have ending semicolon");
      return newstring;
    }
    
    
    // use the ";" token to determine the number of design variables
    // This works because semicolon is not one of the delimiters in tokenize string
    this->nFFD = 0;
    for (unsigned int i = 0; i < static_cast<unsigned int>(option_value.size()); i++) {
      if (option_value[i].compare(";") == 0) {
        this->nFFD++;
      }
    }
    
    // One more design variable than semicolon
    this->nFFD++;
    
    this->DegreeFFD = new unsigned short*[this->nFFD];
    for (unsigned short iFFD = 0; iFFD < this->nFFD; iFFD++) {
      this->DegreeFFD[iFFD] = new unsigned short[3];
    }
    
    unsigned short nDegreeFFD = 0;
    stringstream ss;
    unsigned int i = 0;
    
    for (unsigned short iFFD = 0; iFFD < this->nFFD; iFFD++) {
      
      nDegreeFFD = 3;
      
      for (unsigned short iDegreeFFD = 0; iDegreeFFD < nDegreeFFD; iDegreeFFD++) {
        ss << option_value[i] << " ";
        ss >> this->DegreeFFD[iFFD][iDegreeFFD];
        i++;
      }
      
      if (iFFD < (this->nFFD-1)) {
        if (option_value[i].compare(";") != 0) {
          string newstring;
          newstring.append(this->name);
          newstring.append(": a FFD degree in the configuration file has the wrong number of parameters");
          return newstring;
        }
        i++;
      }
      
    }
    
    // Need to return something...
    return "";
  }
  
  void SetDefault() {
    this->nFFD = 0;
    this->DegreeFFD = NULL;
  }
  
};

// Class where the option is represented by (String, su2double, string, su2double, ...)
class COptionStringDoubleList : public COptionBase {
  string name; // identifier for the option
  unsigned short & size; // how many strings are there (same as number of su2doubles)

  string * & s_f; // Reference to the string fields
  su2double* & d_f; // reference to the su2double fields

public:
  COptionStringDoubleList(string option_field_name, unsigned short & list_size, string * & string_field, su2double* & double_field) : size(list_size), s_f(string_field), d_f(double_field) {
    this->name = option_field_name;
  }

  ~COptionStringDoubleList() {};
  string SetValue(vector<string> option_value) {
    // There must be an even number of entries (same number of strings and doubles
    unsigned short totalVals = option_value.size();
    if ((totalVals % 2) != 0) {
      if ((totalVals == 1) && (option_value[0].compare("NONE") == 0)) {
        // It's okay to say its NONE
        this->size = 0;
        return "";
      }
      string newstring;
      newstring.append(this->name);
      newstring.append(": must have an even number of entries");
      return newstring;
    }
    unsigned short nVals = totalVals / 2;
    this->size = nVals;
    this->s_f = new string[nVals];
    this->d_f = new su2double[nVals];

    for (unsigned long i = 0; i < nVals; i++) {
      this->s_f[i].assign(option_value[2*i]); // 2 because have su2double and string
      istringstream is(option_value[2*i + 1]);
      su2double val;
      if (!(is >> val)) {
        return badValue(option_value, "string su2double", this->name);
      }
      this->d_f[i] = val;
    }
    // Need to return something...
    return "";
  }

  void SetDefault() {
    this->size = 0; // There is no default value for list
  }
};

class COptionInlet : public COptionBase {
  string name; // identifier for the option
  unsigned short & size;
  string * & marker;
  su2double * & ttotal;
  su2double * & ptotal;
  su2double ** & flowdir;

public:
  COptionInlet(string option_field_name, unsigned short & nMarker_Inlet, string* & Marker_Inlet, su2double* & Ttotal, su2double* & Ptotal, su2double** & FlowDir) : size(nMarker_Inlet), marker(Marker_Inlet), ttotal(Ttotal), ptotal(Ptotal), flowdir(FlowDir) {
    this->name = option_field_name;
  }

  ~COptionInlet() {};
  string SetValue(vector<string> option_value) {

    unsigned short totalVals = option_value.size();
    if ((totalVals == 1) && (option_value[0].compare("NONE") == 0)) {
      this->size = 0;
      this->marker = NULL;
      this->ttotal = NULL;
      this->ptotal = NULL;
      this->flowdir = NULL;
      return "";
    }

    if (totalVals % 6 != 0) {
      string newstring;
      newstring.append(this->name);
      newstring.append(": must have a number of entries divisible by 6");
      this->size = 0;
      this->marker = NULL;
      this->ttotal = NULL;
      this->ptotal = NULL;
      this->flowdir = NULL;
      return newstring;
    }

    unsigned short nVals = totalVals / 6;
    this->size = nVals;
    this->marker = new string[nVals];
    this->ttotal = new su2double[nVals];
    this->ptotal = new su2double[nVals];
    this->flowdir = new su2double*[nVals];
    for (unsigned long i = 0; i < nVals; i++) {
      this->flowdir[i] = new su2double[3];
    }

    for (unsigned long i = 0; i < nVals; i++) {
      this->marker[i].assign(option_value[6*i]);
      istringstream ss_1st(option_value[6*i + 1]);
      if (!(ss_1st >> this->ttotal[i])) {
        return badValue(option_value, "inlet", this->name);
      }
      istringstream ss_2nd(option_value[6*i + 2]);
      if (!(ss_2nd >> this->ptotal[i])) {
        return badValue(option_value, "inlet", this->name);
      }
      istringstream ss_3rd(option_value[6*i + 3]);
      if (!(ss_3rd >> this->flowdir[i][0])) {
        return badValue(option_value, "inlet", this->name);
      }
      istringstream ss_4th(option_value[6*i + 4]);
      if (!(ss_4th >> this->flowdir[i][1])) {
        return badValue(option_value, "inlet", this->name);
      }
      istringstream ss_5th(option_value[6*i + 5]);
      if (!(ss_5th >> this->flowdir[i][2])) {
        return badValue(option_value, "inlet", this->name);
      }
    }

    return "";
  }

  void SetDefault() {
    this->marker = NULL;
    this->ttotal = NULL;
    this->ptotal = NULL;
    this->flowdir = NULL;
    this->size = 0; // There is no default value for list
  }
};

template <class Tenum>
class COptionRiemann : public COptionBase {

protected:
  map<string, Tenum> m;
  string name; // identifier for the option
  unsigned short & size;
  string * & marker;
  unsigned short* & field; // Reference to the field name
  su2double * & var1;
  su2double * & var2;
  su2double ** & flowdir;

public:
  COptionRiemann(string option_field_name, unsigned short & nMarker_Riemann, string* & Marker_Riemann, unsigned short* & option_field, const map<string, Tenum> m, su2double* & var1, su2double* & var2, su2double** & FlowDir) : size(nMarker_Riemann),
  	  	  	  	  marker(Marker_Riemann), field(option_field), var1(var1), var2(var2), flowdir(FlowDir) {
    this->name = option_field_name;
    this->m = m;
  }
  ~COptionRiemann() {};

  string SetValue(vector<string> option_value) {

    unsigned short totalVals = option_value.size();
    if ((totalVals == 1) && (option_value[0].compare("NONE") == 0)) {
      this->size = 0;
      this->marker = NULL;
      this->field = 0;
      this->var1 = NULL;
      this->var2 = NULL;
      this->flowdir = NULL;
      return "";
    }

    if (totalVals % 7 != 0) {
      string newstring;
      newstring.append(this->name);
      newstring.append(": must have a number of entries divisible by 7");
      this->size = 0;
      this->marker = NULL;
      this->var1 = NULL;
      this->var2 = NULL;
      this->flowdir = NULL;
      this->field = NULL;
      return newstring;
    }

    unsigned short nVals = totalVals / 7;
    this->size = nVals;
    this->marker = new string[nVals];
    this->var1 = new su2double[nVals];
    this->var2 = new su2double[nVals];
    this->flowdir = new su2double*[nVals];
    this->field = new unsigned short[nVals];

    for (unsigned long i = 0; i < nVals; i++) {
      this->flowdir[i] = new su2double[3];
    }

    for (unsigned long i = 0; i < nVals; i++) {
      this->marker[i].assign(option_value[7*i]);
        // Check to see if the enum value is in the map
    if (this->m.find(option_value[7*i + 1]) == m.end()) {
      string str;
      str.append(this->name);
      str.append(": invalid option value ");
      str.append(option_value[0]);
      str.append(". Check current SU2 options in config_template.cfg.");
      return str;
    }
      Tenum val = this->m[option_value[7*i + 1]];
      this->field[i] = val;

      istringstream ss_1st(option_value[7*i + 2]);
      if (!(ss_1st >> this->var1[i])) {
        return badValue(option_value, "Riemann", this->name);
      }
      istringstream ss_2nd(option_value[7*i + 3]);
      if (!(ss_2nd >> this->var2[i])) {
        return badValue(option_value, "Riemann", this->name);
      }
      istringstream ss_3rd(option_value[7*i + 4]);
      if (!(ss_3rd >> this->flowdir[i][0])) {
        return badValue(option_value, "Riemann", this->name);
      }
      istringstream ss_4th(option_value[7*i + 5]);
      if (!(ss_4th >> this->flowdir[i][1])) {
        return badValue(option_value, "Riemann", this->name);
      }
      istringstream ss_5th(option_value[7*i + 6]);
      if (!(ss_5th >> this->flowdir[i][2])) {
        return badValue(option_value, "Riemann", this->name);
      }
    }

    return "";
  }

  void SetDefault() {
    this->marker = NULL;
    this->var1 = NULL;
    this->var2 = NULL;
    this->flowdir = NULL;
    this->size = 0; // There is no default value for list
  }
};

template <class Tenum>
class COptionGiles : public COptionBase{

  map<string, Tenum> m;
  unsigned short & size;
  string * & marker;
  unsigned short* & field; // Reference to the fieldname
  string name; // identifier for the option
  su2double * & var1;
  su2double * & var2;
  su2double ** & flowdir;
  su2double * & relfac1;
  su2double * & relfac2;

public:
  COptionGiles(string option_field_name, unsigned short & nMarker_Giles, string* & Marker_Giles, unsigned short* & option_field, const map<string, Tenum> m, su2double* & var1, su2double* & var2, su2double** & FlowDir, su2double* & relfac1, su2double* & relfac2) : size(nMarker_Giles),
  	  	  	  	  marker(Marker_Giles), field(option_field), var1(var1), var2(var2), flowdir(FlowDir), relfac1(relfac1), relfac2(relfac2) {
    this->name = option_field_name;
    this->m = m;
  }
  ~COptionGiles() {};

  string SetValue(vector<string> option_value) {

    unsigned long totalVals = option_value.size();
    if ((totalVals == 1) && (option_value[0].compare("NONE") == 0)) {
      this->size = 0;
      this->marker = NULL;
      this->field = 0;
      this->var1 = NULL;
      this->var2 = NULL;
      this->flowdir = NULL;
      this->relfac1 = NULL;
      this->relfac2 = NULL;
      return "";
    }

    if (totalVals % 9 != 0) {
      string newstring;
      newstring.append(this->name);
      newstring.append(": must have a number of entries divisible by 9");
      this->size = 0;
      this->marker = NULL;
      this->var1 = NULL;
      this->var2 = NULL;
      this->flowdir = NULL;
      this->field = NULL;
      this->relfac1 = NULL;
      this->relfac2 = NULL;
      return newstring;
    }

    unsigned long nVals = totalVals / 9;
    this->size = nVals;
    this->marker = new string[nVals];
    this->var1 = new su2double[nVals];
    this->var2 = new su2double[nVals];
    this->flowdir = new su2double*[nVals];
    this->field = new unsigned short[nVals];
    this->relfac1 = new su2double[nVals];
    this->relfac2 = new su2double[nVals];

    for (unsigned int i = 0; i < nVals; i++) {
      this->flowdir[i] = new su2double[3];
    }

    for (unsigned int i = 0; i < nVals; i++) {
      this->marker[i].assign(option_value[9*i]);
        // Check to see if the enum value is in the map
    if (this->m.find(option_value[9*i + 1]) == m.end()) {
      string str;
      str.append(this->name);
      str.append(": invalid option value ");
      str.append(option_value[0]);
      str.append(". Check current SU2 options in config_template.cfg.");
      return str;
    }
      Tenum val = this->m[option_value[9*i + 1]];
      this->field[i] = val;

      istringstream ss_1st(option_value[9*i + 2]);
      if (!(ss_1st >> this->var1[i])) {
        return badValue(option_value, "Giles BC", this->name);
      }
      istringstream ss_2nd(option_value[9*i + 3]);
      if (!(ss_2nd >> this->var2[i])) {
        return badValue(option_value, "Giles BC", this->name);
      }
      istringstream ss_3rd(option_value[9*i + 4]);
      if (!(ss_3rd >> this->flowdir[i][0])) {
        return badValue(option_value, "Giles BC", this->name);
      }
      istringstream ss_4th(option_value[9*i + 5]);
      if (!(ss_4th >> this->flowdir[i][1])) {
        return badValue(option_value, "Giles BC", this->name);
      }
      istringstream ss_5th(option_value[9*i + 6]);
      if (!(ss_5th >> this->flowdir[i][2])) {
        return badValue(option_value, "Giles BC", this->name);
      }
      istringstream ss_6th(option_value[9*i + 7]);
      if (!(ss_6th >> this->relfac1[i])) {
        return badValue(option_value, "Giles BC", this->name);
      }
      istringstream ss_7th(option_value[9*i + 8]);
      if (!(ss_7th >> this->relfac2[i])) {
        return badValue(option_value, "Giles BC", this->name);
      }
    }

    return "";
  }

  void SetDefault() {
    this->marker = NULL;
    this->var1 = NULL;
    this->var2 = NULL;
    this->relfac1 = NULL;
    this->relfac2 = NULL;
    this->flowdir = NULL;
    this->size = 0; // There is no default value for list
  }
};






//Inlet condition where the input direction is assumed
class COptionExhaust : public COptionBase {
  string name; // identifier for the option
  unsigned short & size;
  string * & marker;
  su2double * & ttotal;
  su2double * & ptotal;

public:
  COptionExhaust(string option_field_name, unsigned short & nMarker_Exhaust, string* & Marker_Exhaust, su2double* & Ttotal, su2double* & Ptotal) : size(nMarker_Exhaust), marker(Marker_Exhaust), ttotal(Ttotal), ptotal(Ptotal) {
    this->name = option_field_name;
  }

  ~COptionExhaust() {};
  
  string SetValue(vector<string> option_value) {

    unsigned short totalVals = option_value.size();
    if ((totalVals == 1) && (option_value[0].compare("NONE") == 0)) {
      this->size = 0;
      this->marker = NULL;
      this->ttotal = NULL;
      this->ptotal = NULL;
      return "";
    }

    if (totalVals % 3 != 0) {
      string newstring;
      newstring.append(this->name);
      newstring.append(": must have a number of entries divisible by 3");
      this->size = 0;
      this->marker = NULL;
      this->ttotal = NULL;
      this->ptotal = NULL;
      return newstring;
    }

    unsigned short nVals = totalVals / 3;
    this->size = nVals;
    this->marker = new string[nVals];
    this->ttotal = new su2double[nVals];
    this->ptotal = new su2double[nVals];

    for (unsigned long i = 0; i < nVals; i++) {
      this->marker[i].assign(option_value[3*i]);
      istringstream ss_1st(option_value[3*i + 1]);
      if (!(ss_1st >> this->ttotal[i]))
        return badValue(option_value, "exhaust fixed", this->name);
      istringstream ss_2nd(option_value[3*i + 2]);
      if (!(ss_2nd >> this->ptotal[i]))
        return badValue(option_value, "exhaust fixed", this->name);
    }
    
    return "";
  }

  void SetDefault() {
    this->marker = NULL;
    this->ttotal = NULL;
    this->ptotal = NULL;
    this->size = 0; // There is no default value for list
  }
  
};

class COptionPeriodic : public COptionBase {
  string name; // identifier for the option
  unsigned short & size;
  string * & marker_bound;
  string * & marker_donor;
  su2double ** & rot_center;
  su2double ** & rot_angles;
  su2double ** & translation;

public:
  COptionPeriodic(const string option_field_name, unsigned short & nMarker_PerBound,
                  string* & Marker_PerBound, string* & Marker_PerDonor,
                  su2double** & RotCenter, su2double** & RotAngles, su2double** & Translation) : size(nMarker_PerBound), marker_bound(Marker_PerBound), marker_donor(Marker_PerDonor), rot_center(RotCenter), rot_angles(RotAngles), translation(Translation) {
    this->name = option_field_name;
  }

  ~COptionPeriodic() {};
  string SetValue(vector<string> option_value) {

    const int mod_num = 11;

    unsigned short totalVals = option_value.size();
    if ((totalVals == 1) && (option_value[0].compare("NONE") == 0)) {
      this->size = 0;
      this->marker_bound = NULL;
      this->marker_donor = NULL;
      this->rot_center = NULL;
      this->rot_angles = NULL;
      this->translation = NULL;
      return "";
    }

    if (totalVals % mod_num != 0) {
      string newstring;
      newstring.append(this->name);
      newstring.append(": must have a number of entries divisible by 11");
      this->size = 0;
      this->marker_bound = NULL;
      this->marker_donor = NULL;
      this->rot_center = NULL;
      this->rot_angles = NULL;
      this->translation = NULL;
      return newstring;
    }

    unsigned short nVals = 2 * (totalVals / mod_num); // To account for periodic and donor
    this->size = nVals;
    this->marker_bound = new string[nVals];
    this->marker_donor = new string[nVals];
    this->rot_center = new su2double*[nVals];
    this->rot_angles = new su2double*[nVals];
    this->translation = new su2double*[nVals];
    for (unsigned long i = 0; i < nVals; i++) {
      this->rot_center[i] = new su2double[3];
      this->rot_angles[i] = new su2double[3];
      this->translation[i] = new su2double[3];
    }

    su2double deg2rad = PI_NUMBER/180.0;

    for (unsigned long i = 0; i < (nVals/2); i++) {
      this->marker_bound[i].assign(option_value[mod_num*i]);
      this->marker_donor[i].assign(option_value[mod_num*i+1]);
      istringstream ss_1st(option_value[mod_num*i + 2]);
      if (!(ss_1st >> this->rot_center[i][0])) {
        return badValue(option_value, "periodic", this->name);
      }
      istringstream ss_2nd(option_value[mod_num*i + 3]);
      if (!(ss_2nd >> this->rot_center[i][1])) {
        return badValue(option_value, "periodic", this->name);
      }
      istringstream ss_3rd(option_value[mod_num*i + 4]);
      if (!(ss_3rd >> this->rot_center[i][2])) {
        return badValue(option_value, "periodic", this->name);
      }
      istringstream ss_4th(option_value[mod_num*i + 5]);
      if (!(ss_4th >> this->rot_angles[i][0])) {
        return badValue(option_value, "periodic", this->name);
      }
      istringstream ss_5th(option_value[mod_num*i + 6]);
      if (!(ss_5th >> this->rot_angles[i][1])) {
        return badValue(option_value, "periodic", this->name);
      }
      istringstream ss_6th(option_value[mod_num*i + 7]);
      if (!(ss_6th >> this->rot_angles[i][2])) {
        return badValue(option_value, "periodic", this->name);
      }
      istringstream ss_7th(option_value[mod_num*i + 8]);
      if (!(ss_7th >> this->translation[i][0])) {
        return badValue(option_value, "periodic", this->name);
      }
      istringstream ss_8th(option_value[mod_num*i + 9]);
      if (!(ss_8th >> this->translation[i][1])) {
        return badValue(option_value, "periodic", this->name);
      }
      istringstream ss_9th(option_value[mod_num*i + 10]);
      if (!(ss_9th >> this->translation[i][2])) {
        return badValue(option_value, "periodic", this->name);
      }
      this->rot_angles[i][0] *= deg2rad;
      this->rot_angles[i][1] *= deg2rad;
      this->rot_angles[i][2] *= deg2rad;
    }

    for (unsigned long i = (nVals/2); i < nVals; i++) {
      this->marker_bound[i].assign(option_value[mod_num*(i-nVals/2)+1]);
      this->marker_donor[i].assign(option_value[mod_num*(i-nVals/2)]);
      istringstream ss_1st(option_value[mod_num*(i-nVals/2) + 2]);
      if (!(ss_1st >> this->rot_center[i][0])) {
        return badValue(option_value, "periodic", this->name);
      }
      istringstream ss_2nd(option_value[mod_num*(i-nVals/2) + 3]);
      if (!(ss_2nd >> this->rot_center[i][1])) {
        return badValue(option_value, "periodic", this->name);
      }
      istringstream ss_3rd(option_value[mod_num*(i-nVals/2) + 4]);
      if (!(ss_3rd >> this->rot_center[i][2])) {
        return badValue(option_value, "periodic", this->name);
      }
      istringstream ss_4th(option_value[mod_num*(i-nVals/2) + 5]);
      if (!(ss_4th >> this->rot_angles[i][0])) {
        return badValue(option_value, "periodic", this->name);
      }
      istringstream ss_5th(option_value[mod_num*(i-nVals/2) + 6]);
      if (!(ss_5th >> this->rot_angles[i][1])) {
        return badValue(option_value, "periodic", this->name);
      }
      istringstream ss_6th(option_value[mod_num*(i-nVals/2) + 7]);
      if (!(ss_6th >> this->rot_angles[i][2])) {
        return badValue(option_value, "periodic", this->name);
      }
      istringstream ss_7th(option_value[mod_num*(i-nVals/2) + 8]);
      if (!(ss_7th >> this->translation[i][0])) {
        return badValue(option_value, "periodic", this->name);
      }
      istringstream ss_8th(option_value[mod_num*(i-nVals/2) + 9]);
      if (!(ss_8th >> this->translation[i][1])) {
        return badValue(option_value, "periodic", this->name);
      }
      istringstream ss_9th(option_value[mod_num*(i-nVals/2) + 10]);
      if (!(ss_9th >> this->translation[i][2])) {
        return badValue(option_value, "periodic", this->name);
      }
      /*--- Mirror the rotational angles and translation vector (rotational
       center does not need to move) ---*/
      this->rot_center[i][0] *= 1.0;
      this->rot_center[i][1] *= 1.0;
      this->rot_center[i][2] *= 1.0;
      this->rot_angles[i][0] *= -deg2rad;
      this->rot_angles[i][1] *= -deg2rad;
      this->rot_angles[i][2] *= -deg2rad;
      this->translation[i][0] *= -1.0;
      this->translation[i][1] *= -1.0;
      this->translation[i][2] *= -1.0;
    }

    return "";
  }

  void SetDefault() {
    this->size = 0;
    this->marker_bound = NULL;
    this->marker_donor = NULL;
    this->rot_center = NULL;
    this->rot_angles = NULL;
    this->translation = NULL;
  }
};

class COptionTurboPerformance : public COptionBase {
  string name; // identifier for the option
  unsigned short & size;
  string * & marker_turboIn;
  string * & marker_turboOut;

public:
  COptionTurboPerformance(const string option_field_name, unsigned short & nMarker_TurboPerf,
                          string* & Marker_TurboBoundIn, string* & Marker_TurboBoundOut) : size(nMarker_TurboPerf), marker_turboIn(Marker_TurboBoundIn), marker_turboOut(Marker_TurboBoundOut){
    this->name = option_field_name;
  }

  ~COptionTurboPerformance() {};
  string SetValue(vector<string> option_value) {

    const int mod_num = 2;

    unsigned long totalVals = option_value.size();
    if ((totalVals == 1) && (option_value[0].compare("NONE") == 0)) {
      this->size = 0;
      this->marker_turboIn= NULL;
      this->marker_turboOut = NULL;
      return "";
    }

    if (totalVals % mod_num != 0) {
      string newstring;
      newstring.append(this->name);
      newstring.append(": must have a number of entries divisible by 2");
      this->size = 0;
      this->marker_turboIn= NULL;
      this->marker_turboOut = NULL;;
      return newstring;
    }

    unsigned long nVals = totalVals / mod_num;
    this->size = nVals;
    this->marker_turboIn = new string[nVals];
    this->marker_turboOut = new string[nVals];
    for (unsigned long i = 0; i < nVals; i++) {
      this->marker_turboIn[i].assign(option_value[mod_num*i]);
      this->marker_turboOut[i].assign(option_value[mod_num*i+1]);
     }


    return "";
  }

  void SetDefault() {
    this->size = 0;
    this->marker_turboIn= NULL;
    this->marker_turboOut = NULL;
  }
};


class COptionPython : public COptionBase {
  string name;
public:
  COptionPython(const string name) {
    this->name = name;
  }
  ~COptionPython() {};
  // No checking happens with python options
  string SetValue(vector<string>) {
    return "";
  }
  // No defaults with python options
  void SetDefault() {
    return;
  };
};



class COptionActDisk : public COptionBase {
  string name; // identifier for the option
  unsigned short & inlet_size;
  unsigned short & outlet_size;
  string * & marker_inlet;
  string * & marker_outlet;
  su2double ** & press_jump;
  su2double ** & temp_jump;
  su2double ** & omega;
  
public:
  COptionActDisk(const string name,
                 unsigned short & nMarker_ActDiskInlet, unsigned short & nMarker_ActDiskOutlet, string * & Marker_ActDiskInlet, string * & Marker_ActDiskOutlet,
                 su2double ** & ActDisk_PressJump, su2double ** & ActDisk_TempJump, su2double ** & ActDisk_Omega) :
  inlet_size(nMarker_ActDiskInlet), outlet_size(nMarker_ActDiskOutlet), marker_inlet(Marker_ActDiskInlet), marker_outlet(Marker_ActDiskOutlet),
  press_jump(ActDisk_PressJump), temp_jump(ActDisk_TempJump), omega(ActDisk_Omega) {
    this->name = name;
  }
  
  ~COptionActDisk() {};
  string SetValue(vector<string> option_value) {
    const int mod_num = 8;
    unsigned short totalVals = option_value.size();
    if ((totalVals == 1) && (option_value[0].compare("NONE") == 0)) {
      this->SetDefault();
      return "";
    }
    
    if (totalVals % mod_num != 0) {
      string newstring;
      newstring.append(this->name);
      newstring.append(": must have a number of entries divisible by 8");
      this->SetDefault();
      return newstring;
    }
    
    unsigned short nVals = totalVals / mod_num;
    this->inlet_size = nVals;
    this->outlet_size = nVals;
    this->marker_inlet = new string[this->inlet_size];
    this->marker_outlet = new string[this->outlet_size];
    
    this->press_jump = new su2double*[this->inlet_size];
    this->temp_jump = new su2double*[this->inlet_size];
    this->omega = new su2double*[this->inlet_size];
    for (int i = 0; i < this->inlet_size; i++) {
      this->press_jump[i] = new su2double[2];
      this->temp_jump[i] = new su2double[2];
      this->omega[i] = new su2double[2];
    }
    
    string tname = "actuator disk";
    
    for (int i = 0; i < this->inlet_size; i++) {
      this->marker_inlet[i].assign(option_value[mod_num*i]);
      this->marker_outlet[i].assign(option_value[mod_num*i+1]);
      istringstream ss_1st(option_value[mod_num*i + 2]);
      if (!(ss_1st >> this->press_jump[i][0])) {
        return badValue(option_value, tname, this->name);
      }
      istringstream ss_2nd(option_value[mod_num*i + 3]);
      if (!(ss_2nd >> this->temp_jump[i][0])) {
        return badValue(option_value, tname, this->name);
      }
      istringstream ss_3rd(option_value[mod_num*i + 4]);
      if (!(ss_3rd >> this->omega[i][0])) {
        return badValue(option_value, tname, this->name);
      }
      istringstream ss_4th(option_value[mod_num*i + 5]);
      if (!(ss_4th >> this->press_jump[i][1])) {
        return badValue(option_value, tname, this->name);
      }
      istringstream ss_5th(option_value[mod_num*i + 6]);
      if (!(ss_5th >> this->temp_jump[i][1])) {
        return badValue(option_value, tname, this->name);
      }
      istringstream ss_6th(option_value[mod_num*i + 7]);
      if (!(ss_6th >> this->omega[i][1])) {
        return badValue(option_value, tname, this->name);
      }
    }
    return "";
  }
  void SetDefault() {
    this->inlet_size = 0;
    this->outlet_size = 0;
    this->marker_inlet = NULL;
    this->marker_outlet = NULL;
    this->press_jump = NULL;
    this->temp_jump = NULL;
    this->omega = NULL;
  }
};


class COptionWallFunction : public COptionBase {
  string name; // identifier for the option
  unsigned short &nMarkers;
  string* &markers;
  unsigned short*  &walltype;
  unsigned short** &intInfo;
  su2double**      &doubleInfo;

public:
  COptionWallFunction(const string name, unsigned short &nMarker_WF, 
                      string* &Marker_WF, unsigned short* &type_WF,
                      unsigned short** &intInfo_WF, su2double** &doubleInfo_WF) :
  nMarkers(nMarker_WF), markers(Marker_WF), walltype(type_WF),
  intInfo(intInfo_WF), doubleInfo(doubleInfo_WF) {
    this->name = name;
  }

  ~COptionWallFunction(){}

  string SetValue(vector<string> option_value) {

    /*--- First check if NONE is specified. ---*/
    unsigned short totalSize = option_value.size();
    if ((totalSize == 1) && (option_value[0].compare("NONE") == 0)) {
      this->SetDefault();
      return "";
    }

    /*--- Determine the number of markers, for which a wall
          function treatment has been specified. ---*/
    unsigned short counter = 0, nVals = 0;
    while (counter < totalSize ) {

      /* Update the counter for the number of markers specified
         and store the current index for possible error messages. */
      ++nVals;
      const unsigned short indMarker = counter;

      /* Check if a wall function type has been specified for this marker.
         If not, create an error message and return. */
      ++counter;
      const unsigned short indWallType = counter;
      unsigned short typeWF = NO_WALL_FUNCTION;
      bool validWF = true;
      if (counter == totalSize) validWF = false;
      else {
        map<string, ENUM_WALL_FUNCTIONS>::const_iterator it;
        it = Wall_Functions_Map.find(option_value[counter]);
        if(it == Wall_Functions_Map.end()) validWF = false;
        else                               typeWF  = it->second;
      }

      if (!validWF ) {
        string newstring;
        newstring.append(this->name);
        newstring.append(": Invalid wall function type, ");
        newstring.append(option_value[counter]);
        newstring.append(", encountered for marker ");
        newstring.append(option_value[indMarker]);
        return newstring;
      }

      /* Update the counter, as the wall function type is valid. */
      ++counter;

      /*--- For some wall function types some additional info
            must be specified. Hence the counter must be updated
            accordingly. ---*/
      switch( typeWF ) {
        case EQUILIBRIUM_WALL_MODEL:    counter += 3; break;
        case NONEQUILIBRIUM_WALL_MODEL: counter += 2; break;
        case LOGARITHMIC_WALL_MODEL: counter += 3; break;
        default: break;
      }

      /* In case the counter is larger than totalSize, the data for
         this wall function type has not been specified correctly. */
      if (counter > totalSize) {
        string newstring;
        newstring.append(this->name);
        newstring.append(", marker ");
        newstring.append(option_value[indMarker]);
        newstring.append(", wall function type ");
        newstring.append(option_value[indWallType]);
        newstring.append(": Additional information is missing.");
        return newstring;
      }
    }

    /* Allocate the memory to store the data for the wall function markers. */
    this->nMarkers   = nVals;
    this->markers    = new string[nVals];
    this->walltype   = new unsigned short[nVals];
    this->intInfo    = new unsigned short*[nVals];
    this->doubleInfo = new su2double*[nVals];

    for (unsigned short i=0; i<nVals; i++) {
      this->intInfo[i]    = NULL;
      this->doubleInfo[i] = NULL;
    }

    /*--- Loop over the wall markers and store the info in the
          appropriate arrays. ---*/
    counter = 0;
    for (unsigned short i=0; i<nVals; i++) {

      /* Set the name of the wall function marker. */
      this->markers[i].assign(option_value[counter++]);

      /* Determine the wall function type. As their validaties have
         already been tested, there is no need to do so again. */
      map<string, ENUM_WALL_FUNCTIONS>::const_iterator it;
      it = Wall_Functions_Map.find(option_value[counter++]);

      this->walltype[i] = it->second;

      /*--- For some wall function types, some additional info
            is needed, which is extracted from option_value. ---*/
      switch( this->walltype[i] ) {

        case EQUILIBRIUM_WALL_MODEL: {

          /* LES equilibrium wall model. The exchange distance, stretching
             factor and number of points in the wall model must be specified. */
          this->intInfo[i]    = new unsigned short[1];
          this->doubleInfo[i] = new su2double[2];

          istringstream ss_1st(option_value[counter++]);
          if (!(ss_1st >> this->doubleInfo[i][0])) {
            return badValue(option_value, "su2double", this->name);
          }

          istringstream ss_2nd(option_value[counter++]);
          if (!(ss_2nd >> this->doubleInfo[i][1])) {
            return badValue(option_value, "su2double", this->name);
          }

          istringstream ss_3rd(option_value[counter++]);
          if (!(ss_3rd >> this->intInfo[i][0])) {
            return badValue(option_value, "unsigned short", this->name);
          }

          break;
        }

        case NONEQUILIBRIUM_WALL_MODEL: {

          /* LES non-equilibrium model. The RANS turbulence model and
             the exchange distance need to be specified. */
          this->intInfo[i]    = new unsigned short[1];
          this->doubleInfo[i] = new su2double[1];

          /* Check for a valid RANS turbulence model. */
          map<string, ENUM_TURB_MODEL>::const_iterator iit;
          iit = Turb_Model_Map.find(option_value[counter++]);
          if(iit == Turb_Model_Map.end()) {
            string newstring;
            newstring.append(this->name);
            newstring.append(", marker ");
            newstring.append(this->markers[i]);
            newstring.append(", wall function type ");
            newstring.append(option_value[counter-2]);
            newstring.append(": Invalid RANS turbulence model, ");
            newstring.append(option_value[counter-1]);
            newstring.append(", specified");
            return newstring;
          }

          this->intInfo[i][0] = iit->second;

          /* Extract the exchange distance. */
          istringstream ss_1st(option_value[counter++]);
          if (!(ss_1st >> this->doubleInfo[i][0])) {
            return badValue(option_value, "su2double", this->name);
          }

          break;
        }
        case LOGARITHMIC_WALL_MODEL: {
          
          /* LES Logarithmic law-of-the-wall model. The exchange distance, stretching
           factor and number of points in the wall model must be specified. */
          this->intInfo[i]    = new unsigned short[1];
          this->doubleInfo[i] = new su2double[2];
          
          istringstream ss_1st(option_value[counter++]);
          if (!(ss_1st >> this->doubleInfo[i][0])) {
            return badValue(option_value, "su2double", this->name);
          }
          
          istringstream ss_2nd(option_value[counter++]);
          if (!(ss_2nd >> this->doubleInfo[i][1])) {
            return badValue(option_value, "su2double", this->name);
          }
          
          istringstream ss_3rd(option_value[counter++]);
          if (!(ss_3rd >> this->intInfo[i][0])) {
            return badValue(option_value, "unsigned short", this->name);
          }
          
          break;
        }

        default: // Just to avoid a compiler warning.
          break;
      }
    }

    // Need to return something...
    return "";
  }

  void SetDefault() {
    this->nMarkers   = 0;
    this->markers    = NULL;
    this->walltype   = NULL;
    this->intInfo    = NULL;
    this->doubleInfo = NULL;
  }
};<|MERGE_RESOLUTION|>--- conflicted
+++ resolved
@@ -217,10 +217,6 @@
   DISC_ADJ_EULER = 35,
   DISC_ADJ_RANS = 36,
   DISC_ADJ_NAVIER_STOKES = 37,
-<<<<<<< HEAD
-  DISC_ADJ_FEM = 40,
-  MULTIZONE = 99
-=======
   DISC_ADJ_FEM_EULER = 65,
   DISC_ADJ_FEM_RANS = 66,
   DISC_ADJ_FEM_NS = 67,
@@ -228,8 +224,8 @@
   FEM_EULER = 50,                       /*!< \brief Definition of the finite element Euler's solver. */
   FEM_NAVIER_STOKES = 51,               /*!< \brief Definition of the finite element Navier-Stokes' solver. */
   FEM_RANS = 52,                        /*!< \brief Definition of the finite element Reynolds-averaged Navier-Stokes' (RANS) solver. */
-  FEM_LES = 53                          /*!< \brief Definition of the finite element Large Eddy Simulation Navier-Stokes' (LES) solver. */
->>>>>>> 53830dad
+  FEM_LES = 53,                         /*!< \brief Definition of the finite element Large Eddy Simulation Navier-Stokes' (LES) solver. */
+  MULTIZONE = 99
 };
 /* BEGIN_CONFIG_ENUMS */
 static const map<string, ENUM_SOLVER> Solver_Map = CCreateMap<string, ENUM_SOLVER>
