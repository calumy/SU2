/*!
 * \file CPrimalGrid.hpp
 * \brief Headers of the main subroutines for storing the primal grid structure.
 *        The subroutines and functions are in the <i>primal_grid_structure.cpp</i> file.
 * \author F. Palacios
 * \version 7.2.0 "Blackbird"
 *
 * SU2 Project Website: https://su2code.github.io
 *
 * The SU2 Project is maintained by the SU2 Foundation
 * (http://su2foundation.org)
 *
 * Copyright 2012-2021, SU2 Contributors (cf. AUTHORS.md)
 *
 * SU2 is free software; you can redistribute it and/or
 * modify it under the terms of the GNU Lesser General Public
 * License as published by the Free Software Foundation; either
 * version 2.1 of the License, or (at your option) any later version.
 *
 * SU2 is distributed in the hope that it will be useful,
 * but WITHOUT ANY WARRANTY; without even the implied warranty of
 * MERCHANTABILITY or FITNESS FOR A PARTICULAR PURPOSE. See the GNU
 * Lesser General Public License for more details.
 *
 * You should have received a copy of the GNU Lesser General Public
 * License along with SU2. If not, see <http://www.gnu.org/licenses/>.
 */

#pragma once

#include <iostream>
#include <vector>
#include <cstdlib>
#include <limits>
<<<<<<< HEAD
=======
#include <memory>
>>>>>>> 5fa720cf

#include "../../option_structure.hpp"

/*!
 * \class CPrimalGrid
 * \brief Class to define the numerical primal grid.
 * \author F. Palacios, T. Economon, M. Aehle.
 */
class CPrimalGrid {
protected:
  /* If this is a domain element, stores the global index.
   * If this is a boundary element, stores the index of the adjacent domain element. */
  unsigned long GlobalIndex_DomainElement;

  std::unique_ptr<unsigned long[]> Nodes;      /*!< \brief Global node indices of the element. */
  std::unique_ptr<long[]> Neighbor_Elements;   /*!< \brief Vector to store the elements surronding this element. */

  su2double Coord_CG[3] = {0.0};   /*!< \brief Coordinates of the center-of-gravity of the element. */
  su2double Volume;                /*!< \brief Volume of the element. */
  su2double LenScale;              /*!< \brief Length scale of the element. */

  unsigned short TimeLevel; /*!< \brief Time level of the element for time accurate local time stepping. */
  /*!< \brief Vector to store the periodic index of a neighbor, -1 indicates no periodic transformation to the neighbor. */
  int8_t PeriodIndexNeighbors[N_FACES_MAXIMUM];

  /*! \brief Whether or not the Jacobian of the faces can be considered
   * constant in the transformation to the standard element. */
  bool JacobianFaceIsConstant[N_FACES_MAXIMUM];
  bool ElementOwnsFace[N_FACES_MAXIMUM];    /*!< \brief Whether or not the element owns each face. */
  const bool FEM;                           /*!< \brief Whether this is a FEM element. */

public:
  CPrimalGrid() = delete;

  /*!
   * \brief Constructor of the class.
   * \param[in] FEM - Whether this is a FEM element.
   * \param[in] nNodes - Number of nodes.
   * \param[in] nNeighbor_Elements - Number of neighbor elements.
   */
  CPrimalGrid(bool FEM, unsigned short nNodes, unsigned short nNeighbor_Elements);

  /*!
   * \brief Destructor of the class.
   */
  virtual ~CPrimalGrid() = default;

  /*!
   * \brief Get the nodes shared by the primal grid element.
   * \param[in] val_node - Local (to the element) index of the node (lines have 2 nodes, triangles 3 nodes etc).
   * \return Global index of the node.
   */
  inline unsigned long GetNode(unsigned short val_node) const { return Nodes[val_node]; }

  /*!
   * \brief Set the nodes shared by the primal grid element.
   * \param[in] val_node - Local (to the element) index of the node (lines have 2 nodes, triangles 3 nodes etc).
   * \param[in] val_point - Global index of the node.
   */
  inline void SetNode(unsigned short val_node, unsigned long val_point) {
    assert(val_node < GetnNodes());
    Nodes[val_node] = val_point;
  }

  /*!
   * \brief Get the elements that surround an element.
   * \param[in] val_face - Local index of the face.
   * \return Global index of the element.
   */
  inline long GetNeighbor_Elements(unsigned short val_face) const { return Neighbor_Elements[val_face]; }

  /*!
   * \brief Set the elements that surround an element.
   * \param[in] val_elem - Global index of the element.
   * \param[in] val_face - Local index of the face.
   */
  inline void SetNeighbor_Elements(unsigned long val_elem, unsigned short val_face) { Neighbor_Elements[val_face] = val_elem; }

  /*!
   * \brief Make available the length scale of the element.
   * \return The length scale of the element.
   */
  inline su2double GetLengthScale() const { return LenScale; }

  /*!
   * \brief Set the length scale of the element.
   * \param[in] val_lenScale - Length scale of the element.
   */
  inline void SetLengthScale(su2double val_lenScale) { LenScale = val_lenScale; }

  /*!
   * \brief Make available the time level of the element.
   * \return The time level of the element.
   */
  inline unsigned short GetTimeLevel() const { return TimeLevel; }

  /*!
   * \brief Set the time level of the element.
   * \param[in] val_timeLevel - Time level of the element.
   */
  inline void SetTimeLevel(unsigned short val_timeLevel) { TimeLevel = val_timeLevel; }

  /*!
   * \brief Get the boolean to indicate whether or not this element owns the face
   *        between the current and the adjacent element with index val_face.
   * \param[in] val_face - Local index of the face.
   * \return   Boolean to indicate whether or not the face is owned by this element.
   */
  inline bool GetOwnerFace(unsigned short val_face) const { return ElementOwnsFace[val_face]; }

  /*!
   * \brief Set the boolean to indicate whether or not this element owns the face
   *        between the current and the adjacent element with index val_face.
   * \param[in] val_owner - Whether or not this element owns the face.
   * \param[in] val_face  - Local index of the face.
   */
  inline void SetOwnerFace(bool val_owner, unsigned short val_face) { ElementOwnsFace[val_face] = val_owner; }

  /*!
   * \brief Get the index of the periodic transformation to the neighboring element.
   * \param[in] val_face - Local index of the face.
   * \return   Index of the periodic transformation to the neighboring element.
   */
  inline short GetPeriodicIndex(unsigned short val_face) const { return PeriodIndexNeighbors[val_face]; }

  /*!
   * \brief Set the index of the periodic transformation to the neighboring element.
   * \param[in] val_periodic - Index of the periodic marker to which the face belongs.
   * \param[in] val_face     - Local index of the face.
   */
  inline void SetPeriodicIndex(unsigned short val_periodic, unsigned short val_face) {
    assert(val_periodic < std::numeric_limits<int8_t>::max());
    PeriodIndexNeighbors[val_face] = val_periodic;
  }

  /*!
   * \brief Get whether or not the Jacobian of the given face is considered constant.
   * \param[in] val_face - Local index of the face.
   * \return  Whether or not the Jacobian of the face is considered constant.
   */
  inline bool GetJacobianConstantFace(unsigned short val_face) const { return JacobianFaceIsConstant[val_face]; }

  /*!
   * \brief Set whether or not the Jacobian of the given face is considered constant.
   * \param[in] val_JacFaceIsConstant - Boolean to indicate whether or not the Jacobian is constant.
   * \param[in] val_face              - Local index of the face.
   */
  inline void SetJacobianConstantFace(bool val_JacFaceIsConstant, unsigned short val_face) {
    JacobianFaceIsConstant[val_face] = val_JacFaceIsConstant;
  }

  /*!
   * \brief Set the center of gravity of an element (including edges).
   * \param[in] nDim - Number of dimensions (2 or 3).
   * \param[in] val_coord - Coordinates of the element.
   */
  template<class T>
  inline su2double* SetCoord_CG(unsigned short nDim, const T& val_coord) {
    for (unsigned short iDim = 0; iDim < nDim; iDim++) {
      Coord_CG[iDim] = 0.0;
      for (unsigned short iNode = 0; iNode < GetnNodes(); iNode++)
        Coord_CG[iDim] += val_coord[iNode][iDim]/su2double(GetnNodes());
    }
    return Coord_CG;
  }

  /*!
   * \brief Get the center of gravity of an element (including edges).
   * \param[in] val_dim - Coordinate of the center of gravity.
   * \return Coordinates of the center of gravity.
   */
  inline su2double GetCG(unsigned short val_dim) const { return Coord_CG[val_dim]; }
  inline const su2double* GetCG() const { return Coord_CG; }

  /*!
   * \brief Set the center of gravity of an element (including edges).
   * \param[in] val_coord - Coordinates of the element.
   */
  inline void SetVolume(su2double val_volume) { Volume = val_volume; }

  /*!
   * \brief Get the center of gravity of an element (including edges).
   * \param[in] val_dim - Coordinate of the center of gravity.
   * \return Coordinates of the center of gravity.
   */
  inline su2double GetVolume() const { return Volume; }

  /*!
   * \brief Reset the array, which stores whether or not the faces have a constant Jacobian, to false.
   */
  inline void ResetJacobianConstantFaces() {
    for (auto i = 0; i < N_FACES_MAXIMUM; ++i) JacobianFaceIsConstant[i] = false;
  }

  /*!
   * \brief Initialize the information about the neighboring elements.
   * \param[in] val_nFaces - Number of faces for which neighboring information must be initialized.
   */
  void InitializeNeighbors(unsigned short val_nFaces);

  /*!
   * \brief A virtual member.
   * \param[in] val_color - New color of the element.
   */
  inline virtual void SetColor(unsigned long val_color) { }

  /*!
   * \brief A virtual member.
   * \return The color of the element in the partitioning.
   */
  inline virtual unsigned long GetColor() const { return std::numeric_limits<unsigned long>::max(); }

  /*!
   * \brief Get the element global index in a parallel computation.
   * \return Global index of the element in a parallel computation.
   */
  inline unsigned long GetGlobalIndex() const { return GlobalIndex_DomainElement; }

  /*!
   * \brief Set the global index for an element in a parallel computation.
   * \return Global index of an element in a parallel computation.
   */
  inline void SetGlobalIndex(unsigned long val_globalindex) { GlobalIndex_DomainElement = val_globalindex; }

  /*!
   * \brief Set the index of the domain element of which this boundary element is a face.
   * \param[in] val_domainelement - Value to set.
   */
  inline void SetDomainElement(unsigned long val_domainelement) { GlobalIndex_DomainElement = val_domainelement; }

  /*!
   * \brief Get the index of the domain element of which this boundary element is a face.
   */
  inline unsigned long GetDomainElement() const{ return GlobalIndex_DomainElement; }

  /*!
   * \brief A pure virtual member.
   */
  virtual void Change_Orientation() = 0;

  /*!
   * \brief A pure virtual member.
   * \return Type of the element using VTK nomenclature.
   */
  inline virtual unsigned short GetRotation_Type() const{ return 0; }

  /*!
   * \brief A pure virtual member.
   * \param[in] val_rotation_type - Kind of rotation/traslation that must be applied.
   */
  inline virtual void SetRotation_Type(unsigned short val_rotation_type) { }

  /*-- The following pure virtual functions are overridden in
   * CPrimalGridWithConnectivity, except for the FEM classes. --*/

  /*!
   * \brief Get number of nodes of the element.
   * \return Number of nodes.
   */
  virtual unsigned short GetnNodes() const = 0;

  /*!
   * \brief Get number of faces of the element.
   * \return Number of faces.
   */
  virtual unsigned short GetnFaces() const = 0;

  /*!
   * \brief Get number of nodes of a face of the element.
   * \param[in] val_face - Index of the face among all faces of the element.
   * \return Number of nodes contained in the face.
   */
  inline virtual unsigned short GetnNodesFace(unsigned short val_face) const { return 0; }

  /*!
   * \brief Get the maximum number of nodes contained in a face of the element.
   * \return Maximum number of nodes contained in a face.
   */
  virtual unsigned short GetMaxNodesFace() const = 0;

  /*!
   * \brief Get nodes contained in a face.
   * \param[in] val_face - Index of the face among all faces of the element.
   * \param[in] val_index - Index of the node among all nodes of the face.
   * \return - Index of the node among all nodes of the element.
   */
  virtual unsigned short GetFaces(unsigned short val_face, unsigned short val_index) const = 0;

  /*!
   * \brief Get number of neighbor nodes of a node.
   * \param[in] val_node - Index of node among all nodes of the element.
   * \return Number of neighbor nodes.
   */
  virtual unsigned short GetnNeighbor_Nodes(unsigned short val_node) const = 0;

  /*!
   * \brief Get neighbor nodes of a node.
   * \param[in] val_node - Index of node N among all nodes of the element.
   * \param[in] val_index - Index of the neighbor node among all neighbor nodes of the node N.
   * \return Index of neighbor node among all nodes of the element.
   */
  virtual unsigned short GetNeighbor_Nodes(unsigned short val_node, unsigned short val_index) const = 0;

  /*!
   * \brief Get VTK type.
   * \return Type of element using the VTK nomenclature.
   */
  virtual unsigned short GetVTK_Type() const = 0;

  /*-- Until here --*/

  /*!
   * \brief Virtual function, that must be overwritten by the derived class, if needed.
   * \param[out] nFaces         - Number of faces of this element.
   * \param[out] nPointsPerFace - Number of corner points for each of the faces.
   * \param[out] faceConn       - Global IDs of the corner points of the faces.
   */
  inline virtual void GetCornerPointsAllFaces(unsigned short &nFaces,
                                      unsigned short nPointsPerFace[],
                                      unsigned long  faceConn[6][4]) const { }

  /*!
   * \brief Virtual function to make available the global ID of this element.
   * \return The global ID of this element.
   */
  inline virtual unsigned long GetGlobalElemID() const { return 0; }

  /*!
   * \brief Virtual function to make available the global offset of the solution DOFs.
   * \return The global offset of the solution DOFs.
   */
  inline virtual unsigned long GetGlobalOffsetDOFsSol() const { return 0; }

  /*!
   * \brief Virtual function to make available the polynomial degree of the grid.
   * \return The polynomial degree of the grid.
   */
  inline virtual unsigned short GetNPolyGrid() const { return 0; }

  /*!
   * \brief Virtual function to make available the polynomial degree of the solution.
   * \return The polynomial degree of the solution.
   */
  inline virtual unsigned short GetNPolySol() const{ return 0; }

  /*!
   * \brief Virtual function to make available the number of DOFs of the grid in the element.
   * \return The number of DOFs of the Grid in the element.
   */
  inline virtual unsigned short GetNDOFsGrid() const { return 0; }

  /*!
   * \brief Virtual function to make available the number of DOFs of the solution in the element.
   * \return The number of DOFs of the solution in the element.
   */
  inline virtual unsigned short GetNDOFsSol() const { return 0; }

  /*!
   * \brief Virtual function to get whether or not the Jacobian is considered constant.
   * \return True if the Jacobian is (almost) constant and false otherwise.
   */
  inline virtual bool GetJacobianConsideredConstant() const { return false; }

  /*!
   * \brief Virtual function to set the value of JacobianConsideredConstant.
   * \param[in] val_JacobianConsideredConstant - The value to be set for JacobianConsideredConstant.
   */
  inline virtual void SetJacobianConsideredConstant(bool val_JacobianConsideredConstant) {}

  /*!
   * \brief Virtual function to correct the offset of the global DOFs.
   * \param[in] val_offsetRank - The offset that must be added for this rank.
   */
  inline virtual void AddOffsetGlobalDOFs(const unsigned long val_offsetRank) {}

  /*!
   * \brief Virtual function to add the given donor ID to the donor elements for the wall function treatment.
   * \param[in] donorElement - Element to be added to donor elements.
   */
  inline virtual void AddDonorWallFunctions(const unsigned long donorElement) {}

  /*!
   * \brief Virtual function to make available the number of donor elements for the wall function treatment.
   * \return The number of donor elements.
   */
  inline virtual unsigned short GetNDonorsWallFunctions() const {return 0;}

  /*!
   * \brief Virtual function to make available the pointer to the vector for the donor elements
            for the wall function treatment.
   * \return The pointer to the data of donorElementsWallFunctions.
   */
  inline virtual unsigned long *GetDonorsWallFunctions() {return nullptr;}
  inline virtual const unsigned long *GetDonorsWallFunctions() const {return nullptr;}

  /*!
   * \brief Virtual function to set the global ID's of the donor elements for the wall function treatment.
   * \param[in] donorElements - Vector, which contain the donor elements.
   */
  inline virtual void SetDonorsWallFunctions(const std::vector<unsigned long> &donorElements) {}

  /*!
   * \brief Virtual function to remove the multiple donors for the wall function treatment.
   */
  inline virtual void RemoveMultipleDonorsWallFunctions() {}
};

/*! \class CPrimalGridWithConnectivity
 * \brief Override the connectivity getters of CPrimalGrid.
 *
 * \details Non-FEM primal grid classes like CLine, CTriangle etc
 * are derived from CPrimalGridWithConnectivity<CLineConnectivity> etc.
 * The Connectivity class must have the following static members of
 * type unsigned short / unsigned short array, typically constexpr:
 * - nNodes: Number of nodes of the element.
 * - nFaces:  Number of faces of the element.
 * - nNodesFace[]: Number of nodes of each face of the element.
 * - maxNodesFace: Maximum number of nodes for a face.
 * - Faces[][]: Matrix to store the local nodes of all the faces.
 * - nNeighbor_Nodes[]: Number of neighbor nodes of each node of the element.
 * - Neighbor_Nodes[][]: Matrix to store the neighbors of all the nodes.
 * - VTK_Type: Type of element using VTK nomenclature.
 *
 * The getter functions for connectivity in CPrimalGrid have final overrides
 * in this class, accessing the static members of Connectivity.
 *
 * \tparam Connectivity - class defining the connectivity structure
 */
template<typename Connectivity>
class CPrimalGridWithConnectivity : public CPrimalGrid {
public:

  CPrimalGridWithConnectivity(bool FEM) : CPrimalGrid(FEM, Connectivity::nNodes, Connectivity::nFaces) {}

  inline unsigned short GetnNodes() const final {
    return Connectivity::nNodes;
  }

  inline unsigned short GetnFaces() const final {
    return Connectivity::nFaces;
  }

  inline unsigned short GetnNodesFace(unsigned short val_face) const final {
    assert(val_face < Connectivity::nFaces);
    return Connectivity::nNodesFace[val_face];
  }

  inline unsigned short GetMaxNodesFace() const final {
    return Connectivity::maxNodesFace;
  }

  inline unsigned short GetFaces(unsigned short val_face, unsigned short val_index) const final {
    assert(val_face < GetnFaces() && val_index < GetnNodesFace(val_face));
    return Connectivity::Faces[val_face][val_index];
  }

  inline unsigned short GetnNeighbor_Nodes(unsigned short val_node) const final {
    assert(val_node < Connectivity::nNodes);
    return Connectivity::nNeighbor_Nodes[val_node];
  }

  inline unsigned short GetNeighbor_Nodes(unsigned short val_node, unsigned short val_index) const final {
    assert(val_node < Connectivity::nNodes && val_index < GetnNeighbor_Nodes(val_node));
    return Connectivity::Neighbor_Nodes[val_node][val_index];
  }

  inline unsigned short GetVTK_Type() const final {
    return Connectivity::VTK_Type;
  }

};
<|MERGE_RESOLUTION|>--- conflicted
+++ resolved
@@ -32,10 +32,7 @@
 #include <vector>
 #include <cstdlib>
 #include <limits>
-<<<<<<< HEAD
-=======
 #include <memory>
->>>>>>> 5fa720cf
 
 #include "../../option_structure.hpp"
 
