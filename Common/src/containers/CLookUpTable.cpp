--- conflicted
+++ resolved
@@ -56,22 +56,6 @@
   PrintTableInfo();
 
   if (rank == MASTER_NODE)
-<<<<<<< HEAD
-    cout << "Building a trapezoidal map for the (" + name_x + ", " + name_y + ") "
-            "space ..."
-         << endl;
-  trap_map_x_y = new CTrapezoidalMap[n_table_levels];
-  for(auto i_level = 0ul; i_level<n_table_levels; i_level++)
-    trap_map_x_y[i_level] = CTrapezoidalMap(GetDataP(name_x, i_level), GetDataP(name_y, i_level), table_data[i_level].cols(), edges[i_level], edge_to_triangle[i_level]);
-
-  if (rank == MASTER_NODE) 
-    cout << " done." << endl;
-
-  if (rank == MASTER_NODE) 
-    cout << "Precomputing interpolation coefficients..." << endl;
-  
-
-=======
   switch (table_dim)
   {
   case 2:
@@ -123,7 +107,6 @@
     cout << "Precomputing interpolation coefficients..." << endl;
   }
     
->>>>>>> 3637d167
   ComputeInterpCoeffs();
 
   if (rank == MASTER_NODE) 
@@ -154,11 +137,7 @@
     cout << "Loading lookup table, filename = " << var_file_name_lut << " ..." << endl;
 
   file_reader.ReadRawLUT(var_file_name_lut);
-<<<<<<< HEAD
-  unsigned short table_dim = file_reader.GetTableDim();
-=======
   table_dim = file_reader.GetTableDim();
->>>>>>> 3637d167
   n_table_levels = file_reader.GetNLevels();
 
   n_points            = new unsigned long[n_table_levels];
@@ -212,8 +191,6 @@
     limits_table_x[i_level] = make_pair(min_x, max_x);
     limits_table_y[i_level] = make_pair(min_y, max_y);
   }
-<<<<<<< HEAD
-=======
 
   if(table_dim == 3){
     su2double min_z, max_z;
@@ -221,11 +198,9 @@
     max_z = *max_element(z_values_levels, z_values_levels + n_table_levels);
     limits_table_z = make_pair(min_z, max_z);
   }
->>>>>>> 3637d167
 }
 
 void CLookUpTable::PrintTableInfo() {
-  //TODO: make compatible with 3D table
   if (rank == MASTER_NODE) {
     cout << setfill(' ');
     cout << endl;
@@ -237,20 +212,6 @@
     cout << "| Table reader version:" << setw(43) << right << version_reader << " |" << endl;
     cout << "| Table dimension:" << setw(48) << right << table_dim << " |" << endl;
     cout << "| Number of variables:" << setw(44) << right << n_variables << " |" << endl;
-<<<<<<< HEAD
-    cout << "| Number of points:" << setw(47) << right << n_points[0] << " |" << endl;
-    cout << "| Number of triangles:" << setw(44) << right << n_triangles[0] << " |" << endl;
-    cout << "| Number of edges:" << setw(48) << right << edges[0].size() << " |" << endl;
-    cout << "+------------------------------------------------------------------+" << endl;
-    cout << "| Minimum Y:" << setw(47) << right << limits_table_y[0].first << " |" << endl;
-    cout << "| Maximum Y:" << setw(47) << right << limits_table_y[0].second << " |" << endl;
-    cout << "| Minimum X:" << setw(38) << right << limits_table_x[0].first << " |" << endl;
-    cout << "| Maximum X:" << setw(38) << right << limits_table_x[0].second << " |" << endl;
-    cout << "+------------------------------------------------------------------+" << endl;
-    cout << "| Variable names:                                                  |" << endl;
-    cout << "|                                                                  |" << endl;
-=======
->>>>>>> 3637d167
 
     su2double n_points_av = 0, n_tria_av = 0, n_edges_av = 0, min_x=1/EPS, max_x = -1/EPS, min_y=1/EPS, max_y = -1/EPS;
     for(auto i_level=0ul; i_level<n_table_levels; i_level++){
@@ -471,18 +432,6 @@
 
 }
 
-<<<<<<< HEAD
-std::pair<unsigned long, unsigned long> CLookUpTable::FindInclusionLevels(su2double val_z, bool*within_table_limits)
-{
-  std::pair<unsigned long, unsigned long> inclusion_levels;
-  if(val_z >= limits_table_z.second){
-    *within_table_limits = false;
-    inclusion_levels = std::make_pair(n_table_levels-1, n_table_levels-1);
-  }else if(val_z <= limits_table_z.first){
-    *within_table_limits = false;
-    inclusion_levels = std::make_pair(0, 0);
-  }else{
-=======
 std::pair<unsigned long, unsigned long> CLookUpTable::FindInclusionLevels(const su2double val_z, bool*within_table_limits)
 {
   /*--- Find the table levels with constant z-values directly below and above the query value val_z ---*/
@@ -497,40 +446,19 @@
   }else{
     std::pair<unsigned long, unsigned long> inclusion_levels;
     /* Loop over table levels to find the levels directly above and below the query value */
->>>>>>> 3637d167
     for(auto i_level = 0ul; i_level < n_table_levels-1; i_level++){
       if((val_z >= z_values_levels[i_level]) && (val_z < z_values_levels[i_level+1])){
         *within_table_limits = true;
         inclusion_levels = std::make_pair(i_level, i_level+1);
       }
     }
-<<<<<<< HEAD
-  }
-  return inclusion_levels;
-=======
     return inclusion_levels;
   }
->>>>>>> 3637d167
 }
 
 unsigned long CLookUpTable::LookUp_XYZ(const std::string& val_name_var, su2double* val_var, su2double val_x,
                                 su2double val_y, su2double val_z)
 {
-<<<<<<< HEAD
-  bool within_z_limits, exit_code;
-  unsigned long lower_level, upper_level;
-  std::pair<unsigned long, unsigned long> inclusion_levels;
-  if(val_z == 0){
-    inclusion_levels = std::make_pair(0, 0);
-    within_z_limits = false;
-  }else{
-    inclusion_levels = FindInclusionLevels(val_z, &within_z_limits);
-  }
-  
-  if(within_z_limits){
-    lower_level = inclusion_levels.first;
-    upper_level = inclusion_levels.second;
-=======
   /*--- Perform quasi-3D interpolation for a single variable named val_name_var on a query point 
         with coordinates val_x, val_y, and val_z ---*/
 
@@ -543,24 +471,10 @@
     unsigned long lower_level = inclusion_levels.first;
     unsigned long upper_level = inclusion_levels.second;
 
->>>>>>> 3637d167
     su2double val_var_lower, val_var_upper;
     unsigned long exit_code_lower = LookUp_XY(val_name_var, &val_var_lower, val_x, val_y, lower_level);
     unsigned long exit_code_upper = LookUp_XY(val_name_var, &val_var_upper, val_x, val_y, upper_level);
 
-<<<<<<< HEAD
-    Linear_Interpolation(val_z, inclusion_levels, val_var_lower, val_var_upper, val_var);
-
-    return max(exit_code_lower, exit_code_upper);
-  }else{
-    lower_level = inclusion_levels.first;
-    exit_code = LookUp_XY(val_name_var, val_var, val_x, val_y, lower_level);
-    if( val_z == 0 ){
-      return exit_code;
-    }else{
-      return 1;
-    }
-=======
     /* 3: Perform linear interpolation along the z-direction using the x-y interpolation results
              from upper and lower trapezoidal maps */
     Linear_Interpolation(val_z, lower_level, upper_level, val_var_lower, val_var_upper, val_var);
@@ -571,27 +485,11 @@
     unsigned long bound_level = inclusion_levels.first;
     LookUp_XY(val_name_var, val_var, val_x, val_y, bound_level);
     return 1;
->>>>>>> 3637d167
   }
 }
 unsigned long CLookUpTable::LookUp_XYZ(const std::vector<std::string>& val_names_var, std::vector<su2double*>& val_vars, su2double val_x,
                                 su2double val_y, su2double val_z)
 {
-<<<<<<< HEAD
-  bool within_z_limits, exit_code;
-  unsigned long lower_level, upper_level;
-  std::pair<unsigned long, unsigned long> inclusion_levels;
-  if(val_z == 0){
-    inclusion_levels = std::make_pair(0, 0);
-    within_z_limits = false;
-  }else{
-    inclusion_levels = FindInclusionLevels(val_z, &within_z_limits);
-  }
-  
-  if(within_z_limits){
-    lower_level = inclusion_levels.first;
-    upper_level = inclusion_levels.second;
-=======
   /*--- Perform quasi-3D interpolation for a vector of variables with names val_names_var 
         on a query point with coordinates val_x, val_y, and val_z ---*/
 
@@ -604,47 +502,12 @@
     unsigned long lower_level = inclusion_levels.first;
     unsigned long upper_level = inclusion_levels.second;
 
->>>>>>> 3637d167
     std::vector<su2double> val_vars_lower, val_vars_upper;
     val_vars_lower.resize(val_vars.size());
     val_vars_upper.resize(val_vars.size());
     unsigned long exit_code_lower = LookUp_XY(val_names_var, val_vars_lower, val_x, val_y, lower_level);
     unsigned long exit_code_upper = LookUp_XY(val_names_var, val_vars_upper, val_x, val_y, upper_level);
 
-<<<<<<< HEAD
-    Linear_Interpolation(val_z, inclusion_levels, val_vars_lower, val_vars_upper, val_vars);
-
-    return max(exit_code_lower, exit_code_upper);
-  }else{
-    lower_level = inclusion_levels.first;
-    exit_code = LookUp_XY(val_names_var, val_vars, val_x, val_y, lower_level);
-    if( val_z == 0 ){
-      return exit_code;
-    }else{
-      return 1;
-    }
-  }
-}
-
-void CLookUpTable::Linear_Interpolation(su2double val_z, std::pair<unsigned long, unsigned long> &inclusion_levels, su2double&lower_value,su2double&upper_value, su2double*&var_val)
-{
-  su2double val_z_lower = z_values_levels[inclusion_levels.first];
-  su2double val_z_upper = z_values_levels[inclusion_levels.second];
-  su2double factor_upper = (val_z - val_z_lower) / (val_z_upper - val_z_lower);
-  su2double factor_lower = (val_z_upper - val_z) / (val_z_upper - val_z_lower);
-
-  *var_val = lower_value * factor_lower + upper_value * factor_upper;
-  
-}
-
-void CLookUpTable::Linear_Interpolation(su2double val_z, std::pair<unsigned long, unsigned long> &inclusion_levels, std::vector<su2double>&lower_values,std::vector<su2double>&upper_values, std::vector<su2double*>&var_vals)
-{
-  su2double val_z_lower = z_values_levels[inclusion_levels.first];
-  su2double val_z_upper = z_values_levels[inclusion_levels.second];
-  su2double factor_upper = (val_z - val_z_lower) / (val_z_upper - val_z_lower);
-  su2double factor_lower = (val_z_upper - val_z) / (val_z_upper - val_z_lower);
-
-=======
     /* 3: Perform linear interpolation along the z-direction using the x-y interpolation results
              from upper and lower trapezoidal maps */
     Linear_Interpolation(val_z, lower_level, upper_level, val_vars_lower, val_vars_upper, val_vars);
@@ -687,7 +550,6 @@
   su2double factor_lower = (val_z_upper - val_z) / (val_z_upper - val_z_lower);
 
   /* Perform linear interpolation */
->>>>>>> 3637d167
   for(size_t iVar=0; iVar<var_vals.size(); iVar++){
     *var_vals[iVar] = lower_values[iVar] * factor_lower + upper_values[iVar] * factor_upper;
   }
@@ -739,11 +601,7 @@
 
 unsigned long CLookUpTable::LookUp_XY(const vector<string>& val_names_var, vector<su2double>& val_vars,
                                             su2double val_x, su2double val_y, unsigned long i_level) {
-<<<<<<< HEAD
-  vector<su2double*> look_up_data;
-=======
   vector<su2double*> look_up_data(val_names_var.size());
->>>>>>> 3637d167
 
   for (long unsigned int i_var = 0; i_var < val_vars.size(); ++i_var) {
     look_up_data[i_var] = &val_vars[i_var];
@@ -754,8 +612,6 @@
   return exit_code;
 }
 
-<<<<<<< HEAD
-=======
 unsigned long CLookUpTable::LookUp_ProgEnth(const std::string& val_name_var, su2double* val_var, su2double val_prog, 
                                             su2double val_enth, std::string name_prog, std::string name_enth) {
   return LookUp_XY(val_name_var, val_var, val_prog, val_enth);
@@ -771,7 +627,6 @@
   return LookUp_XY(val_names_var, val_vars, val_prog, val_enth);
 }
 
->>>>>>> 3637d167
 unsigned long CLookUpTable::LookUp_XY(const vector<string>& val_names_var, vector<su2double*>& val_vars,
                                             su2double val_x, su2double val_y, unsigned long i_level) {
   unsigned long exit_code = 0;
@@ -818,11 +673,7 @@
         /* first, copy the single triangle from the large triangle list*/
         for (int p = 0; p < 3; p++) 
           triangle[p] = triangles[i_level][id_triangle][p]; 
-<<<<<<< HEAD
-        *val_vars[i_var] = Interpolate(GetDataP(val_names_var[i_var]), triangle, interp_coeffs);
-=======
         *val_vars[i_var] = Interpolate(GetDataP(val_names_var[i_var], i_level), triangle, interp_coeffs);
->>>>>>> 3637d167
       }
       else
         *val_vars[i_var] = GetDataP(val_names_var[i_var], i_level)[nearest_neighbor];
