--- conflicted
+++ resolved
@@ -943,11 +943,7 @@
   for (index = row_ptr[block_i]; index < row_ptr[block_i+1]; index++) {
     for (iVar = 0; iVar < nVar; iVar++) {
       if (col_ind[index] != block_i)
-<<<<<<< HEAD
-      matrix[index*nVar*nVar+row*nVar+iVar] = 0.0;
-=======
         matrix[index*nVar*nVar+row*nVar+iVar] = 0.0;
->>>>>>> c128b3b6
     }
   }
   
