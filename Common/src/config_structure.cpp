--- conflicted
+++ resolved
@@ -678,7 +678,6 @@
   /*!\brief KIND_TRANS_MODEL \n DESCRIPTION: Specify transition model OPTIONS: see \link Trans_Model_Map \endlink \n DEFAULT: NO_TRANS_MODEL \ingroup Config*/
   addEnumOption("KIND_TRANS_MODEL", Kind_Trans_Model, Trans_Model_Map, NO_TRANS_MODEL);
 
-<<<<<<< HEAD
   /*!\brief KIND_SGS_MODEL \n DESCRIPTION: Specify subgrid scale model OPTIONS: see \link SGS_Model_Map \endlink \n DEFAULT: NO_SGS_MODEL \ingroup Config*/
   addEnumOption("KIND_SGS_MODEL", Kind_SGS_Model, SGS_Model_Map, NO_SGS_MODEL);
 
@@ -688,10 +687,7 @@
   /*!\brief KIND_MATRIX_COLORING \n DESCRIPTION: Specify the method for matrix coloring for Jacobian computations OPTIONS: see \link MatrixColoring_Map \endlink \n DEFAULT GREEDY_COLORING \ingroup Config*/
   addEnumOption("KIND_MATRIX_COLORING", Kind_Matrix_Coloring, MatrixColoring_Map, GREEDY_COLORING);
 
-  /*!\brief HEAT_EQUATION \n DESCRIPTION: Enable heat equation for incompressible flows. \ingroup Config*/
-=======
   /*!\brief WEAKLY_COUPLED_HEAT_EQUATION \n DESCRIPTION: Enable heat equation for incompressible flows. \ingroup Config*/
->>>>>>> b47817ba
   addBoolOption("WEAKLY_COUPLED_HEAT_EQUATION", Weakly_Coupled_Heat, NO);
 
   /*\brief AXISYMMETRIC \n DESCRIPTION: Axisymmetric simulation \n DEFAULT: false \ingroup Config */
@@ -4662,7 +4658,6 @@
           case SA_EDDES:  cout << "Delayed Detached Eddy Simulation (DDES) with Shear-layer Adapted SGS" << endl; break;
         }
         break;
-<<<<<<< HEAD
       case FEM_LES:
         if (Kind_Regime == COMPRESSIBLE)   cout << "Compressible LES equations." << endl;
         if (Kind_Regime == INCOMPRESSIBLE) cout << "Incompressible LES equations." << endl;
@@ -4676,11 +4671,6 @@
 
         }
         break;
-      case POISSON_EQUATION: cout << "Poisson equation." << endl; break;
-      case WAVE_EQUATION: cout << "Wave equation." << endl; break;
-      case HEAT_EQUATION: cout << "Heat equation." << endl; break;
-=======
->>>>>>> b47817ba
       case FEM_ELASTICITY: case DISC_ADJ_FEM:
     	  if (Kind_Struct_Solver == SMALL_DEFORMATIONS) cout << "Geometrically linear elasticity solver." << endl;
     	  if (Kind_Struct_Solver == LARGE_DEFORMATIONS) cout << "Geometrically non-linear elasticity solver." << endl;
@@ -7242,23 +7232,7 @@
         SetKind_TimeIntScheme(Kind_TimeIntScheme_AdjTurb);
       }
       break;
-<<<<<<< HEAD
-    case POISSON_EQUATION:
-      if (val_system == RUNTIME_POISSON_SYS) {
-        SetKind_ConvNumScheme(NONE, NONE, NONE, NONE, NONE, NONE);
-        SetKind_TimeIntScheme(Kind_TimeIntScheme_Poisson);
-      }
-      break;
-    case WAVE_EQUATION:
-      if (val_system == RUNTIME_WAVE_SYS) {
-        SetKind_ConvNumScheme(NONE, NONE, NONE, NONE, NONE, NONE);
-        SetKind_TimeIntScheme(Kind_TimeIntScheme_Wave);
-      }
-      break;
-    case HEAT_EQUATION: case HEAT_EQUATION_FVM:
-=======
     case HEAT_EQUATION_FVM:
->>>>>>> b47817ba
       if (val_system == RUNTIME_HEAT_SYS) {
         SetKind_ConvNumScheme(NONE, NONE, NONE, NONE, NONE, NONE);
         SetKind_TimeIntScheme(Kind_TimeIntScheme_Heat);
