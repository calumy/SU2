--- conflicted
+++ resolved
@@ -795,13 +795,10 @@
 
   /*!\brief REGIME_TYPE \n  DESCRIPTION: Regime type \n OPTIONS: see \link Regime_Map \endlink \ingroup Config*/
   addEnumOption("REGIME_TYPE", Kind_Regime, Regime_Map, COMPRESSIBLE);
-<<<<<<< HEAD
    /*!\brief REGIME_TYPE \n  DESCRIPTION: Regime type \n OPTIONS: see \link Regime_Map \endlink \ingroup Config*/
   addEnumOption("KIND_INCOMP_SYSTEM", Kind_Incomp_System, Incomp_Map, DENSITY_BASED);
    /*!\brief REGIME_TYPE \n  DESCRIPTION: Regime type \n OPTIONS: see \link Regime_Map \endlink \ingroup Config*/
   addEnumOption("KIND_PB_ITER", Kind_PBIter, PBIter_Map, SIMPLE);
-=======
->>>>>>> 27f3875c
   /*!\brief PHYSICAL_PROBLEM \n DESCRIPTION: Physical governing equations \n Options: see \link Solver_Map \endlink \n DEFAULT: NO_SOLVER \ingroup Config*/
   addEnumOption("PHYSICAL_PROBLEM", Kind_Solver, Solver_Map, NO_SOLVER);
   /*!\brief MULTIZONE \n DESCRIPTION: Enable multizone mode \ingroup Config*/  
