--- conflicted
+++ resolved
@@ -1135,17 +1135,10 @@
    * \param[in] val_periodic - Bool for periodic BCs.
    */
   CFSIStatDriver(char* confFile,
-<<<<<<< HEAD
-                 unsigned short val_nZone,
-                 unsigned short val_nDim,
-                 bool val_periodic,
-                 SU2_Comm MPICommunicator);
-=======
              unsigned short val_nZone,
              unsigned short val_nDim,
              bool val_periodic,
              SU2_Comm MPICommunicator);
->>>>>>> acb6d279
 
   /*!
    * \brief Destructor of the class.
