--- conflicted
+++ resolved
@@ -37,18 +37,11 @@
 class CAdjFlowIncOutput final: public COutput {
 private:
 
-<<<<<<< HEAD
-  unsigned short turb_model;   /*!< \brief The kind of turbulence model*/
-  unsigned short rad_model;    /*!< \brief The kind of radiation model */
-  bool heat;                   /*!< \brief Boolean indicating whether have a heat problem*/
-  bool weakly_coupled_heat;    /*!< \brief Boolean indicating whether have a weakly coupled heat equation*/
-  unsigned short scalar_model; /*!< \brief The kind of scalar model*/ 
-=======
   unsigned short turb_model; /*!< \brief The kind of turbulence model*/
   RADIATION_MODEL rad_model; /*!< \brief The kind of radiation model */
   bool heat;                 /*!< \brief Boolean indicating whether have a heat problem*/
   bool weakly_coupled_heat;  /*!< \brief Boolean indicating whether have a weakly coupled heat equation*/
->>>>>>> eb55a079
+  unsigned short scalar_model; /*!< \brief The kind of scalar model*/ 
 
 public:
 
