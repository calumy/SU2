/*!
 * \file CDiscAdjSinglezoneDriver.hpp
 * \brief Headers of the main subroutines for driving single or multi-zone problems.
 *        The subroutines and functions are in the <i>driver_structure.cpp</i> file.
 * \author T. Economon, H. Kline, R. Sanchez
 * \version 6.2.0 "Falcon"
 *
 * The current SU2 release has been coordinated by the
 * SU2 International Developers Society <www.su2devsociety.org>
 * with selected contributions from the open-source community.
 *
 * The main research teams contributing to the current release are:
 *  - Prof. Juan J. Alonso's group at Stanford University.
 *  - Prof. Piero Colonna's group at Delft University of Technology.
 *  - Prof. Nicolas R. Gauger's group at Kaiserslautern University of Technology.
 *  - Prof. Alberto Guardone's group at Polytechnic University of Milan.
 *  - Prof. Rafael Palacios' group at Imperial College London.
 *  - Prof. Vincent Terrapon's group at the University of Liege.
 *  - Prof. Edwin van der Weide's group at the University of Twente.
 *  - Lab. of New Concepts in Aeronautics at Tech. Institute of Aeronautics.
 *
 * Copyright 2012-2019, Francisco D. Palacios, Thomas D. Economon,
 *                      Tim Albring, and the SU2 contributors.
 *
 * SU2 is free software; you can redistribute it and/or
 * modify it under the terms of the GNU Lesser General Public
 * License as published by the Free Software Foundation; either
 * version 2.1 of the License, or (at your option) any later version.
 *
 * SU2 is distributed in the hope that it will be useful,
 * but WITHOUT ANY WARRANTY; without even the implied warranty of
 * MERCHANTABILITY or FITNESS FOR A PARTICULAR PURPOSE. See the GNU
 * Lesser General Public License for more details.
 *
 * You should have received a copy of the GNU Lesser General Public
 * License along with SU2. If not, see <http://www.gnu.org/licenses/>.
 */

#pragma once
#include "CSinglezoneDriver.hpp"

/*!
 * \class CDiscAdjSinglezoneDriver
 * \brief Class for driving single-zone adjoint solvers.
 * \author R. Sanchez
 * \version 6.2.0 "Falcon"
 */
class CDiscAdjSinglezoneDriver : public CSinglezoneDriver {
protected:

  unsigned long nAdjoint_Iter;                  /*!< \brief The number of adjoint iterations that are run on the fixed-point solver.*/
  unsigned short RecordingState;                /*!< \brief The kind of recording the tape currently holds.*/
  unsigned short MainVariables,                 /*!< \brief The kind of recording linked to the main variables of the problem.*/
                 SecondaryVariables;            /*!< \brief The kind of recording linked to the secondary variables of the problem.*/
  su2double ObjFunc;                            /*!< \brief The value of the objective function.*/
  CIteration* direct_iteration;                 /*!< \brief A pointer to the direct iteration.*/

  CConfig *config;                              /*!< \brief Definition of the particular problem. */
  CIteration *iteration;                        /*!< \brief Container vector with all the iteration methods. */
  CIntegration **integration;                   /*!< \brief Container vector with all the integration methods. */
  CGeometry *geometry;                          /*!< \brief Geometrical definition of the problem. */
  CSolver **solver;                             /*!< \brief Container vector with all the solutions. */
<<<<<<< HEAD
  COutput *direct_output;
=======
  CNumerics ***numerics;                        /*!< \brief Container vector with all the numerics. */
>>>>>>> cdb43da2

  COutputLegacy* output_legacy;
  
public:

  /*!
   * \brief Constructor of the class.
   * \param[in] confFile - Configuration file name.
   * \param[in] val_nZone - Total number of zones.
   * \param[in] val_nDim - Total number of dimensions.
   * \param[in] MPICommunicator - MPI communicator for SU2.
   */
  CDiscAdjSinglezoneDriver(char* confFile,
             unsigned short val_nZone,
             SU2_Comm MPICommunicator);

  /*!
   * \brief Destructor of the class.
   */
  ~CDiscAdjSinglezoneDriver(void);

  /*!
   * \brief Preprocess the single-zone iteration
   * \param[in] TimeIter - index of the current time-step.
   */
  void Preprocess(unsigned long TimeIter);

  /*!
   * \brief Run a single iteration of the discrete adjoint solver with a single zone.
   */
  void Run(void);

  /*!
   * \brief Postprocess the adjoint iteration for ZONE_0.
   */
  void Postprocess(void);

  /*!
   * \brief Record one iteration of a flow iteration in within multiple zones.
   * \param[in] kind_recording - Type of recording (full list in ENUM_RECORDING, option_structure.hpp)
   */
  void SetRecording(unsigned short kind_recording);

  /*!
   * \brief Run one iteration of the solver.
   * \param[in] kind_recording - Type of recording (full list in ENUM_RECORDING, option_structure.hpp)
   */
  void DirectRun(unsigned short kind_recording);

  /*!
   * \brief Set the objective function.
   */
  void SetObjFunction(void);

  /*!
   * \brief Initialize the adjoint value of the objective function.
   */
  void SetAdj_ObjFunction(void);

  /*!
   * \brief Print out the direct residuals.
   * \param[in] kind_recording - Type of recording (full list in ENUM_RECORDING, option_structure.hpp)
   */
  void Print_DirectResidual(unsigned short kind_recording);

  /*!
   * \brief Record the main computational path.
   */
  void MainRecording(void);

  /*!
   * \brief Record the secondary computational path.
   */
  void SecondaryRecording(void);

};<|MERGE_RESOLUTION|>--- conflicted
+++ resolved
@@ -60,12 +60,9 @@
   CIntegration **integration;                   /*!< \brief Container vector with all the integration methods. */
   CGeometry *geometry;                          /*!< \brief Geometrical definition of the problem. */
   CSolver **solver;                             /*!< \brief Container vector with all the solutions. */
-<<<<<<< HEAD
   COutput *direct_output;
-=======
   CNumerics ***numerics;                        /*!< \brief Container vector with all the numerics. */
->>>>>>> cdb43da2
-
+  
   COutputLegacy* output_legacy;
   
 public:
