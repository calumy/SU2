﻿/*!
 * \file driver_structure.hpp
 * \brief Headers of the main subroutines for driving single or multi-zone problems.
 *        The subroutines and functions are in the <i>driver_structure.cpp</i> file.
 * \author T. Economon, H. Kline, R. Sanchez
 * \version 7.2.1 "Blackbird"
 *
 * SU2 Project Website: https://su2code.github.io
 *
 * The SU2 Project is maintained by the SU2 Foundation
 * (http://su2foundation.org)
 *
 * Copyright 2012-2021, SU2 Contributors (cf. AUTHORS.md)
 *
 * SU2 is free software; you can redistribute it and/or
 * modify it under the terms of the GNU Lesser General Public
 * License as published by the Free Software Foundation; either
 * version 2.1 of the License, or (at your option) any later version.
 *
 * SU2 is distributed in the hope that it will be useful,
 * but WITHOUT ANY WARRANTY; without even the implied warranty of
 * MERCHANTABILITY or FITNESS FOR A PARTICULAR PURPOSE. See the GNU
 * Lesser General Public License for more details.
 *
 * You should have received a copy of the GNU Lesser General Public
 * License along with SU2. If not, see <http://www.gnu.org/licenses/>.
 */

#pragma once

#include "../../../Common/include/parallelization/mpi_structure.hpp"

#include "../integration/CIntegration.hpp"
#include "../solvers/CSolver.hpp"
#include "../interfaces/CInterface.hpp"

#include "../../../Common/include/geometry/CGeometry.hpp"

using namespace std;

class COutputLegacy;
class CInterpolator;
class CIteration;
class COutput;

/*!
 * \class CDriver
 * \brief Parent class for driving an iteration of a single or multi-zone problem.
 * \author T. Economon
 */
class CDriver {
protected:
  int rank,   /*!< \brief MPI Rank. */
  size;         /*!< \brief MPI Size. */
  char* config_file_name;                       /*!< \brief Configuration file name of the problem.*/
  char runtime_file_name[MAX_STRING_SIZE];
  su2double StartTime,                          /*!< \brief Start point of the timer for performance benchmarking.*/
            StopTime,                           /*!< \brief Stop point of the timer for performance benchmarking.*/
            UsedTimePreproc,                    /*!< \brief Elapsed time between Start and Stop point of the timer for tracking preprocessing phase.*/
            UsedTimeCompute,                    /*!< \brief Elapsed time between Start and Stop point of the timer for tracking compute phase.*/
            UsedTimeOutput,                     /*!< \brief Elapsed time between Start and Stop point of the timer for tracking output phase.*/
            UsedTime;                           /*!< \brief Elapsed time between Start and Stop point of the timer.*/
  su2double BandwidthSum = 0.0;                 /*!< \brief Aggregate value of the bandwidth for writing restarts (to be average later).*/
  unsigned long IterCount,                      /*!< \brief Iteration count stored for performance benchmarking.*/
  OutputCount;                                  /*!< \brief Output count stored for performance benchmarking.*/
  unsigned long DOFsPerPoint;                   /*!< \brief Number of unknowns at each vertex, i.e., number of equations solved. */
  su2double Mpoints;                            /*!< \brief Total number of grid points in millions in the calculation (including ghost points).*/
  su2double MpointsDomain;                      /*!< \brief Total number of grid points in millions in the calculation (excluding ghost points).*/
  su2double MDOFs;                              /*!< \brief Total number of DOFs in millions in the calculation (including ghost points).*/
  su2double MDOFsDomain;                        /*!< \brief Total number of DOFs in millions in the calculation (excluding ghost points).*/
  unsigned long TimeIter;                       /*!< \brief External iteration.*/
  ofstream **ConvHist_file;                     /*!< \brief Convergence history file.*/
  ofstream FSIHist_file;                        /*!< \brief FSI convergence history file.*/
  unsigned short iMesh,                         /*!< \brief Iterator on mesh levels.*/
                iZone,                          /*!< \brief Iterator on zones.*/
                nZone,                          /*!< \brief Total number of zones in the problem. */
                nDim,                           /*!< \brief Number of dimensions.*/
                iInst,                          /*!< \brief Iterator on instance levels.*/
                *nInst,                         /*!< \brief Total number of instances in the problem (per zone). */
                **interface_types;              /*!< \brief Type of coupling between the distinct (physical) zones.*/
  bool StopCalc,                                /*!< \brief Stop computation flag.*/
       mixingplane,                             /*!< \brief mixing-plane simulation flag.*/
       fsi,                                     /*!< \brief FSI simulation flag.*/
       fem_solver;                              /*!< \brief FEM fluid solver simulation flag. */
  CIteration ***iteration_container;            /*!< \brief Container vector with all the iteration methods. */
  COutput **output_container;                   /*!< \brief Pointer to the COutput class. */
  CIntegration ****integration_container;       /*!< \brief Container vector with all the integration methods. */
  CGeometry ****geometry_container;             /*!< \brief Geometrical definition of the problem. */
  CSolver *****solver_container;                /*!< \brief Container vector with all the solutions. */
  CNumerics ******numerics_container;           /*!< \brief Description of the numerical method (the way in which the equations are solved). */
  CConfig **config_container;                   /*!< \brief Definition of the particular problem. */
  CConfig *driver_config;                       /*!< \brief Definition of the driver configuration. */
  COutput *driver_output;                       /*!< \brief Definition of the driver output. */
  CSurfaceMovement **surface_movement;          /*!< \brief Surface movement classes of the problem. */
  CVolumetricMovement ***grid_movement;         /*!< \brief Volume grid movement classes of the problem. */
  CFreeFormDefBox*** FFDBox;                    /*!< \brief FFD FFDBoxes of the problem. */
  vector<vector<unique_ptr<CInterpolator> > >
  interpolator_container;                       /*!< \brief Definition of the interpolation method between non-matching discretizations of the interface. */
  CInterface ***interface_container;            /*!< \brief Definition of the interface of information and physics. */
  bool dry_run;                                 /*!< \brief Flag if SU2_CFD was started as dry-run via "SU2_CFD -d <config>.cfg" */

public:

  /*!
   * \brief Constructor of the class.
   * \param[in] confFile - Configuration file name.
   * \param[in] val_nZone - Total number of zones.
   * \param[in] val_nDim - Number of dimensions.
   * \param[in] MPICommunicator - MPI communicator for SU2.
   */
  CDriver(char* confFile,
          unsigned short val_nZone,
          SU2_Comm MPICommunicator, bool dummy_geo);

  /*!
   * \brief Destructor of the class.
   */
  virtual ~CDriver(void);

  /*!
   * \brief A virtual member.
   */
  virtual void Run() { };

protected:

  /*!
   * \brief Init_Containers
   */
  void SetContainers_Null();

  /*!
   * \brief Read in the config and mesh files.
   */
  void Input_Preprocessing(CConfig **&config, CConfig *&driver_config);

  /*!
   * \brief Construction of the edge-based data structure and the multigrid structure.
   */
  void Geometrical_Preprocessing(CConfig *config, CGeometry **&geometry, bool dummy);

  /*!
   * \brief Do the geometrical preprocessing for the DG FEM solver.
   */
  void Geometrical_Preprocessing_DGFEM(CConfig *config, CGeometry **&geometry);

  /*!
   * \brief Geometrical_Preprocessing_FVM
   */
  void Geometrical_Preprocessing_FVM(CConfig *config, CGeometry **&geometry);

  /*!
   * \brief Definition of the physics iteration class or within a single zone.
   * \param[in] iteration_container - Pointer to the iteration container to be instantiated.
   * \param[in] config - Definition of the particular problem.
   * \param[in] iZone - Index of the zone.
   */
  void Iteration_Preprocessing(CConfig *config, CIteration *&iteration) const;

  /*!
   * \brief Definition and allocation of all solution classes.
   * \param[in] solver_container - Container vector with all the solutions.
   * \param[in] geometry - Geometrical definition of the problem.
   * \param[in] config - Definition of the particular problem.
   */
  void Solver_Preprocessing(CConfig *config, CGeometry **geometry, CSolver ***&solver);

  /*!
   * \brief Restart of the solvers from the restart files.
   * \param[in] solver_container - Container vector with all the solutions.
   * \param[in] geometry - Geometrical definition of the problem.
   * \param[in] config - Definition of the particular problem.
   */
  void Solver_Restart(CSolver ***solver, CGeometry **geometry, CConfig *config, bool update_geo);

  /*!
   * \brief Definition and allocation of all solution classes.
   * \param[in] solver_container - Container vector with all the solutions.
   * \param[in] geometry - Geometrical definition of the problem.
   * \param[in] config - Definition of the particular problem.
   */
  void Solver_Postprocessing(CSolver ****solver, CGeometry **geometry, CConfig *config, unsigned short val_iInst);

  /*!
   * \brief Definition and allocation of all integration classes.
   * \param[in] config - Definition of the particular problem.
   * \param[in] solver - Container vector with all the solutions.
   * \param[out] integration - Container vector with all the integration methods.
   */
  void Integration_Preprocessing(CConfig *config, CSolver **solver, CIntegration **&integration) const;

  /*!
   * \brief Definition and allocation of all integration classes.
   * \param[in] integration_container - Container vector with all the integration methods.
   * \param[in] geometry - Geometrical definition of the problem.
   * \param[in] config - Definition of the particular problem.
   */
  void Integration_Postprocessing(CIntegration ***integration, CGeometry **geometry, CConfig *config, unsigned short val_iInst);

  /*!
   * \brief Definition and allocation of all interface classes.
   */
  void Interface_Preprocessing(CConfig **config, CSolver *****solver, CGeometry ****geometry,
                               unsigned short **interface_types, CInterface ***interface,
                               vector<vector<unique_ptr<CInterpolator> > > &interpolation);

  /*!
   * \brief Definition and allocation of all solver classes.
   * \param[in] numerics_container - Description of the numerical method (the way in which the equations are solved).
   * \param[in] geometry - Geometrical definition of the problem.
   * \param[in] solver_container - Container vector with all the solutions.
   * \param[in] config - Definition of the particular problem.
   */
  void Numerics_Preprocessing(CConfig *config, CGeometry **geometry, CSolver ***solver, CNumerics ****&numerics) const;

  /*!
   * \brief Helper to instantiate turbulence numerics specialized for different flow solvers.
   */
  template <class FlowIndices>
  void InstantiateTurbulentNumerics(unsigned short nVar_Turb, int offset, const CConfig *config,
                                    const CSolver* turb_solver, CNumerics ****&numerics) const;

  /*!
<<<<<<< HEAD
=======
   * \brief Helper to instantiate species transport numerics specialized for different flow solvers.
   */
  template <class FlowIndices>
  void InstantiateSpeciesNumerics(unsigned short nVar_Species, int offset, const CConfig *config,
                                  const CSolver* species_solver, CNumerics ****&numerics) const;

  /*!
>>>>>>> 1249f9f6
   * \brief Definition and allocation of all solver classes.
   * \param[in] numerics_container - Description of the numerical method (the way in which the equations are solved).
   * \param[in] solver_container - Container vector with all the solutions.
   * \param[in] geometry - Geometrical definition of the problem.
   * \param[in] config - Definition of the particular problem.
   */
  void Numerics_Postprocessing(CNumerics *****numerics, CSolver ***solver, CGeometry **geometry, CConfig *config, unsigned short val_iInst);

  /*!
   * \brief GridMovement_Preprocessing
   * \param config
   * \param geometry
   * \param solver
   * \param iteration
   * \param grid_movement
   * \param surface_movement
   */
  void DynamicMesh_Preprocessing(CConfig *config, CGeometry **geometry, CSolver ***solver, CIteration *iteration, CVolumetricMovement *&grid_movement, CSurfaceMovement *&surface_movement) const;

  /*!
   * \brief Initialize Python interface functionalities
   */
  void PythonInterface_Preprocessing(CConfig** config, CGeometry**** geometry, CSolver***** solver);

  /*!
   * \brief Preprocess the output container.
   */
  void Output_Preprocessing(CConfig **config, CConfig *driver_config, COutput **&output_container, COutput *&driver_output);

  /*!
   * \brief Initiate value for static mesh movement such as the gridVel for the ROTATING frame.
   */
  void StaticMesh_Preprocessing(const CConfig *config, CGeometry **geometry);

  /*!
   * \brief Initiate value for static mesh movement such as the gridVel for the ROTATING frame.
   */
  void Turbomachinery_Preprocessing(CConfig** config, CGeometry**** geometry, CSolver***** solver,
                                    CInterface*** interface);

  /*!
   * \brief A virtual member.
   * \param[in] donorZone - zone in which the displacements will be predicted.
   * \param[in] targetZone - zone which receives the predicted displacements.
   */
  virtual void Predict_Displacements(unsigned short donorZone, unsigned short targetZone) {}

  /*!
   * \brief A virtual member.
   * \param[in] donorZone - zone in which the tractions will be predicted.
   * \param[in] targetZone - zone which receives the predicted traction.
   */
  virtual void Predict_Tractions(unsigned short donorZone, unsigned short targetZone) {}

  /*!
   * \brief A virtual member.
   * \param[in] donorZone - zone in which the displacements will be transferred.
   * \param[in] targetZone - zone which receives the tractions transferred.
   */
  virtual void Transfer_Displacements(unsigned short donorZone, unsigned short targetZone) {}

  /*!
   * \brief A virtual member.
   * \param[in] donorZone - zone from which the tractions will be transferred.
   * \param[in] targetZone - zone which receives the tractions transferred.
   */
  virtual void Transfer_Tractions(unsigned short donorZone, unsigned short targetZone) {}

  /*!
   * \brief A virtual member.
   * \param[in] donorZone - origin of the information.
   * \param[in] targetZone - destination of the information.
   * \param[in] iOuterIter - Fluid-Structure Interaction subiteration.
   */
  virtual void Relaxation_Displacements(unsigned short donorZone, unsigned short targetZone, unsigned long iOuterIter) {}

  /*!
   * \brief A virtual member.
   * \param[in] donorZone - origin of the information.
   * \param[in] targetZone - destination of the information.
   * \param[in] iOuterIter - Fluid-Structure Interaction subiteration.
   */
  virtual void Relaxation_Tractions(unsigned short donorZone, unsigned short targetZone, unsigned long iOuterIter) {}

  /*!
   * \brief A virtual member to run a Block Gauss-Seidel iteration in multizone problems.
   */
  virtual void Run_GaussSeidel(){}

  /*!
   * \brief A virtual member to run a Block-Jacobi iteration in multizone problems.
   */
  virtual void Run_Jacobi(){}

  /*!
   * \brief A virtual member.
   */
  virtual void Update() {}

  /*!
   * \brief Print out the direct residuals.
   * \param[in] kind_recording - Type of recording (full list in ENUM_RECORDING, option_structure.hpp)
   */
  void Print_DirectResidual(RECORDING kind_recording);

public:

  /*!
   * \brief Launch the computation for all zones and all physics.
   */
  virtual void StartSolver() {}

  /*!
   * \brief Deallocation routine
   */
  void Postprocessing();

  /*!
   * \brief A virtual member.
   */
  virtual void ResetConvergence();

  /*!
   * \brief Perform some pre-processing before an iteration of the physics.
   */
  virtual void Preprocess(unsigned long TimeIter){ }

  /*!
   * \brief Monitor the computation.
   */
  virtual bool Monitor(unsigned long TimeIter){ return false; }

  /*!
   * \brief Output the solution in solution file.
   */
  virtual void Output(unsigned long TimeIter){ }

  /*!
   * \brief Perform a dynamic mesh deformation, including grid velocity computation and update of the multigrid structure.
   */
  virtual void DynamicMeshUpdate(unsigned long TimeIter) { }

  /*!
   * \brief Perform a dynamic mesh deformation, including grid velocity computation and update of the multigrid structure.
   */
  virtual void DynamicMeshUpdate(unsigned short val_iZone, unsigned long TimeIter) { }

  /*!
   * \brief Perform a mesh deformation as initial condition.
   */
  virtual void SetInitialMesh() { }

  /*!
   * \brief Process the boundary conditions and update the multigrid structure.
   */
  void BoundaryConditionsUpdate();

  /*!
   * \brief Get the total drag.
   * \return Total drag.
   */
  passivedouble Get_Drag() const;

  /*!
   * \brief Get the total lift.
   * \return Total lift.
   */
  passivedouble Get_Lift() const;

  /*!
   * \brief Get the total x moment.
   * \return Total x moment.
   */
  passivedouble Get_Mx() const;

  /*!
   * \brief Get the total y moment.
   * \return Total y moment.
   */
  passivedouble Get_My() const;

  /*!
   * \brief Get the total z moment.
   * \return Total z moment.
   */
  passivedouble Get_Mz() const;

  /*!
   * \brief Get the total drag coefficient.
   * \return Total drag coefficient.
   */
  passivedouble Get_DragCoeff() const;

  /*!
   * \brief Get the total lift coefficient.
   * \return Total lift coefficient.
   */
  passivedouble Get_LiftCoeff() const;

  /*!
   * \brief Get the number of vertices (halo nodes included) from a specified marker.
   * \param[in] iMarker -  Marker identifier.
   * \return Number of vertices.
   */
  unsigned long GetNumberVertices(unsigned short iMarker) const;

  /*!
   * \brief Get the number of halo vertices from a specified marker.
   * \param[in] iMarker - Marker identifier.
   * \return Number of vertices.
   */
  unsigned long GetNumberHaloVertices(unsigned short iMarker) const;

  /*!
   * \brief Check if a vertex is physical or not (halo node) on a specified marker.
   * \param[in] iMarker - Marker identifier.
   * \param[in] iVertex - Vertex identifier.
   * \return True if the specified vertex is a halo node.
   */
  bool IsAHaloNode(unsigned short iMarker, unsigned long iVertex) const;

  /*!
   * \brief Get the number of external iterations.
   * \return Number of external iterations.
   */
  unsigned long GetnTimeIter() const;

  /*!
   * \brief Get the current external iteration.
   * \return Current external iteration.
   */
  unsigned long GetTime_Iter() const;

  /*!
   * \brief Get the unsteady time step.
   * \return Unsteady time step.
   */
  passivedouble GetUnsteady_TimeStep() const;

  /*!
   * \brief Get the name of the output file for the surface.
   * \return File name for the surface output.
   */
  string GetSurfaceFileName() const;

  /*!
   * \brief Get the global index of a vertex on a specified marker.
   * \param[in] iMarker - Marker identifier.
   * \param[in] iVertex - Vertex identifier.
   * \return Vertex global index.
   */
  unsigned long GetVertexGlobalIndex(unsigned short iMarker, unsigned long iVertex) const;

  /*!
   * \brief Get undeformed coordinates from the mesh solver.
   * \param[in] iMarker - Marker identifier.
   * \param[in] iVertex - Vertex identifier.
   * \return x,y,z coordinates of the vertex.
   */
  vector<passivedouble> GetInitialMeshCoord(unsigned short iMarker, unsigned long iVertex) const;

  /*!
   * \brief Get the temperature at a vertex on a specified marker.
   * \param[in] iMarker - Marker identifier.
   * \param[in] iVertex - Vertex identifier.
   * \return Temperature of the vertex.
   */
  passivedouble GetVertexTemperature(unsigned short iMarker, unsigned long iVertex) const;

  /*!
   * \brief Set the temperature of a vertex on a specified marker.
   * \param[in] iMarker - Marker identifier.
   * \param[in] iVertex - Vertex identifier.
   * \param[in] val_WallTemp - Value of the temperature.
   */
  void SetVertexTemperature(unsigned short iMarker, unsigned long iVertex, passivedouble val_WallTemp);

  /*!
   * \brief Get the heat flux at a vertex on a specified marker (3 components).
   * \param[in] iMarker - Marker identifier.
   * \param[in] iVertex - Vertex identifier.
   * \return True if the vertex is a halo node.
   */
  vector<passivedouble> GetVertexHeatFluxes(unsigned short iMarker, unsigned long iVertex) const;

  /*!
   * \brief Get the wall normal component of the heat flux at a vertex on a specified marker.
   * \param[in] iMarker - Marker identifier.
   * \param[in] iVertex - Vertex identifier.
   * \return Wall normal component of the heat flux at the vertex.
   */
  passivedouble GetVertexNormalHeatFlux(unsigned short iMarker, unsigned long iVertex) const;

  /*!
   * \brief Set the wall normal component of the heat flux at a vertex on a specified marker.
   * \param[in] iMarker - Marker identifier.
   * \param[in] iVertex - Vertex identifier.
   * \param[in] val_WallHeatFlux - Value of the normal heat flux.
   */
  void SetVertexNormalHeatFlux(unsigned short iMarker, unsigned long iVertex, passivedouble val_WallHeatFlux);

  /*!
   * \brief Get the thermal conductivity at a vertex on a specified marker.
   * \param[in] iMarker - Marker identifier.
   * \param[in] iVertex - Vertex identifier.
   * \return Thermal conductivity at the vertex.
   */
  passivedouble GetThermalConductivity(unsigned short iMarker, unsigned long iVertex) const;

  /*!
   * \brief Preprocess the inlets via file input for all solvers.
   * \param[in] solver_container - Container vector with all the solutions.
   * \param[in] geometry - Geometrical definition of the problem.
   * \param[in] config - Definition of the particular problem.
   */
  void Inlet_Preprocessing(CSolver ***solver, CGeometry **geometry, CConfig *config) const;

  /*!
   * \brief Get the normal (vector) at a vertex on a specified marker.
   * \param[in] iMarker - Marker identifier.
   * \param[in] iVertex - Vertex identifier.
   * \param[in] unitNormal - Bool to normalise the vector.
   * \return Normal (vector) at the vertex.
   */
  vector<passivedouble> GetVertexNormal(unsigned short iMarker, unsigned long iVertex, bool unitNormal = false) const;

  /*!
   * \brief Get the unit normal (vector) at a vertex on a specified marker.
   * \param[in] iMarker - Marker identifier.
   * \param[in] iVertex - Vertex identifier.
   * \return Unit normal (vector) at the vertex.
   */
  inline vector<passivedouble> GetVertexUnitNormal(unsigned short iMarker, unsigned long iVertex) const {
    return GetVertexNormal(iMarker, iVertex, true);
  }

  /*!
   * \brief Get all the boundary markers tags.
   * \return List of boundary markers tags.
   */
  vector<string> GetAllBoundaryMarkersTag() const;

  /*!
   * \brief Get all the deformable boundary marker tags.
   * \return List of deformable boundary markers tags.
   */
  vector<string> GetAllDeformMeshMarkersTag() const;

  /*!
   * \brief Get all the heat transfer boundary markers tags.
   * \return List of heat transfer boundary markers tags.
   */
  vector<string> GetAllCHTMarkersTag() const;

  /*!
   * \brief Get all the (subsonic) inlet boundary markers tags.
   * \return List of inlet boundary markers tags.
   */
  vector<string> GetAllInletMarkersTag() const;

  /*!
   * \brief Get all the boundary markers tags with their associated indices.
   * \return List of boundary markers tags with their indices.
   */
  map<string, int> GetAllBoundaryMarkers() const;

  /*!
   * \brief Get all the boundary markers tags with their associated types.
   * \return List of boundary markers tags with their types.
   */
  map<string, string> GetAllBoundaryMarkersType() const;

  /*!
   * \brief Set the mesh displacement for the elasticity mesh solver.
   * \param[in] iMarker - Marker identifier.
   * \param[in] iVertex - Vertex identifier.
   * \param[in] DispX - Value of the mesh displacement in the direction X.
   * \param[in] DispY - Value of the mesh displacement in the direction Y.
   * \param[in] DispZ - Value of the mesh displacement in the direction Z.
   */
  void SetMeshDisplacement(unsigned short iMarker, unsigned long iVertex, passivedouble DispX, passivedouble DispY, passivedouble DispZ);

  /*!
   * \brief Communicate the boundary mesh displacements in a python call
   */
  void CommunicateMeshDisplacement(void);

  /*!
   * \brief Return the sensitivities of the mesh boundary vertices.
   * \param[in] iMarker - Marker identifier.
   * \param[in] iVertex - Vertex identifier.
   * \return Vector of sensitivities.
   */
  vector<passivedouble> GetMeshDisp_Sensitivity(unsigned short iMarker, unsigned long iVertex) const;

  /*!
   * \brief Set the load in X direction for the structural solver.
   * \param[in] iMarker - Marker identifier.
   * \param[in] iVertex - Vertex identifier.
   * \param[in] LoadX - Value of the load in the direction X.
   * \param[in] LoadX - Value of the load in the direction Y.
   * \param[in] LoadX - Value of the load in the direction Z.
   */
  void SetFEA_Loads(unsigned short iMarker, unsigned long iVertex, passivedouble LoadX,
                    passivedouble LoadY, passivedouble LoadZ);

  /*!
   * \brief Return the displacements from the FEA solver.
   * \param[in] iMarker - Marker identifier.
   * \param[in] iVertex - Vertex identifier.
   * \return Vector of displacements.
   */
  vector<passivedouble> GetFEA_Displacements(unsigned short iMarker, unsigned long iVertex) const;

  /*!
   * \brief Return the velocities from the FEA Solver.
   * \param[in] iMarker - Marker identifier.
   * \param[in] iVertex - Vertex identifier.
   * \return Vector of velocities.
   */
  vector<passivedouble> GetFEA_Velocity(unsigned short iMarker, unsigned long iVertex) const;

  /*!
   * \brief Return the velocities from the FEA Solver.
   * \param[in] iMarker - Marker identifier.
   * \param[in] iVertex - Vertex identifier.
   * \return Vector of velocities at time n.
   */
  vector<passivedouble> GetFEA_Velocity_n(unsigned short iMarker, unsigned long iVertex) const;

  /*!
   * \brief Get the sensitivity of the flow loads for the structural solver.
   * \param[in] iMarker - Marker identifier.
   * \param[in] iVertex - Vertex identifier.
   * \param[in] LoadX - Value of the load in the direction X.
   * \param[in] LoadX - Value of the load in the direction Y.
   * \param[in] LoadX - Value of the load in the direction Z.
   */
  vector<passivedouble> GetFlowLoad_Sensitivity(unsigned short iMarker, unsigned long iVertex) const;

  /*!
   * \brief Get the flow load (from the extra step - the repeated methods should be unified once the postprocessing
   * strategy is in place).
   * \param[in] iMarker - Marker identifier.
   * \param[in] iVertex - Vertex identifier.
   */
  vector<passivedouble> GetFlowLoad(unsigned short iMarker, unsigned long iVertex) const;

  /*!
   * \brief Set the adjoint of the flow tractions (from the extra step -
   * the repeated methods should be unified once the postprocessing strategy is in place).
   * \param[in] iMarker - Marker identifier.
   * \param[in] iVertex - Vertex identifier.
   * \param[in] val_AdjointX - Value of the adjoint in the direction X.
   * \param[in] val_AdjointY - Value of the adjoint in the direction Y.
   * \param[in] val_AdjointZ - Value of the adjoint in the direction Z.
   */
  void SetFlowLoad_Adjoint(unsigned short iMarker, unsigned long iVertex, passivedouble val_AdjointX,
                                    passivedouble val_AdjointY, passivedouble val_AdjointZ);

  /*!
   * \brief Set the adjoint of the structural displacements (from an outside source)
   * \param[in] iMarker - Marker identifier.
   * \param[in] iVertex - Vertex identifier.
   * \param[in] val_AdjointX - Value of the adjoint in the direction X.
   * \param[in] val_AdjointY - Value of the adjoint in the direction Y.
   * \param[in] val_AdjointZ - Value of the adjoint in the direction Z.
   */
  void SetSourceTerm_DispAdjoint(unsigned short iMarker, unsigned long iVertex, passivedouble val_AdjointX,
                                 passivedouble val_AdjointY, passivedouble val_AdjointZ);
  void SetSourceTerm_VelAdjoint(unsigned short iMarker, unsigned long iVertex, passivedouble val_AdjointX,
                                 passivedouble val_AdjointY, passivedouble val_AdjointZ);

  /*!
   * \brief Set the position of the heat source.
   * \param[in] alpha - Angle of rotation respect to Z axis.
   * \param[in] pos_x - Position X.
   * \param[in] pos_y - Position Y.
   * \param[in] pos_z - Position Z.
   */
  void SetHeatSource_Position(passivedouble alpha, passivedouble pos_x, passivedouble pos_y, passivedouble pos_z);

  /*!
   * \brief Set the direction of the inlet.
   * \param[in] iMarker - Marker index.
   * \param[in] alpha - Angle (Zpos).
   */
  void SetInlet_Angle(unsigned short iMarker, passivedouble alpha);

  /*!
   * \brief Sum the number of primal or adjoint variables for all solvers in a given zone.
   * \param[in] iZone - Index of the zone.
   * \param[in] adjoint - True to consider adjoint solvers instead of primal.
   * \return Total number of solution variables.
   */
  unsigned short GetTotalNumberOfVariables(unsigned short iZone, bool adjoint) const {
    unsigned short nVar = 0;
    for (auto iSol = 0u; iSol < MAX_SOLS; iSol++) {
      auto solver = solver_container[iZone][INST_0][MESH_0][iSol];
      if (solver && (solver->GetAdjoint() == adjoint)) nVar += solver->GetnVar();
    }
    return nVar;
  }

  /*!
   * \brief Set the solution of all solvers (adjoint or primal) in a zone.
   * \param[in] iZone - Index of the zone.
   * \param[in] adjoint - True to consider adjoint solvers instead of primal.
   * \param[in] solution - Solution object with interface (iPoint,iVar).
   * \tparam Old - If true set "old solutions" instead.
   */
  template<class Container, bool Old = false>
  void SetAllSolutions(unsigned short iZone, bool adjoint, const Container& solution) {
    const auto nPoint = geometry_container[iZone][INST_0][MESH_0]->GetnPoint();
    for (auto iSol = 0u, offset = 0u; iSol < MAX_SOLS; ++iSol) {
      auto solver = solver_container[iZone][INST_0][MESH_0][iSol];
      if (!(solver && (solver->GetAdjoint() == adjoint))) continue;
      for (auto iPoint = 0ul; iPoint < nPoint; ++iPoint)
        for (auto iVar = 0ul; iVar < solver->GetnVar(); ++iVar)
          if (!Old) solver->GetNodes()->SetSolution(iPoint, iVar, solution(iPoint,offset+iVar));
          else solver->GetNodes()->SetSolution_Old(iPoint, iVar, solution(iPoint,offset+iVar));
      offset += solver->GetnVar();
    }
  }

  /*!
   * \brief Set the "old solution" of all solvers (adjoint or primal) in a zone.
   */
  template<class Container>
  void SetAllSolutionsOld(unsigned short iZone, bool adjoint, const Container& solution) {
    SetAllSolutions<Container,true>(iZone, adjoint, solution);
  }

  /*!
   * \brief Get the solution of all solvers (adjoint or primal) in a zone.
   * \param[in] iZone - Index of the zone.
   * \param[in] adjoint - True to consider adjoint solvers instead of primal.
   * \param[out] solution - Solution object with interface (iPoint,iVar).
   */
  template<class Container>
  void GetAllSolutions(unsigned short iZone, bool adjoint, Container& solution) const {
    const auto nPoint = geometry_container[iZone][INST_0][MESH_0]->GetnPoint();
    for (auto iSol = 0u, offset = 0u; iSol < MAX_SOLS; ++iSol) {
      auto solver = solver_container[iZone][INST_0][MESH_0][iSol];
      if (!(solver && (solver->GetAdjoint() == adjoint))) continue;
      const auto& sol = solver->GetNodes()->GetSolution();
      for (auto iPoint = 0ul; iPoint < nPoint; ++iPoint)
        for (auto iVar = 0ul; iVar < solver->GetnVar(); ++iVar)
          solution(iPoint,offset+iVar) = SU2_TYPE::GetValue(sol(iPoint,iVar));
      offset += solver->GetnVar();
    }
  }

};

/*!
 * \class CFluidDriver
 * \brief Class for driving an iteration of the physics within multiple zones.
 * \author T. Economon, G. Gori
 */
class CFluidDriver : public CDriver {

protected:
   unsigned long Max_Iter;

protected:

  /*!
   * \brief Constructor of the class.
   * \param[in] confFile - Configuration file name.
   * \param[in] val_nZone - Total number of zones.
   * \param[in] val_nDim - Number of dimensions.
   * \param[in] MPICommunicator - MPI communicator for SU2.
   */
  CFluidDriver(char* confFile,
               unsigned short val_nZone,
               SU2_Comm MPICommunicator);

public:
  /*!
   * \brief Destructor of the class.
   */
  ~CFluidDriver(void) override;

  /*!
   * \brief Launch the computation for all zones and all physics.
   */
  void StartSolver() override;

  /*!
   * \brief Run a single iteration of the physics within multiple zones.
   */
  void Run() override;

  /*!
   * \brief Update the dual-time solution within multiple zones.
   */
  void Update() override;

  /*!
   * \brief Output the solution in solution file.
   */
  void Output(unsigned long InnerIter) override;

  /*!
   * \brief Monitor the computation.
   */
  bool Monitor(unsigned long ExtIter) override;

  /*!
   * \brief Perform some pre-processing before an iteration of the physics.
   */
  void Preprocess(unsigned long Iter) override;

  /*!
   * \brief Perform a dynamic mesh deformation, included grid velocity computation and the update of the multigrid structure (multiple zone).
   */
  void DynamicMeshUpdate(unsigned long TimeIter) override;

  /*!
   * \brief Transfer data among different zones (multiple zone).
   */
  void Transfer_Data(unsigned short donorZone, unsigned short targetZone);

};


/*!
 * \class CTurbomachineryDriver
 * \brief Class for driving an iteration for turbomachinery flow analysis.
 * \author S. Vitale
 */
class CTurbomachineryDriver : public CFluidDriver {
private:
  COutputLegacy* output_legacy;

public:

  /*!
   * \brief Constructor of the class.
   * \param[in] confFile - Configuration file name.
   * \param[in] val_nZone - Total number of zones.
   * \param[in] val_nDim - Number of dimensions.
   * \param[in] val_periodic - Bool for periodic BCs.
   * \param[in] MPICommunicator - MPI communicator for SU2.
   */
  CTurbomachineryDriver(char* confFile,
                        unsigned short val_nZone,
                        SU2_Comm MPICommunicator);

  /*!
   * \brief Destructor of the class.
   */
  ~CTurbomachineryDriver(void) override;

  /*!
   * \brief Run a single iteration of the physics within multiple zones.
   */

  void Run() override;

  /*!
   * \brief Set Mixing Plane interface within multiple zones.
   */
  void SetMixingPlane(unsigned short iZone);

  /*!
   * \brief Set Mixing Plane interface within multiple zones.
   */
  void SetTurboPerformance(unsigned short targetZone);

  /*!
   * \brief Monitor the computation.
   */
  bool Monitor(unsigned long TimeIter) override;



};

/*!
 * \class CHBDriver
 * \brief Class for driving an iteration of Harmonic Balance (HB) method problem using multiple time zones.
 * \author T. Economon
 */
class CHBDriver : public CFluidDriver {

private:
  COutputLegacy* output_legacy;
  unsigned short nInstHB;
  su2double **D; /*!< \brief Harmonic Balance operator. */

public:

  /*!
   * \brief Constructor of the class.
   * \param[in] confFile - Configuration file name.
   * \param[in] val_nZone - Total number of zones.
   * \param[in] val_nDim - Number of dimensions.
   * \param[in] MPICommunicator - MPI communicator for SU2.
   */
  CHBDriver(char* confFile,
            unsigned short val_nZone,
            SU2_Comm MPICommunicator);

  /*!
   * \brief Destructor of the class.
   */
  ~CHBDriver(void) override;

  /*!
   * \brief Run a single iteration of a Harmonic Balance problem.
   */
  void Run() override;

  /*!
   * \brief Computation and storage of the Harmonic Balance method source terms.
   * \author T. Economon, K. Naik
   * \param[in] iZone - Current zone number.
   */
  void SetHarmonicBalance(unsigned short iZone);

  /*!
   * \brief Precondition Harmonic Balance source term for stability
   * \author J. Howison
   */
  void StabilizeHarmonicBalance();

  /*!
   * \brief Computation of the Harmonic Balance operator matrix for harmonic balance.
   * \author A. Rubino, S. Nimmagadda
   */
  void ComputeHB_Operator();

  /*!
   * \brief Update the solution for the Harmonic Balance.
   */
  void Update() override;

  /*!
   * \brief Reset the convergence flag (set to false) of the solver for the Harmonic Balance.
   */
  void ResetConvergence() override;
};<|MERGE_RESOLUTION|>--- conflicted
+++ resolved
@@ -221,8 +221,6 @@
                                     const CSolver* turb_solver, CNumerics ****&numerics) const;
 
   /*!
-<<<<<<< HEAD
-=======
    * \brief Helper to instantiate species transport numerics specialized for different flow solvers.
    */
   template <class FlowIndices>
@@ -230,7 +228,6 @@
                                   const CSolver* species_solver, CNumerics ****&numerics) const;
 
   /*!
->>>>>>> 1249f9f6
    * \brief Definition and allocation of all solver classes.
    * \param[in] numerics_container - Description of the numerical method (the way in which the equations are solved).
    * \param[in] solver_container - Container vector with all the solutions.
