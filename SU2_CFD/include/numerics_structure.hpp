/*!
 * \file numerics_structure.hpp
 * \brief Headers of the main subroutines for the dumerical definition of the problem.
 *        The subroutines and functions are in the <i>numerics_structure.cpp</i>,
 *        <i>numerics_convective.cpp</i>, <i>numerics_viscous.cpp</i>, and
 *        <i>numerics_source.cpp</i> files.
 * \author F. Palacios, T. Economon
 * \version 6.0.1 "Falcon"
 *
 * The current SU2 release has been coordinated by the
 * SU2 International Developers Society <www.su2devsociety.org>
 * with selected contributions from the open-source community.
 *
 * The main research teams contributing to the current release are:
 *  - Prof. Juan J. Alonso's group at Stanford University.
 *  - Prof. Piero Colonna's group at Delft University of Technology.
 *  - Prof. Nicolas R. Gauger's group at Kaiserslautern University of Technology.
 *  - Prof. Alberto Guardone's group at Polytechnic University of Milan.
 *  - Prof. Rafael Palacios' group at Imperial College London.
 *  - Prof. Vincent Terrapon's group at the University of Liege.
 *  - Prof. Edwin van der Weide's group at the University of Twente.
 *  - Lab. of New Concepts in Aeronautics at Tech. Institute of Aeronautics.
 *
 * Copyright 2012-2018, Francisco D. Palacios, Thomas D. Economon,
 *                      Tim Albring, and the SU2 contributors.
 *
 * SU2 is free software; you can redistribute it and/or
 * modify it under the terms of the GNU Lesser General Public
 * License as published by the Free Software Foundation; either
 * version 2.1 of the License, or (at your option) any later version.
 *
 * SU2 is distributed in the hope that it will be useful,
 * but WITHOUT ANY WARRANTY; without even the implied warranty of
 * MERCHANTABILITY or FITNESS FOR A PARTICULAR PURPOSE. See the GNU
 * Lesser General Public License for more details.
 *
 * You should have received a copy of the GNU Lesser General Public
 * License along with SU2. If not, see <http://www.gnu.org/licenses/>.
 */

#pragma once

#include "../../Common/include/mpi_structure.hpp"

#include <cmath>
#include <iostream>
#include <limits>
#include <cstdlib>

#include "../../Common/include/config_structure.hpp"
#include "../../Common/include/gauss_structure.hpp"
#include "../../Common/include/element_structure.hpp"
#include "variable_structure.hpp"

using namespace std;

/*!
 * \class CNumerics
 * \brief Class for defining the numerical methods.
 * \author F. Palacios, T. Economon
 */
class CNumerics {
protected:
  unsigned short nDim, nVar;  /*!< \brief Number of dimensions and variables. */
  su2double Gamma;        /*!< \brief Fluid's Gamma constant (ratio of specific heats). */
  su2double Gamma_Minus_One;    /*!< \brief Fluids's Gamma - 1.0  . */
  su2double Gas_Constant;         /*!< \brief Gas constant. */
  su2double *Vector; /*!< \brief Auxiliary vector. */
  su2double *Enthalpy_formation;
  su2double Prandtl_Lam;        /*!< \brief Laminar Prandtl's number. */
  su2double Prandtl_Turb;    /*!< \brief Turbulent Prandtl's number. */
  
public:
  
  su2double
  **Flux_Tensor,  /*!< \brief Flux tensor (used for viscous and inviscid purposes. */
  *Proj_Flux_Tensor;    /*!< \brief Flux tensor projected in a direction. */
  
  su2double
  **tau,    /*!< \brief Viscous stress tensor. */
  **delta;      /*!< \brief Identity matrix. */
  su2double
  *Diffusion_Coeff_i, /*!< \brief Species diffusion coefficients at point i. */
  *Diffusion_Coeff_j; /*!< \brief Species diffusion coefficients at point j. */
  su2double Laminar_Viscosity_i,  /*!< \brief Laminar viscosity at point i. */
  Laminar_Viscosity_j,    /*!< \brief Laminar viscosity at point j. */
  Laminar_Viscosity_id,  /*!< \brief Variation of laminar viscosity at point i. */
  Laminar_Viscosity_jd;    /*!< \brief Variation of laminar viscosity at point j. */
  su2double Thermal_Conductivity_i, /*!< \brief Thermal conductivity at point i. */
  Thermal_Conductivity_j, /*!< \brief Thermal conductivity at point j. */
  Thermal_Conductivity_ve_i, /*!< \brief Thermal conductivity at point i. */
<<<<<<< HEAD
  Thermal_Conductivity_ve_j; /*!< \brief Thermal conductivity at point j. */
  su2double Poisson_Coeff_i, /*!< \brief Poisson coefficient at point i. */
  Poisson_Coeff_j; /*!< \brief Poisson coefficient at point j. */
=======
  Thermal_Conductivity_ve_j, /*!< \brief Thermal conductivity at point j. */
  Thermal_Diffusivity_i, /*!< \brief Thermal diffusivity at point i. */
  Thermal_Diffusivity_j; /*!< \brief Thermal diffusivity at point j. */
>>>>>>> 5e170f46
  su2double Cp_i, /*!< \brief Cp at point i. */
  Cp_j;         /*!< \brief Cp at point j. */
  su2double *Theta_v; /*!< \brief Characteristic vibrational temperature */
  su2double Eddy_Viscosity_i,  /*!< \brief Eddy viscosity at point i. */
  Eddy_Viscosity_j;      /*!< \brief Eddy viscosity at point j. */
  su2double turb_ke_i,  /*!< \brief Turbulent kinetic energy at point i. */
  turb_ke_j;      /*!< \brief Turbulent kinetic energy at point j. */
  su2double Pressure_i,  /*!< \brief Pressure at point i. */
  Pressure_j;      /*!< \brief Pressure at point j. */
  su2double GravityForce_i,  /*!< \brief Gravity force at point i. */
  GravityForce_j;      /*!< \brief Gravity force at point j. */
  su2double Density_i,  /*!< \brief Density at point i. */
  Density_j;      /*!< \brief Density at point j. */
  su2double DensityInc_i,  /*!< \brief Incompressible density at point i. */
  DensityInc_j;      /*!< \brief Incompressible density at point j. */
  su2double BetaInc2_i,  /*!< \brief Beta incompressible at point i. */
  BetaInc2_j;      /*!< \brief Beta incompressible at point j. */
  su2double Lambda_i,  /*!< \brief Spectral radius at point i. */
  Lambda_j;      /*!< \brief Spectral radius at point j. */
  su2double LambdaComb_i,  /*!< \brief Spectral radius at point i. */
  LambdaComb_j;      /*!< \brief Spectral radius at point j. */
  su2double SoundSpeed_i,  /*!< \brief Sound speed at point i. */
  SoundSpeed_j;      /*!< \brief Sound speed at point j. */
  su2double Enthalpy_i,  /*!< \brief Enthalpy at point i. */
  Enthalpy_j;      /*!< \brief Enthalpy at point j. */
  su2double dist_i,  /*!< \brief Distance of point i to the nearest wall. */
  dist_j;      /*!< \brief Distance of point j to the nearest wall. */
  su2double Temp_i,  /*!< \brief Temperature at point i. */
  Temp_j;      /*!< \brief Temperature at point j. */
  su2double Poissonval_i,  /*!< \brief Temperature at point i. */
  Poissonval_j; /*!< \brief Temperature at point j. */
  su2double *Temp_tr_i, /*!< \brief Temperature transl-rot at point i. */
  *Temp_tr_j;/*!< \brief Temperature transl-rot at point j. */
  su2double *Temp_vib_i, /*!< \brief Temperature vibrational at point i. */
  *Temp_vib_j;/*!< \brief Temperature vibrational at point j. */
  su2double *Und_Lapl_i, /*!< \brief Undivided laplacians at point i. */
  *Und_Lapl_j;    /*!< \brief Undivided laplacians at point j. */
  su2double Sensor_i,  /*!< \brief Pressure sensor at point i. */
  Sensor_j;      /*!< \brief Pressure sensor at point j. */
  su2double *GridVel_i,  /*!< \brief Grid velocity at point i. */
  *GridVel_j;      /*!< \brief Grid velocity at point j. */
  su2double *U_i,    /*!< \brief Vector of conservative variables at point i. */
  *U_id,    /*!< \brief Vector of derivative of conservative variables at point i. */
  *UZeroOrder_i,  /*!< \brief Vector of conservative variables at point i without reconstruction. */
  *U_j,        /*!< \brief Vector of conservative variables at point j. */
  *UZeroOrder_j,  /*!< \brief Vector of conservative variables at point j without reconstruction. */
  *U_jd,        /*!< \brief Vector of derivative of conservative variables at point j. */
  *U_0,        /*!< \brief Vector of conservative variables at node 0. */
  *U_1,        /*!< \brief Vector of conservative variables at node 1. */
  *U_2,        /*!< \brief Vector of conservative variables at node 2. */
  *U_3;        /*!< \brief Vector of conservative variables at node 3. */
  su2double *V_i,    /*!< \brief Vector of primitive variables at point i. */
  *V_j;        /*!< \brief Vector of primitive variables at point j. */
  su2double *S_i,    /*!< \brief Vector of secondary variables at point i. */
  *S_j;        /*!< \brief Vector of secondary variables at point j. */
  su2double *Psi_i,    /*!< \brief Vector of adjoint variables at point i. */
  *Psi_j;        /*!< \brief Vector of adjoint variables at point j. */
  su2double *DeltaU_i,  /*!< \brief Vector of linearized variables at point i. */
  *DeltaU_j;      /*!< \brief Vector of linearized variables at point j. */
  su2double *TurbVar_i,  /*!< \brief Vector of turbulent variables at point i. */
  *TurbVar_id,  /*!< \brief Vector of derivative of turbulent variables at point i. */
  *TurbVar_j,      /*!< \brief Vector of turbulent variables at point j. */
  *TurbVar_jd;  /*!< \brief Vector of derivative of turbulent variables at point j. */
  su2double *TransVar_i,  /*!< \brief Vector of turbulent variables at point i. */
  *TransVar_j;      /*!< \brief Vector of turbulent variables at point j. */
  su2double *TurbPsi_i,  /*!< \brief Vector of adjoint turbulent variables at point i. */
  *TurbPsi_j;      /*!< \brief Vector of adjoint turbulent variables at point j. */
  su2double **ConsVar_Grad_i,  /*!< \brief Gradient of conservative variables at point i. */
  **ConsVar_Grad_j,      /*!< \brief Gradient of conservative variables at point j. */
  **ConsVar_Grad_0,      /*!< \brief Gradient of conservative variables at point 0. */
  **ConsVar_Grad_1,      /*!< \brief Gradient of conservative variables at point 1. */
  **ConsVar_Grad_2,      /*!< \brief Gradient of conservative variables at point 2. */
  **ConsVar_Grad_3,      /*!< \brief Gradient of conservative variables at point 3. */
  **ConsVar_Grad;        /*!< \brief Gradient of conservative variables which is a scalar. */
  su2double **PrimVar_Grad_i,  /*!< \brief Gradient of primitive variables at point i. */
  **PrimVar_Grad_j;      /*!< \brief Gradient of primitive variables at point j. */
  su2double **PsiVar_Grad_i,    /*!< \brief Gradient of adjoint variables at point i. */
  **PsiVar_Grad_j;      /*!< \brief Gradient of adjoint variables at point j. */
  su2double **TurbVar_Grad_i,  /*!< \brief Gradient of turbulent variables at point i. */
  **TurbVar_Grad_j;      /*!< \brief Gradient of turbulent variables at point j. */
  su2double **TransVar_Grad_i,  /*!< \brief Gradient of turbulent variables at point i. */
  **TransVar_Grad_j;      /*!< \brief Gradient of turbulent variables at point j. */
  su2double **TurbPsi_Grad_i,  /*!< \brief Gradient of adjoint turbulent variables at point i. */
  **TurbPsi_Grad_j;      /*!< \brief Gradient of adjoint turbulent variables at point j. */
  su2double *AuxVar_Grad_i,    /*!< \brief Gradient of an auxiliary variable at point i. */
  *AuxVar_Grad_j;        /*!< \brief Gradient of an auxiliary variable at point i. */
  su2double *Coord_i,  /*!< \brief Cartesians coordinates of point i. */
  *Coord_j,      /*!< \brief Cartesians coordinates of point j. */
  *Coord_0,      /*!< \brief Cartesians coordinates of point 0 (Galerkin method, triangle). */
  *Coord_1,      /*!< \brief Cartesians coordinates of point 1 (Galerkin method, tetrahedra). */
  *Coord_2,      /*!< \brief Cartesians coordinates of point 2 (Galerkin method, triangle). */
  *Coord_3;      /*!< \brief Cartesians coordinates of point 3 (Galerkin method, tetrahedra). */
  unsigned short Neighbor_i,  /*!< \brief Number of neighbors of the point i. */
  Neighbor_j;          /*!< \brief Number of neighbors of the point j. */
  su2double *Normal,  /*!< \brief Normal vector, it norm is the area of the face. */
  *UnitNormal,    /*!< \brief Unitary normal vector. */
  *UnitNormald;    /*!< \brief derivatve of unitary normal vector. */
  su2double TimeStep,    /*!< \brief Time step useful in dual time method. */
  Area,        /*!< \brief Area of the face i-j. */
  Volume;        /*!< \brief Volume of the control volume around point i. */
  su2double Volume_n,  /*!< \brief Volume of the control volume at time n. */
  Volume_nM1,    /*!< \brief Volume of the control volume at time n-1. */
  Volume_nP1;    /*!< \brief Volume of the control volume at time n+1. */
  su2double *U_n,  /*!< \brief Vector of conservative variables at time n. */
  *U_nM1,    /*!< \brief Vector of conservative variables at time n-1. */
  *U_nP1;    /*!< \brief Vector of conservative variables at time n+1. */
  su2double vel2_inf; /*!< \brief value of the square of freestream speed. */
  su2double *WindGust_i,  /*!< \brief Wind gust at point i. */
  *WindGust_j;      /*!< \brief Wind gust at point j. */
  su2double *WindGustDer_i,  /*!< \brief Wind gust derivatives at point i. */
  *WindGustDer_j;      /*!< \brief Wind gust derivatives at point j. */
  su2double *Vorticity_i, *Vorticity_j;  /*!< \brief Vorticity. */
  su2double StrainMag_i, StrainMag_j;   /*!< \brief Strain rate magnitude. */
  su2double Dissipation_i, Dissipation_j;
  su2double Dissipation_ij;
    
  su2double *l, *m;

  /*!
   * \brief Constructor of the class.
   */
  CNumerics(void);
  
  /*!
   * \overload
   * \param[in] val_nDim - Number of dimensions of the problem.
   * \param[in] val_nVar - Number of variables of the problem.
   * \param[in] config - Definition of the particular problem.
   */
  CNumerics(unsigned short val_nDim, unsigned short val_nVar, CConfig *config);
  
  /*!
   * \brief Destructor of the class.
   */
  virtual ~CNumerics(void);
  
  /*!
   * \brief Compute the determinant of a 3 by 3 matrix.
   * \param[in] val_matrix 3 by 3 matrix.
   * \result Determinant of the matrix
   */
  su2double Determinant_3x3(su2double A00, su2double A01, su2double A02,
                            su2double A10, su2double A11, su2double A12,
                            su2double A20, su2double A21, su2double A22);
  
  /*!
   * \brief Set the solution at different times.
   * \param[in] val_u_nM1 Conservative solution at time n-1.
   * \param[in] val_u_n Conservative solution at time n.
   * \param[in] val_u_nP1 Conservative solution at time n+1.
   */
  void SetPastSol(su2double *val_u_nM1, su2double *val_u_n, su2double *val_u_nP1);
  
  /*!
   * \brief Set the control volume at different times.
   * \param[in] val_volume_nM1 - Control volume at time n-1.
   * \param[in] val_volume_n - Control volume at time n.
   * \param[in] val_volume_nP1 - Control volume at time n+1.
   */
  void SetPastVolume(su2double val_volume_nM1, su2double val_volume_n, su2double val_volume_nP1);
  
  /*!
   * \brief Set the time step.
   * \param[in] val_timestep - Value of the time step.
   */
  void SetTimeStep(su2double val_timestep);
  
  /*!
   * \brief Get the Preconditioning Beta.
   * \return val_Beta - Value of the low Mach Preconditioner.
   */
  virtual su2double GetPrecond_Beta();
  
  /*!
   * \brief Set the freestream velocity square.
   * \param[in] SetVelocity2_Inf - Value of the square of the freestream velocity.
   */
  void SetVelocity2_Inf(su2double val_velocity2);
  
  /*!
   * \brief Set the value of the vorticity
   * \param[in] val_vorticity - Value of the vorticity.
   */
  void SetVorticity(su2double *val_vorticity_i, su2double *val_vorticity_j);
  
  /*!
   * \brief Set the value of the rate of strain magnitude.
   * \param[in] val_StrainMag_i - Value of the magnitude of rate of strain at point i.
   * \param[in] val_StrainMag_j - Value of the magnitude of rate of strain at point j.
   */
  void SetStrainMag(su2double val_strainmag_i, su2double val_strainmag_j);
  
  /*!
   * \brief Set the value of the conservative variables.
   * \param[in] val_u_i - Value of the conservative variable at point i.
   * \param[in] val_u_j - Value of the conservative variable at point j.
   */
  void SetConservative(su2double *val_u_i, su2double *val_u_j);
  
  /*!
   * \brief Set the value of the conservative variables withour reconstruction.
   * \param[in] val_u_i - Value of the conservative variable at point i.
   * \param[in] val_u_j - Value of the conservative variable at point j.
   */
  void SetConservative_ZeroOrder(su2double *val_u_i, su2double *val_u_j);

  /*!
   * \brief Set the value of the primitive variables.
   * \param[in] val_v_i - Value of the primitive variable at point i.
   * \param[in] val_v_j - Value of the primitive variable at point j.
   */
  void SetPrimitive(su2double *val_v_i, su2double *val_v_j);
  
  /*!
   * \brief Set the value of the primitive variables.
   * \param[in] val_v_i - Value of the primitive variable at point i.
   * \param[in] val_v_j - Value of the primitive variable at point j.
   */
  void SetSecondary(su2double *val_s_i, su2double *val_s_j);
  
  /*!
   * \brief Set the value of the conservative variables.
   * \param[in] val_u_0 - Value of the conservative variable at point 0.
   * \param[in] val_u_1 - Value of the conservative variable at point 1.
   * \param[in] val_u_2 - Value of the conservative variable at point 2.
   */
  void SetConservative(su2double *val_u_0, su2double *val_u_1, su2double *val_u_2);
  
  /*!
   * \brief Set the value of the conservative variables.
   * \param[in] val_u_0 - Value of the conservative variable at point 0.
   * \param[in] val_u_1 - Value of the conservative variable at point 1.
   * \param[in] val_u_2 - Value of the conservative variable at point 2.
   * \param[in] val_u_3 - Value of the conservative variable at point 3.
   */
  void SetConservative(su2double *val_u_0, su2double *val_u_1, su2double *val_u_2, su2double *val_u_3);
  
  /*!
   * \brief Set the gradient of the conservative variables.
   * \param[in] val_consvar_grad_i - Gradient of the conservative variable at point i.
   * \param[in] val_consvar_grad_j - Gradient of the conservative variable at point j.
   */
  void SetConsVarGradient(su2double **val_consvar_grad_i, su2double **val_consvar_grad_j);
  
  /*!
   * \brief Set the gradient of the conservative variables.
   * \param[in] val_consvar_grad_0 - Gradient of the conservative variable at point 0.
   * \param[in] val_consvar_grad_1 - Gradient of the conservative variable at point 1.
   * \param[in] val_consvar_grad_2 - Gradient of the conservative variable at point 2.
   */
  void SetConsVarGradient(su2double **val_consvar_grad_0,
                          su2double **val_consvar_grad_1,
                          su2double **val_consvar_grad_2);
  
  /*!
   * \brief Set the gradient of the conservative variables.
   * \param[in] val_consvar_grad_0 - Gradient of the conservative variable at point 0.
   * \param[in] val_consvar_grad_1 - Gradient of the conservative variable at point 1.
   * \param[in] val_consvar_grad_2 - Gradient of the conservative variable at point 2.
   * \param[in] val_consvar_grad_3 - Gradient of the conservative variable at point 3.
   */
  void SetConsVarGradient(su2double **val_consvar_grad_0,
                          su2double **val_consvar_grad_1,
                          su2double **val_consvar_grad_2,
                          su2double **val_consvar_grad_3);
  
  /*!
   * \brief Set the gradient of the conservative variables.
   * \param[in] val_consvar_grad - Gradient of the conservative variable which is a scalar.
   */
  void SetConsVarGradient(su2double **val_consvar_grad);
  
  /*!
   * \brief Set the gradient of the primitive variables.
   * \param[in] val_primvar_grad_i - Gradient of the primitive variable at point i.
   * \param[in] val_primvar_grad_j - Gradient of the primitive variable at point j.
   */
  void SetPrimVarGradient(su2double **val_primvar_grad_i,
                          su2double **val_primvar_grad_j);
  
  /*!
   * \brief Set the value of the adjoint variable.
   * \param[in] val_psi_i - Value of the adjoint variable at point i.
   * \param[in] val_psi_j - Value of the adjoint variable at point j.
   */
  void SetAdjointVar(su2double *val_psi_i, su2double *val_psi_j);
  
  /*!
   * \brief Set the gradient of the adjoint variables.
   * \param[in] val_psivar_grad_i - Gradient of the adjoint variable at point i.
   * \param[in] val_psivar_grad_j - Gradient of the adjoint variable at point j.
   */
  void SetAdjointVarGradient(su2double **val_psivar_grad_i, su2double **val_psivar_grad_j);
  
  /*!
   * \brief Set the value of the turbulent variable.
   * \param[in] val_turbvar_i - Value of the turbulent variable at point i.
   * \param[in] val_turbvar_j - Value of the turbulent variable at point j.
   */
  void SetTurbVar(su2double *val_turbvar_i, su2double *val_turbvar_j);
  
  /*!
   * \brief Set the value of the turbulent variable.
   * \param[in] val_transvar_i - Value of the turbulent variable at point i.
   * \param[in] val_transvar_j - Value of the turbulent variable at point j.
   */
  void SetTransVar(su2double *val_transvar_i, su2double *val_transvar_j);
  
  /*!
   * \brief Set the gradient of the turbulent variables.
   * \param[in] val_turbvar_grad_i - Gradient of the turbulent variable at point i.
   * \param[in] val_turbvar_grad_j - Gradient of the turbulent variable at point j.
   */
  void SetTurbVarGradient(su2double **val_turbvar_grad_i, su2double **val_turbvar_grad_j);
  
  /*!
   * \brief Set the gradient of the turbulent variables.
   * \param[in] val_turbvar_grad_i - Gradient of the turbulent variable at point i.
   * \param[in] val_turbvar_grad_j - Gradient of the turbulent variable at point j.
   */
  void SetTransVarGradient(su2double **val_transvar_grad_i, su2double **val_transvar_grad_j);

  /*!
   * \brief Set the value of the adjoint turbulent variable.
   * \param[in] val_turbpsivar_i - Value of the adjoint turbulent variable at point i.
   * \param[in] val_turbpsivar_j - Value of the adjoint turbulent variable at point j.
   */
  void SetTurbAdjointVar(su2double *val_turbpsivar_i, su2double *val_turbpsivar_j);
  
  /*!
   * \brief Set the gradient of the adjoint turbulent variables.
   * \param[in] val_turbpsivar_grad_i - Gradient of the adjoint turbulent variable at point i.
   * \param[in] val_turbpsivar_grad_j - Gradient of the adjoint turbulent variable at point j.
   */
  void SetTurbAdjointGradient (su2double **val_turbpsivar_grad_i, su2double **val_turbpsivar_grad_j);
  
  /*!
   * \brief Set the value of the first blending function.
   * \param[in] val_F1_i - Value of the first Menter blending function at point i.
   * \param[in] val_F1_j - Value of the first Menter blending function at point j.
   */
  virtual void SetF1blending(su2double val_F1_i, su2double val_F1_j) {/* empty */};
  
  /*!
   * \brief Set the value of the second blending function.
   * \param[in] val_F1_i - Value of the second Menter blending function at point i.
   * \param[in] val_F1_j - Value of the second Menter blending function at point j.
   */
  virtual void SetF2blending(su2double val_F1_i, su2double val_F1_j) {/* empty */};
  
  /*!
   * \brief Set the value of the cross diffusion for the SST model.
   * \param[in] val_CDkw_i - Value of the cross diffusion at point i.
   * \param[in] val_CDkw_j - Value of the cross diffusion at point j.
   */
  virtual void SetCrossDiff(su2double val_CDkw_i, su2double val_CDkw_j) {/* empty */};
  
  /*!
   * \brief Set the gradient of the auxiliary variables.
   * \param[in] val_auxvargrad_i - Gradient of the auxiliary variable at point i.
   * \param[in] val_auxvargrad_j - Gradient of the auxiliary variable at point j.
   */
  void SetAuxVarGrad(su2double *val_auxvargrad_i, su2double *val_auxvargrad_j);
  
  /*!
   * \brief Set the diffusion coefficient
   * \param[in] val_diffusioncoeff_i - Value of the diffusion coefficients at i.
   * \param[in] val_diffusioncoeff_j - Value of the diffusion coefficients at j
   */
  void SetDiffusionCoeff(su2double* val_diffusioncoeff_i,
                         su2double* val_diffusioncoeff_j);
  
  /*!
   * \brief Set the laminar viscosity.
   * \param[in] val_laminar_viscosity_i - Value of the laminar viscosity at point i.
   * \param[in] val_laminar_viscosity_j - Value of the laminar viscosity at point j.
   */
  void SetLaminarViscosity(su2double val_laminar_viscosity_i,
                           su2double val_laminar_viscosity_j);
  
  /*!
   * \brief Set the thermal conductivity (translational/rotational)
   * \param[in] val_thermal_conductivity_i - Value of the thermal conductivity at point i.
   * \param[in] val_thermal_conductivity_j - Value of the thermal conductivity at point j.
   * \param[in] iSpecies - Value of the species.
   */
  void SetThermalConductivity(su2double val_thermal_conductivity_i,
                              su2double val_thermal_conductivity_j);
  
  /*!
   * \brief Set the thermal conductivity (translational/rotational)
   * \param[in] val_thermal_conductivity_i - Value of the thermal conductivity at point i.
   * \param[in] val_thermal_conductivity_j - Value of the thermal conductivity at point j.
   * \param[in] iSpecies - Value of the species.
   */
  void SetThermalConductivity_ve(su2double val_thermal_conductivity_ve_i,
                                 su2double val_thermal_conductivity_ve_j);
  
  /*!
   * \brief Set the thermal diffusivity (translational/rotational)
   * \param[in] val_thermal_diffusivity_i - Value of the thermal diffusivity at point i.
   * \param[in] val_thermal_diffusivity_j - Value of the thermal diffusivity at point j.
   * \param[in] iSpecies - Value of the species.
   */
  void SetThermalDiffusivity(su2double val_thermal_diffusivity_i,
                              su2double val_thermal_diffusivity_j);
  /*!
   * \brief Set the eddy viscosity.
   * \param[in] val_eddy_viscosity_i - Value of the eddy viscosity at point i.
   * \param[in] val_eddy_viscosity_j - Value of the eddy viscosity at point j.
   */
  void SetEddyViscosity(su2double val_eddy_viscosity_i,
                        su2double val_eddy_viscosity_j);
  
  /*!
   * \brief Set the turbulent kinetic energy.
   * \param[in] val_turb_ke_i - Value of the turbulent kinetic energy at point i.
   * \param[in] val_turb_ke_j - Value of the turbulent kinetic energy at point j.
   */
  void SetTurbKineticEnergy(su2double val_turb_ke_i, su2double val_turb_ke_j);
  
  /*!
   * \brief Set the value of the distance from the nearest wall.
   * \param[in] val_dist_i - Value of of the distance from point i to the nearest wall.
   * \param[in] val_dist_j - Value of of the distance from point j to the nearest wall.
   */
  void SetDistance(su2double val_dist_i, su2double val_dist_j);
  
  /*!
   * \brief Set coordinates of the points.
   * \param[in] val_coord_i - Coordinates of the point i.
   * \param[in] val_coord_j - Coordinates of the point j.
   */
  void SetCoord(su2double *val_coord_i, su2double *val_coord_j);
  
  /*!
   * \overload
   * \param[in] val_coord_0 - Coordinates of the point 0.
   * \param[in] val_coord_1 - Coordinates of the point 1.
   * \param[in] val_coord_2 - Coordinates of the point 2.
   */
  void SetCoord(su2double *val_coord_0, su2double *val_coord_1, su2double *val_coord_2);
  
  /*!
   * \overload
   * \param[in] val_coord_0 - Coordinates of the point 0.
   * \param[in] val_coord_1 - Coordinates of the point 1.
   * \param[in] val_coord_2 - Coordinates of the point 2.
   * \param[in] val_coord_3 - Coordinates of the point 3.
   */
  void SetCoord(su2double *val_coord_0, su2double *val_coord_1, su2double *val_coord_2,
                su2double *val_coord_3);
  
  /*!
   * \brief Set the velocity of the computational grid.
   * \param[in] val_gridvel_i - Grid velocity of the point i.
   * \param[in] val_gridvel_j - Grid velocity of the point j.
   */
  void SetGridVel(su2double *val_gridvel_i, su2double *val_gridvel_j);
  
  /*!
   * \brief Set the wind gust value.
   * \param[in] val_windgust_i - Wind gust of the point i.
   * \param[in] val_windgust_j - Wind gust of the point j.
   */
  void SetWindGust(su2double *val_windgust_i, su2double *val_windgust_j);
  
  /*!
   * \brief Set the wind gust derivatives values.
   * \param[in] val_windgust_i - Wind gust derivatives of the point i.
   * \param[in] val_windgust_j - Wind gust derivatives of the point j.
   */
  void SetWindGustDer(su2double *val_windgustder_i, su2double *val_windgustder_j);
  
  /*!
   * \brief Set the value of the pressure.
   * \param[in] val_pressure_i - Value of the pressure at point i.
   * \param[in] val_pressure_j - Value of the pressure at point j.
   */
  void SetPressure(su2double val_pressure_i, su2double val_pressure_j);
  
  /*!
   * \brief Set the value of the density for the incompressible solver.
   * \param[in] val_densityinc_i - Value of the pressure at point i.
   * \param[in] val_densityinc_j - Value of the pressure at point j.
   */
  void SetDensity(su2double val_densityinc_i, su2double val_densityinc_j);
  
  /*!
   * \brief Set the value of the beta for incompressible flows.
   * \param[in] val_betainc2_i - Value of beta for incompressible flows at point i.
   * \param[in] val_betainc2_j - Value of beta for incompressible flows at point j.
   */
  void SetBetaInc2(su2double val_betainc2_i, su2double val_betainc2_j);
  
  /*!
   * \brief Set the value of the sound speed.
   * \param[in] val_soundspeed_i - Value of the sound speed at point i.
   * \param[in] val_soundspeed_j - Value of the sound speed at point j.
   */
  void SetSoundSpeed(su2double val_soundspeed_i, su2double val_soundspeed_j);
  
  /*!
   * \brief Set the value of the temperature.
   * \param[in] val_temp_i - Value of the temperature at point i.
   * \param[in] val_temp_j - Value of the temperature at point j.
   */
  void SetTemperature(su2double val_temp_i, su2double val_temp_j);
  
  /*!
   * \brief Set the value of the enthalpy.
   * \param[in] val_enthalpy_i - Value of the enthalpy at point i.
   * \param[in] val_enthalpy_j - Value of the enthalpy at point j.
   */
  void SetEnthalpy(su2double val_enthalpy_i, su2double val_enthalpy_j);
  
  /*!
   * \brief Set the value of the spectral radius.
   * \param[in] val_lambda_i - Value of the spectral radius at point i.
   * \param[in] val_lambda_j - Value of the spectral radius at point j.
   */
  void SetLambda(su2double val_lambda_i, su2double val_lambda_j);
  
  /*!
   * \brief Set the value of undivided laplacian.
   * \param[in] val_und_lapl_i Undivided laplacian at point i.
   * \param[in] val_und_lapl_j Undivided laplacian at point j.
   */
  void SetUndivided_Laplacian(su2double *val_und_lapl_i, su2double *val_und_lapl_j);
  
  /*!
   * \brief Set the value of the pressure sensor.
   * \param[in] val_sensor_i Pressure sensor at point i.
   * \param[in] val_sensor_j Pressure sensor at point j.
   */
  void SetSensor(su2double val_sensor_i, su2double val_sensor_j);
  
  /*!
   * \brief Set the number of neighbor to a point.
   * \param[in] val_neighbor_i - Number of neighbor to point i.
   * \param[in] val_neighbor_j - Number of neighbor to point j.
   */
  void SetNeighbor(unsigned short val_neighbor_i, unsigned short val_neighbor_j);
  
  /*!
   * \brief Set the value of the normal vector to the face between two points.
   * \param[in] val_normal - Normal vector, the norm of the vector is the area of the face.
   */
  void SetNormal(su2double *val_normal);
  
  /*!
   * \brief Set the value of the volume of the control volume.
   * \param[in] val_volume Volume of the control volume.
   */
  void SetVolume(su2double val_volume);
  
  /*!
   * \brief Retrieves the value of the species density in the primitive variable vector.
   * \param[in] iRho_s
   */
  void SetRhosIndex(unsigned short val_Index);
  
  /*!
   * \brief Retrieves the value of the species density in the primitive variable vector.
   * \param[in] iRho_s
   */
  void SetRhoIndex(unsigned short val_Index);
  
  /*!
   * \brief Retrieves the value of the species density in the primitive variable vector.
   * \param[in] iRho_s
   */
  void SetPIndex(unsigned short val_Index);
  
  /*!
   * \brief Retrieves the value of the species density in the primitive variable vector.
   * \param[in] iRho_s
   */
  void SetTIndex(unsigned short val_Index);
  
  /*!
   * \brief Retrieves the value of the species density in the primitive variable vector.
   * \param[in] iRho_s
   */
  void SetTveIndex(unsigned short val_Index);
  
  /*!
   * \brief Retrieves the value of the velocity index in the primitive variable vector.
   * \param[in] i(rho*u)
   */
  void SetVelIndex(unsigned short val_Index);
  
  /*!
   * \brief Retrieves the value of the species density in the primitive variable vector.
   * \param[in] iRho_s
   */
  void SetHIndex(unsigned short val_Index);
  
  /*!
   * \brief Retrieves the value of the species density in the primitive variable vector.
   * \param[in] iRho_s
   */
  void SetAIndex(unsigned short val_Index);
  
  /*!
   * \brief Retrieves the value of the species density in the primitive variable vector.
   * \param[in] iRho_s
   */
  void SetRhoCvtrIndex(unsigned short val_Index);
  
  /*!
   * \brief Retrieves the value of the species density in the primitive variable vector.
   * \param[in] iRho_s
   */
  void SetRhoCvveIndex(unsigned short val_Index);
  
  /*!
   * \brief Sets the value of the derivative of pressure w.r.t. species density.
   * \param[in] iRho_s
   */
  void SetdPdU(su2double *val_dPdU_i, su2double *val_dPdU_j);
  
  /*!
   * \brief Sets the value of the derivative of temperature w.r.t. species density.
   * \param[in] iRho_s
   */
  void SetdTdU(su2double *val_dTdU_i, su2double *val_dTdU_j);
  
  /*!
   * \brief Sets the value of the derivative of vib-el. temperature w.r.t. species density.
   * \param[in] iRho_s
   */
  void SetdTvedU(su2double *val_dTvedU_i, su2double *val_dTvedU_j);
  
  /*!
  * \brief Sets the values of the roe dissipation.
  * \param[in] diss_i - Dissipation value at node i
  * \param[in] diss_j - Dissipation value at node j
  */
  void SetDissipation(su2double diss_i, su2double diss_j);
  
  /*!
   * \brief Set the Poisson coefficient 
   * \param[in] val_Poisson coefficient_i - Value of the Poisson coefficient at point i.
   * \param[in] val_Poisson coefficient_j - Value of the Poisson coefficient at point j.
   */
  void SetPoisson_Coeff(su2double val_Poisson_Coeff_i,su2double val_Poisson_Coeff_j);
  
  /*!
   * \brief Set the Poisson value 
   * \param[in] val_Poisson_i - Value of the Poisson variable at point i.
   * \param[in] val_Poisson_j - Value of the Poisson variable at point j.
   */
  void SetPoissonval(su2double val_Poisson_i,su2double val_Poisson_j); 
  
  /*!
  * \brief Get the final Roe dissipation factor.
  */
  su2double GetDissipation();
  
  /*!
   * \brief Get the inviscid fluxes.
   * \param[in] val_density - Value of the density.
   * \param[in] val_velocity - Value of the velocity.
   * \param[in] val_pressure - Value of the pressure.
   * \param[in] val_enthalpy - Value of the enthalpy.
   */
  void GetInviscidFlux(su2double val_density, su2double *val_velocity, su2double val_pressure, su2double val_enthalpy);
  
  /*!
   * \brief Get the viscous fluxes.
   * \param[in] val_primvar - Value of the primitive variables.
   * \param[in] val_gradprimvar - Gradient of the primitive variables.
   * \param[in] val_laminar_viscosity - Value of the laminar viscosity.
   * \param[in] val_eddy_viscosity - Value of the eddy viscosity.
   * \param[in] val_mach_inf - Value of the Mach number at the infinity.
   */
  void GetViscousFlux(su2double *val_primvar, su2double **val_gradprimvar,
                      su2double val_laminar_viscosity, su2double val_eddy_viscosity,
                      su2double val_mach_inf);
  
  /*!
   * \brief Compute the projected inviscid flux vector.
   * \param[in] val_density - Pointer to the density.
   * \param[in] val_velocity - Pointer to the velocity.
   * \param[in] val_pressure - Pointer to the pressure.
   * \param[in] val_enthalpy - Pointer to the enthalpy.
   * \param[in] val_normal - Normal vector, the norm of the vector is the area of the face.
   * \param[out] val_Proj_Flux - Pointer to the projected flux.
   */
  void GetInviscidProjFlux(su2double *val_density, su2double *val_velocity,
                           su2double *val_pressure, su2double *val_enthalpy,
                           su2double *val_normal, su2double *val_Proj_Flux);
    
  /*!
   * \brief Compute the projected inviscid flux vector for incompresible simulations
   * \param[in] val_density - Pointer to the density.
   * \param[in] val_velocity - Pointer to the velocity.
   * \param[in] val_pressure - Pointer to the pressure.
   * \param[in] val_betainc2 - Value of the artificial compresibility factor.
   * \param[in] val_normal - Normal vector, the norm of the vector is the area of the face.
   * \param[out] val_Proj_Flux - Pointer to the projected flux.
   */
  void GetInviscidArtCompProjFlux(su2double *val_density, su2double *val_velocity,
                                  su2double *val_pressure, su2double *val_betainc2,
                                  su2double *val_normal, su2double *val_Proj_Flux);
  
  /*!
   * \brief Compute the projection of the viscous fluxes into a direction.
   * \param[in] val_primvar - Primitive variables.
   * \param[in] val_gradprimvar - Gradient of the primitive variables.
   * \param[in] val_turb_ke - Turbulent kinetic energy
   * \param[in] val_normal - Normal vector, the norm of the vector is the area of the face.
   * \param[in] val_laminar_viscosity - Laminar viscosity.
   * \param[in] val_eddy_viscosity - Eddy viscosity.
   * \param[in] val_thermal_conductivity - Thermal Conductivity.
   * \param[in] val_eddy_conductivity - Eddy Conductivity.
   */
  
  void GetViscousProjFlux(su2double *val_primvar, su2double **val_gradprimvar,
                          su2double val_turb_ke, su2double *val_normal,
                          su2double val_laminar_viscosity,
                          su2double val_eddy_viscosity,
                          bool val_qcr);
  /*!
   * \brief Compute the projection of the viscous fluxes into a direction for general fluid model.
   * \param[in] val_primvar - Primitive variables.
   * \param[in] val_gradprimvar - Gradient of the primitive variables.
   * \param[in] val_turb_ke - Turbulent kinetic energy
   * \param[in] val_normal - Normal vector, the norm of the vector is the area of the face.
   * \param[in] val_laminar_viscosity - Laminar viscosity.
   * \param[in] val_eddy_viscosity - Eddy viscosity.
   * \param[in] val_thermal_conductivity - Thermal Conductivity.
   * \param[in] val_heat_capacity_cp - Heat Capacity at constant pressure.
   */
  
  void GetViscousProjFlux(su2double *val_primvar, su2double **val_gradprimvar,
                          su2double val_turb_ke, su2double *val_normal,
                          su2double val_laminar_viscosity,
                          su2double val_eddy_viscosity,
                          su2double val_thermal_conductivity,
                          su2double val_heat_capacity_cp);
    
  /*!
   * \brief Compute the projection of the viscous fluxes into a direction (artificial compresibility method).
   * \param[in] val_primvar - Primitive variables.
   * \param[in] val_gradprimvar - Gradient of the primitive variables.
   * \param[in] val_normal - Normal vector, the norm of the vector is the area of the face.
   * \param[in] val_laminar_viscosity - Laminar viscosity.
   * \param[in] val_eddy_viscosity - Eddy viscosity.
   */
  
  void GetViscousArtCompProjFlux(su2double **val_gradprimvar,
                                 su2double *val_normal,
                                 su2double val_laminar_viscosity,
                                 su2double val_eddy_viscosity);
  
  /*!
   * \brief Compute the projection of the inviscid Jacobian matrices.
   * \param[in] val_velocity Pointer to the velocity.
   * \param[in] val_energy Value of the energy.
   * \param[in] val_normal - Normal vector, the norm of the vector is the area of the face.
   * \param[in] val_scale - Scale of the projection.
   * \param[out] val_Proj_Jac_tensor - Pointer to the projected inviscid Jacobian.
   */
  void GetInviscidProjJac(su2double *val_velocity, su2double *val_energy,
                          su2double *val_normal, su2double val_scale,
                          su2double **val_Proj_Jac_tensor);
  
  /*!
   * \brief Compute the projection of the inviscid Jacobian matrices (artificial compresibility).
   * \param[in] val_density - Value of the density.
   * \param[in] val_velocity - Pointer to the velocity.
   * \param[in] val_betainc2 - Value of the artificial compresibility factor.
   * \param[in] val_normal - Normal vector, the norm of the vector is the area of the face.
   * \param[in] val_scale - Scale of the projection.
   * \param[out] val_Proj_Jac_tensor - Pointer to the projected inviscid Jacobian.
   */
  void GetInviscidArtCompProjJac(su2double *val_density, su2double *val_velocity,
                                 su2double *val_betainc2, su2double *val_normal,
                                 su2double val_scale,
                                 su2double **val_Proj_Jac_tensor);
  
  /*!
   * \brief Compute the projection of the inviscid Jacobian matrices for general fluid model.
   * \param[in] val_velocity Pointer to the velocity.
   * \param[in] val_energy Value of the energy.
   * \param[in] val_normal - Normal vector, the norm of the vector is the area of the face.
   * \param[in] val_scale - Scale of the projection.
   * \param[out] val_Proj_Jac_tensor - Pointer to the projected inviscid Jacobian.
   */
  void GetInviscidProjJac(su2double *val_velocity, su2double *val_enthalphy,
                          su2double *val_chi, su2double *val_kappa,
                          su2double *val_normal, su2double val_scale,
                          su2double **val_Proj_Jac_tensor);
  
  /*!
   * \brief TSL-Approximation of Viscous NS Jacobians.
   * \param[in] val_Mean_PrimVar - Mean value of the primitive variables.
   * \param[in] val_laminar_viscosity - Value of the laminar viscosity.
   * \param[in] val_eddy_viscosity - Value of the eddy viscosity.
   * \param[in] val_dist_ij - Distance between the points.
   * \param[in] val_normal - Normal vector, the norm of the vector is the area of the face.
   * \param[in] val_dS - Area of the face between two nodes.
   * \param[in] val_Proj_Visc_Flux - Pointer to the projected viscous flux.
   * \param[out] val_Proj_Jac_Tensor_i - Pointer to the projected viscous Jacobian at point i.
   * \param[out] val_Proj_Jac_Tensor_j - Pointer to the projected viscous Jacobian at point j.
   */
  void GetViscousProjJacs(su2double *val_Mean_PrimVar,
                          su2double val_laminar_viscosity,
                          su2double val_eddy_viscosity,
                          su2double val_dist_ij,
                          su2double *val_normal, su2double val_dS,
                          su2double *val_Proj_Visc_Flux,
                          su2double **val_Proj_Jac_Tensor_i,
                          su2double **val_Proj_Jac_Tensor_j);
  
  /*!
   * \brief TSL-Approximation of Viscous NS Jacobians for arbitrary equations of state.
   * \param[in] val_Mean_PrimVar - Mean value of the primitive variables.
   * \param[in] val_gradprimvar - Mean value of the gradient of the primitive variables.
   * \param[in] val_Mean_SecVar - Mean value of the secondary variables.
   * \param[in] val_laminar_viscosity - Value of the laminar viscosity.
   * \param[in] val_eddy_viscosity - Value of the eddy viscosity.
   * \param[in] val_thermal_conductivity - Value of the thermal conductivity.
   * \param[in] val_heat_capacity_cp - Value of the specific heat at constant pressure.
   * \param[in] val_dist_ij - Distance between the points.
   * \param[in] val_normal - Normal vector, the norm of the vector is the area of the face.
   * \param[in] val_dS - Area of the face between two nodes.
   * \param[in] val_Proj_Visc_Flux - Pointer to the projected viscous flux.
   * \param[out] val_Proj_Jac_Tensor_i - Pointer to the projected viscous Jacobian at point i.
   * \param[out] val_Proj_Jac_Tensor_j - Pointer to the projected viscous Jacobian at point j.
   */
  void GetViscousProjJacs(su2double *val_Mean_PrimVar,
                          su2double **val_gradprimvar,
                          su2double *val_Mean_SecVar,
                          su2double val_laminar_viscosity,
                          su2double val_eddy_viscosity,
                          su2double val_thermal_conductivity,
                          su2double val_heat_capacity_cp,
                          su2double val_dist_ij,
                          su2double *val_normal, su2double val_dS,
                          su2double *val_Proj_Visc_Flux,
                          su2double **val_Proj_Jac_Tensor_i,
                          su2double **val_Proj_Jac_Tensor_j);
  
  /*!
   * \brief Mapping between primitives variables P and conservatives variables C.
   * \param[in] val_Mean_PrimVar - Mean value of the primitive variables.
   * \param[in] val_Mean_PrimVar - Mean Value of the secondary variables.
   * \param[out] val_Jac_PC - Pointer to the Jacobian dPdC.
   */
  void GetPrimitive2Conservative (su2double *val_Mean_PrimVar,
                                  su2double *val_Mean_SecVar,
                                  su2double **val_Jac_PC);
   
  /*!
   * \brief Compute the projection of the viscous Jacobian matrices.
   * \param[in] val_laminar_viscosity - Value of the laminar viscosity.
   * \param[in] val_eddy_viscosity - Value of the eddy viscosity.
   * \param[in] val_dist_ij - Distance between the points.
   * \param[in] val_normal - Normal vector, the norm of the vector is the area of the face.
   * \param[in] val_dS - Area of the face between two nodes.
   * \param[out] val_Proj_Jac_Tensor_i - Pointer to the projected viscous Jacobian at point i.
   * \param[out] val_Proj_Jac_Tensor_j - Pointer to the projected viscous Jacobian at point j.
   */
  void GetViscousArtCompProjJacs(su2double val_laminar_viscosity,
                                 su2double val_eddy_viscosity, su2double val_dist_ij,
                                 su2double *val_normal, su2double val_dS,
                                 su2double **val_Proj_Jac_Tensor_i,
                                 su2double **val_Proj_Jac_Tensor_j);
  
  /*!
   * \overload
   * \brief Computation of the matrix P for a generic fluid model
   * \param[in] val_density - Value of the density.
   * \param[in] val_velocity - Value of the velocity.
   * \param[in] val_soundspeed - Value of the sound speed.
   * \param[in] val_enthalpy - Value of the Enthalpy
   * \param[in] val_chi - Value of the derivative of Pressure with respect to the Density.
   * \param[in] val_kappa - Value of the derivative of Pressure with respect to the volume specific Static Energy.
   * \param[in] val_normal - Normal vector, the norm of the vector is the area of the face.
   * \param[out] val_p_tensor - Pointer to the P matrix.
   */
  void GetPMatrix(su2double *val_density, su2double *val_velocity,
                  su2double *val_soundspeed, su2double *val_enthalpy, su2double *val_chi, su2double *val_kappa,
                  su2double *val_normal, su2double **val_p_tensor);
  
  /*!
   * \brief Computation of the matrix P, this matrix diagonalize the conservative Jacobians in
   *        the form $P^{-1}(A.Normal)P=Lambda$.
   * \param[in] val_density - Value of the density.
   * \param[in] val_velocity - Value of the velocity.
   * \param[in] val_soundspeed - Value of the sound speed.
   * \param[in] val_normal - Normal vector, the norm of the vector is the area of the face.
   * \param[out] val_p_tensor - Pointer to the P matrix.
   */
  void GetPMatrix(su2double *val_density, su2double *val_velocity,
                  su2double *val_soundspeed, su2double *val_normal,
                  su2double **val_p_tensor);
  
  /*!
   * \brief Computation of the matrix Rinv*Pe.
   * \param[in] Beta2 - A variable in used to define Pe matrix.
   * \param[in] val_enthalpy - value of the enthalpy.
   * \param[in] val_soundspeed - value of the sound speed.
   * \param[in] val_density - value of the density.
   * \param[in] val_velocity - value of the velocity.
   * \param[out] val_invR_invPe - Pointer to the matrix of conversion from entropic to conserved variables.
   */
  void GetinvRinvPe(su2double Beta2, su2double val_enthalpy, su2double val_soundspeed,
                    su2double val_density, su2double* val_velocity,
                    su2double** val_invR_invPe);
    
  /*!
   * \brief Computation of the matrix R.
   * \param[in] val_pressure - value of the pressure.
   * \param[in] val_soundspeed - value of the sound speed.
   * \param[in] val_density - value of the density.
   * \param[in] val_velocity - value of the velocity.
   * \param[out] val_invR_invPe - Pointer to the matrix of conversion from entropic to conserved variables.
   */

  void GetRMatrix(su2double val_pressure, su2double val_soundspeed,
                  su2double val_density, su2double* val_velocity,
                  su2double** val_invR_invPe);
	/*!
	 * \brief Computation of the matrix R.
	 * \param[in] val_soundspeed - value of the sound speed.
	 * \param[in] val_density - value of the density.
	 * \param[out] R_Matrix - Pointer to the matrix of conversion from entropic to conserved variables.
	 */
	void GetRMatrix(su2double val_soundspeed, su2double val_density, su2double **R_Matrix);

	/*!
	 * \brief Computation of the matrix R.
	 * \param[in] val_soundspeed - value of the sound speed.
	 * \param[in] val_density - value of the density.
	 * \param[out] L_Matrix - Pointer to the matrix of conversion from conserved to entropic variables.
	 */
	void GetLMatrix(su2double val_soundspeed, su2double val_density, su2double **L_Matrix);

        /*!
         * \brief Computation of the flow Residual Jacoboan Matrix for Non Reflecting BC.
         * \param[in] val_soundspeed - value of the sound speed.
         * \param[in] val_density - value of the density.
         * \param[out] R_c - Residual Jacoboan Matrix
         * \param[out] R_c_inv- inverse of the Residual Jacoboan Matrix .
         */
        void ComputeResJacobianGiles(CFluidModel *FluidModel, su2double pressure, su2double density, su2double *turboVel, su2double alphaInBC, su2double gammaInBC,  su2double **R_c, su2double **R_c_inv);

        /*!
         * \brief Computate the inverse of a 3x3 matrix
         * \param[in]  matrix     - the matrix to invert
         * \param[out] invMatrix  - inverse matrix.
         */
        void InvMatrix3D(su2double **matrix, su2double **invMatrix);

        /*!
         * \brief Computate the inverse of a 4x4 matrix
         * \param[in]  matrix    - the matrix to invert
         * \param[out] invMatrix - inverse matrix.
         */
        void InvMatrix4D(su2double **matrix, su2double **invMatrix);

	/*!
	 * \brief Computation of the matrix R.
	 * \param[in] val_soundspeed - value of the sound speed.
	 * \param[in] val_density - value of the density.
	 * \param[in] prim_jump - pointer to the vector containing the primitive variable jump (drho, dV, dp).
	 * \param[out]char_jump - pointer to the vector containing the characteristic variable jump.
	 */
	void GetCharJump(su2double val_soundspeed, su2double val_density, su2double *prim_jump, su2double *char_jump);

	/*!
	 * \brief Computation of the matrix Td, this matrix diagonalize the preconditioned conservative Jacobians
	 *        in the form $Tg |Lambda| Td = Pc{-1}|Pc (A.Normal)|$.
	 * \param[in] Beta2 - A variable in used to define absPeJacobian matrix.
	 * \param[in] r_hat - A variable in used to define absPeJacobian matrix.
	 * \param[in] s_hat - A variable in used to define absPeJacobian matrix.
	 * \param[in] t_hat - A variable in used to define absPeJacobian matrix.
	 * \param[in] rB2a2 - A variable in used to define absPeJacobian matrix.
	 * \param[in] val_Lambda - Eigenvalues of the Preconditioned Jacobian.
	 * \param[in] val_normal - Normal vector, the norm of the vector is the area of the face.
	 * \param[out] val_absPeJac - Pointer to the Preconditioned Jacobian matrix.
	 */
	void GetPrecondJacobian(su2double Beta2, su2double r_hat, su2double s_hat, su2double t_hat, su2double rB2a2, su2double* val_Lambda, su2double* val_normal, su2double** val_absPeJac);
    
	/*!
	 * \brief Computation of the matrix P (artificial compresibility), this matrix diagonalize the conservative Jacobians in
	 *        the form $P^{-1}(A.Normal)P=Lambda$.
	 * \param[in] val_density - Value of the density.
	 * \param[in] val_velocity - Value of the velocity.
	 * \param[in] val_betainv2 - Value of the compresibility factor.
	 * \param[in] val_normal - Normal vector, the norm of the vector is the area of the face.
	 * \param[out] val_p_tensor - Pointer to the P matrix.
	 */
	void GetPArtCompMatrix(su2double *val_density, su2double *val_velocity,
                         su2double *val_betainv2, su2double *val_normal,
                         su2double **val_p_tensor);
  
  /*!
   * \brief Computation of the matrix P^{-1}, this matrix diagonalize the conservative Jacobians
   * in the form $P^{-1}(A.Normal)P=Lambda$.
   * \param[in] val_density - Value of the density.
   * \param[in] val_velocity - Value of the velocity.
   * \param[in] val_soundspeed - Value of the sound speed.
   * \param[in] val_normal - Normal vector, the norm of the vector is the area of the face.
   * \param[out] val_invp_tensor - Pointer to inverse of the P matrix.
   */
  void GetPMatrix_inv(su2double **val_invp_tensor, su2double *val_density,
                      su2double *val_velocity, su2double *val_soundspeed,
                      su2double *val_chi, su2double *val_kappa,
                      su2double *val_normal);
  
  /*!
   * \brief Computation of the matrix P^{-1}, this matrix diagonalize the conservative Jacobians
   *        in the form $P^{-1}(A.Normal)P=Lambda$.
   * \param[in] val_density - Value of the density.
   * \param[in] val_velocity - Value of the velocity.
   * \param[in] val_soundspeed - Value of the sound speed.
   * \param[in] val_normal - Normal vector, the norm of the vector is the area of the face.
   * \param[out] val_invp_tensor - Pointer to inverse of the P matrix.
   */
  void GetPMatrix_inv(su2double *val_density, su2double *val_velocity,
                      su2double *val_soundspeed, su2double *val_normal,
                      su2double **val_invp_tensor);

  /*!
   * \brief Computation of the matrix P^{-1} (artificial compresibility), this matrix diagonalize the conservative Jacobians
   *        in the form $P^{-1}(A.Normal)P=Lambda$.
   * \param[in] val_density - Value of the density.
   * \param[in] val_velocity - Value of the velocity.
   * \param[in] val_betainv2 - Value of the compresibility factor.
   * \param[in] val_normal - Normal vector, the norm of the vector is the area of the face.
   * \param[out] val_invp_tensor - Pointer to inverse of the P matrix.
   */
  void GetPArtCompMatrix_inv(su2double *val_density, su2double *val_velocity,
                             su2double *val_betainv2, su2double *val_normal,
                             su2double **val_invp_tensor);
  
  /*!
   * \brief Compute viscous residual and jacobian.
   */
  void GetAdjViscousFlux_Jac(su2double Pressure_i, su2double Pressure_j, su2double Density_i, su2double Density_j,
                             su2double ViscDens_i, su2double ViscDens_j, su2double *Velocity_i, su2double *Velocity_j,
                             su2double sq_vel_i, su2double sq_vel_j,
                             su2double XiDens_i, su2double XiDens_j, su2double **Mean_GradPhi, su2double *Mean_GradPsiE,
                             su2double dPhiE_dn, su2double *Normal, su2double *Edge_Vector, su2double dist_ij_2, su2double *val_residual_i,
                             su2double *val_residual_j,
                             su2double **val_Jacobian_ii, su2double **val_Jacobian_ij, su2double **val_Jacobian_ji,
                             su2double **val_Jacobian_jj, bool implicit);
  
  /*!
   * \brief Computation of the projected inviscid lambda (eingenvalues).
   * \param[in] val_velocity - Value of the velocity.
   * \param[in] val_soundspeed - Value of the sound speed.
   * \param[in] val_normal - Normal vector, the norm of the vector is the area of the face.
   * \param[in] val_Lambda_Vector - Pointer to Lambda matrix.
   */
  void GetJacInviscidLambda_fabs(su2double *val_velocity, su2double val_soundspeed,
                                 su2double *val_normal, su2double *val_Lambda_Vector);
  
  /*!
   * \brief Compute the numerical residual.
   * \param[out] val_residual - Pointer to the total residual.
   * \param[in] config - Definition of the particular problem.
   */
  virtual void ComputeResidual(su2double *val_residual, CConfig *config);
  
  /*!
   * \overload
   * \param[out] val_residual_i - Pointer to the total residual at point i.
   * \param[out] val_residual_j - Pointer to the total residual at point j.
   */
  virtual void ComputeResidual(su2double *val_residual_i, su2double *val_residual_j);
  
  virtual void ComputeResidual_TransLM(su2double *val_residual,
                                       su2double **val_Jacobian_i,
                                       su2double **val_Jacobian_j, CConfig *config,
                                       su2double &gamma_sep) ;
  
  /*!
   * \overload
   * \param[out] val_residual_i - Pointer to the total residual at point i.
   * \param[out] val_residual_j - Pointer to the total residual at point j.
   * \param[in] config - Definition of the particular problem.
   */
  virtual void ComputeResidual(su2double *val_residual_i,
                               su2double *val_residual_j, CConfig *config);
  
  /*!
   * \overload
   * \param[out] val_residual - Pointer to the total residual.
   * \param[out] val_Jacobian_i - Jacobian of the numerical method at node i (implicit computation).
   * \param[out] val_Jacobian_j - Jacobian of the numerical method at node j (implicit computation).
   * \param[in] config - Definition of the particular problem.
   */
  virtual void ComputeResidual(su2double *val_residual, su2double **val_Jacobian_i,
                               su2double **val_Jacobian_j, CConfig *config);
  
  /*!
   * \overload
   * \param[out] val_residual - Pointer to the total residual.
   * \param[out] val_Jacobian_i - Jacobian of the numerical method at node i (implicit computation).
   * \param[out] val_Jacobian_j - Jacobian of the numerical method at node j (implicit computation).
   * \param[out] val_JacobianMeanFlow_i - Jacobian of the numerical method at node i (implicit computation).
   * \param[out] val_JacobianMeanFlow_j - Jacobian of the numerical method at node j (implicit computation).
   * \param[in] config - Definition of the particular problem.
   */
  virtual void ComputeResidual(su2double *val_residual, su2double **val_Jacobian_i,
                               su2double **val_Jacobian_j,
                               su2double **val_JacobianMeanFlow_i,
                               su2double **val_JacobianMeanFlow_j,
                               CConfig *config);
  
  /*!
   * \overload
   * \param[out] val_Jacobian_i - Jacobian of the numerical method at node i (implicit computation).
   * \param[out] val_Jacobian_j - Jacobian of the numerical method at node j (implicit computation).
   * \param[in] config - Definition of the particular problem.
   */
  virtual void ComputeResidual(su2double **val_Jacobian_i, su2double **val_Jacobian_j,
                               CConfig *config);
  
  /*!
   * \overload
   * \param[out] val_resconv - Pointer to the convective residual.
   * \param[out] val_resvisc - Pointer to the artificial viscosity residual.
   * \param[out] val_Jacobian_i - Jacobian of the numerical method at node i (implicit computation).
   * \param[out] val_Jacobian_j - Jacobian of the numerical method at node j (implicit computation).
   * \param[in] config - Definition of the particular problem.
   */
  virtual void ComputeResidual(su2double *val_resconv, su2double *val_resvisc,
                               su2double **val_Jacobian_i, su2double **val_Jacobian_j,
                               CConfig *config);
  
  /*!
   * \overload
   * \param[out] val_residual_i - Pointer to the total residual at point i.
   * \param[out] val_residual_j - Pointer to the total viscosity residual at point j.
   * \param[out] val_Jacobian_ii - Jacobian of the numerical method at node i (implicit computation) from node i.
   * \param[out] val_Jacobian_ij - Jacobian of the numerical method at node i (implicit computation) from node j.
   * \param[out] val_Jacobian_ji - Jacobian of the numerical method at node j (implicit computation) from node i.
   * \param[out] val_Jacobian_jj - Jacobian of the numerical method at node j (implicit computation) from node j.
   * \param[in] config - Definition of the particular problem.
   */
  virtual void ComputeResidual(su2double *val_residual_i, su2double *val_residual_j,
                               su2double **val_Jacobian_ii,
                               su2double **val_Jacobian_ij,
                               su2double **val_Jacobian_ji,
                               su2double **val_Jacobian_jj, CConfig *config);
  
  /*!
   * \overload
   * \param[out] val_resconv_i - Pointer to the convective residual at point i.
   * \param[out] val_resvisc_i - Pointer to the artificial viscosity residual at point i.
   * \param[out] val_resconv_j - Pointer to the convective residual at point j.
   * \param[out] val_resvisc_j - Pointer to the artificial viscosity residual at point j.
   * \param[out] val_Jacobian_ii - Jacobian of the numerical method at node i (implicit computation) from node i.
   * \param[out] val_Jacobian_ij - Jacobian of the numerical method at node i (implicit computation) from node j.
   * \param[out] val_Jacobian_ji - Jacobian of the numerical method at node j (implicit computation) from node i.
   * \param[out] val_Jacobian_jj - Jacobian of the numerical method at node j (implicit computation) from node j.
   * \param[in] config - Definition of the particular problem.
   */
  virtual void ComputeResidual(su2double *val_resconv_i, su2double *val_resvisc_i,
                               su2double *val_resconv_j, su2double *val_resvisc_j,
                               su2double **val_Jacobian_ii,
                               su2double **val_Jacobian_ij,
                               su2double **val_Jacobian_ji,
                               su2double **val_Jacobian_jj, CConfig *config);
  
  /*!
   * \overload
   * \param[out] val_stiffmatrix_elem - Stiffness matrix for Galerkin computation.
   * \param[in] config - Definition of the particular problem.
   */
  virtual void ComputeResidual(su2double **val_stiffmatrix_elem, CConfig *config);
  
  /*!
   * \overload
   * \param[in] config - Definition of the particular problem.
   * \param[out] val_residual - residual of the source terms
   * \param[out] val_Jacobian_i - Jacobian of the source terms
   */
  virtual void ComputeResidual(su2double *val_residual, su2double **val_Jacobian_i,
                               CConfig *config);
  
  /*!
   * \overload
   * \param[out] - Matrix for storing the constants to be used in the calculation of the equilibrium extent of reaction Keq.
   * \param[in] config - Definition of the particular problem.
   */
  virtual void GetEq_Rxn_Coefficients(su2double **EqnRxnConstants, CConfig *config);
  
  /*!
   * \brief Residual for source term integration.
   * \param[out] val_residual - Pointer to the source residual containing chemistry terms.
   * \param[in] config - Definition of the particular problem.
   */
  virtual void ComputeResidual_Axisymmetric(su2double *val_residual, CConfig *config);
  
  /*!
   * \brief Residual for source term integration.
   * \param[out] val_residual - Pointer to the source residual containing chemistry terms.
   * \param[in] config - Definition of the particular problem.
   */
  virtual void ComputeResidual_Axisymmetric_ad(su2double *val_residual, su2double *val_residuald, CConfig *config);
  
  /*!
   * \brief Calculation of axisymmetric source term Jacobian
   * \param[out] val_Jacobian_i - Jacobian of the numerical method at node i (implicit computation).
   * \param[in] config - Definition of the particular problem.
   */
  virtual void SetJacobian_Axisymmetric(su2double **val_Jacobian_i, CConfig *config);
  
  /*!
   * \brief Calculation of the translational-vibrational energy exchange source term
   * \param[in] config - Definition of the particular problem.
   * \param[out] val_residual - residual of the source terms
   * \param[out] val_Jacobian_i - Jacobian of the source terms
   */
  virtual void ComputeVibRelaxation(su2double *val_residual, su2double **val_Jacobian_i, CConfig *config);
  
  /*!
   * \brief Calculation of the chemistry source term
   * \param[in] config - Definition of the particular problem.
   * \param[out] val_residual - residual of the source terms
   * \param[out] val_Jacobian_i - Jacobian of the source terms
   */
  virtual void ComputeChemistry(su2double *val_residual, su2double **val_Jacobian_i, CConfig *config);
  
  /*!
   * \brief Calculates constants used for Keq correlation.
   * \param[out] A - Pointer to coefficient array.
   * \param[in] val_reaction - Reaction number indicator.
   * \param[in] config - Definition of the particular problem.
   */
  virtual void GetKeqConstants(su2double *A, unsigned short val_reaction, CConfig *config);
  
  /*!
   * \brief Set intermittency for numerics (used in SA with LM transition model)
   */
  virtual void SetIntermittency(su2double intermittency_in);
  
  /*!
   * \brief Residual for source term integration.
   * \param[in] val_production - Value of the Production.
   */
  virtual void SetProduction(su2double val_production);
  
  /*!
   * \brief Residual for source term integration.
   * \param[in] val_destruction - Value of the Destruction.
   */
  virtual void SetDestruction(su2double val_destruction);
  
  /*!
   * \brief Residual for source term integration.
   * \param[in] val_crossproduction - Value of the CrossProduction.
   */
  virtual void SetCrossProduction(su2double val_crossproduction);
  
  /*!
   * \brief Residual for source term integration.
   * \param[in] val_production - Value of the Production.
   */
  virtual su2double GetProduction(void);
  
  /*!
   * \brief Residual for source term integration.
   * \param[in] val_destruction - Value of the Destruction.
   */
  virtual su2double GetDestruction(void);
  
  /*!
   * \brief Residual for source term integration.
   * \param[in] val_crossproduction - Value of the CrossProduction.
   */
  virtual su2double GetCrossProduction(void);

  /*!
   * \brief A virtual member.
   */
  virtual su2double GetGammaBC(void);
  
  /*!
   * \overload
   * \param[out] val_Jacobian_i - Jacobian of the numerical method at node i
   * \param[in] config - Definition of the particular problem.
   */
  virtual void ComputeResidual(su2double **val_Jacobian_i,
                               su2double *val_Jacobian_mui,
                               su2double ***val_Jacobian_gradi, CConfig *config);
  
  /*!
   * \overload
   * \param[out] val_Jacobian_i - Jacobian of the numerical method at node i
   * \param[in] config - Definition of the particular problem.
   */
  virtual void ComputeResidual(su2double **val_Jacobian_i,
                               su2double *val_Jacobian_mui,
                               su2double ***val_Jacobian_gradi,
                               su2double **val_Jacobian_j,
                               su2double *val_Jacobian_muj,
                               su2double ***val_Jacobian_gradj, CConfig *config);

  /*!
   * \brief A virtual member to compute the tangent matrix in structural problems
   * \param[in] element_container - Element structure for the particular element integrated.
   */
  virtual void Compute_Tangent_Matrix(CElement *element_container, CConfig *config);

  /*!
   * \brief A virtual member to compute the pressure term in incompressible or nearly-incompressible structural problems
   * \param[in] element_container - Definition of the particular element integrated.
   */
  virtual void Compute_MeanDilatation_Term(CElement *element_container, CConfig *config);

  /*!
   * \brief A virtual member to compute the nodal stress term in non-linear structural problems
   * \param[in] element_container - Definition of the particular element integrated.
   */
  virtual void Compute_NodalStress_Term(CElement *element_container, CConfig *config);

  /*!
   * \brief A virtual member to compute the plane stress term in an element for nonlinear structural problems
   * \param[in] element_container - Element structure for the particular element integrated.
   */
  virtual void Compute_Plane_Stress_Term(CElement *element_container, CConfig *config);

  /*!
   * \brief A virtual member to compute the constitutive matrix in an element for structural problems
   * \param[in] element_container - Element structure for the particular element integrated.
   */
  virtual void Compute_Constitutive_Matrix(CElement *element_container, CConfig *config);

  /*!
   * \brief A virtual member to compute the stress tensor in an element for structural problems
   * \param[in] element_container - Element structure for the particular element integrated.
   */
  virtual void Compute_Stress_Tensor(CElement *element_container, CConfig *config);

  /*!
   * \brief A virtual member to compute the element-based Lame parameters and set the local properties
   * \param[in] element_container - Element structure for the particular element integrated.
   */
  virtual void SetElement_Properties(CElement *element_container, CConfig *config);

  /*!
   * \brief A virtual member
   * \param[in] config - Config structure
   */
  virtual void ReadDV(CConfig *config);

  /*!
   * \brief A virtual member to set the value of the design variables
   * \param[in] i_DV - Index of the design variable.
   * \param[in] val_DV - Value of the design variable
   */
  virtual void Set_DV_Val(unsigned short i_DV, su2double val_DV);

  /*!
   * \brief A virtual member to retrieve the value of the design variables
   * \param[in] i_DV - Index of the design variable.
   */
  virtual su2double Get_DV_Val(unsigned short i_DV);

  /*!
   * \brief A virtual member to add the Maxwell stress contribution
   * \param[in] element_container - Element structure for the particular element integrated.
   */
  virtual void Add_MaxwellStress(CElement *element_container, CConfig *config);

  /*!
   * \brief A virtual member to set element-based electric field modulus
   * \param[in] element_container - Element structure for the particular element integrated.
   */
  virtual void SetElectric_Properties(CElement *element_container, CConfig *config);

  /*!
   * \brief A virtual member to set the electric field
   * \param[in] EField_DV - New electric field computed by adjoint methods.
   */
  virtual void Set_ElectricField(unsigned short i_DV, su2double val_EField);

  /*!
   * \brief A virtual member to set the young modulus
   * \param[in] val_Young - Value of the Young Modulus.
   */
  virtual void Set_YoungModulus(unsigned short i_DV, su2double val_Young);

  /*!
   * \brief A virtual member to set the material properties
   * \param[in] iVal - Index of the region of concern
   * \param[in] val_E - Value of the Young Modulus.
   * \param[in] val_Nu - Value of the Poisson's ratio.
   */
  virtual void SetMaterial_Properties(unsigned short iVal, su2double val_E, su2double val_Nu);

  /*!
   * \brief A virtual member to set the material properties
   * \param[in] iVal - Index of the region of concern
   * \param[in] val_Rho - Value of the density (inertial effects).
   * \param[in] val_Rho_DL - Value of the density (dead load effects).
   */
  virtual void SetMaterial_Density(unsigned short iVal, su2double val_Rho, su2double val_Rho_DL);

  /*!
   * \brief A virtual member to compute the mass matrix
   * \param[in] element_container - Element structure for the particular element integrated.
   */
  virtual void Compute_Mass_Matrix(CElement *element_container, CConfig *config);

  /*!
   * \brief A virtual member to compute the residual component due to dead loads
   * \param[in] element_container - Element structure for the particular element integrated.
   */
  virtual void Compute_Dead_Load(CElement *element_container, CConfig *config);

  /*!
   * \brief A virtual member to compute the averaged nodal stresses
   * \param[in] element_container - Element structure for the particular element integrated.
   */
  virtual void Compute_Averaged_NodalStress(CElement *element_container, CConfig *config);

  /*!
   * \brief Computes a basis of orthogonal vectors from a suppled vector
   * \param[in] config - Normal vector
   */
  void CreateBasis(su2double *val_Normal);
  
  
  void SetRoe_Dissipation(su2double *Coord_i, su2double *Coord_j,
                          const su2double Dissipation_i, const su2double Dissipation_j,
                          const su2double Sensor_i, const su2double Sensor_j,
                          su2double& Dissipation_ij, CConfig *config);
  
};

/*!
 * \class CUpwCUSP_Flow
 * \brief Class for centered scheme - CUSP.
 * \ingroup ConvDiscr
 * \author F. Palacios
 */
class CUpwCUSP_Flow : public CNumerics {
  
private:
  unsigned short iDim, iVar, jVar; /*!< \brief Iteration on dimension and variables. */
  su2double *Diff_U, *Diff_Flux, /*!< \brief Diference of conservative variables and undivided laplacians. */
  *Velocity_i, *Velocity_j, /*!< \brief Velocity at node 0 and 1. */
  *MeanVelocity, ProjVelocity,  /*!< \brief Mean and projected velocities. */
  Density_i, Density_j, Energy_i, Energy_j,  /*!< \brief Mean Density and energies. */
  sq_vel_i, sq_vel_j,   /*!< \brief Modulus of the velocity and the normal vector. */
  MeanDensity, MeanPressure, MeanEnthalpy, MeanEnergy, /*!< \brief Mean values of primitive variables. */
  *ProjFlux, *ProjFlux_i, *ProjFlux_j,  /*!< \brief Projected inviscid flux tensor. */
  cte_0, cte_1, /*!< \brief Artificial dissipation values. */
  LamdaNeg, LamdaPos, Beta, Nu_c, U_i[5], U_j[5], MeanSoundSpeed, Mach,
  **Jacobian;  /*!< \brief Projected grid velocity. */
  bool implicit, /*!< \brief Implicit calculation. */
  grid_movement; /*!< \brief Modification for grid movement. */
  
public:
  
  /*!
   * \brief Constructor of the class.
   * \param[in] val_nDim - Number of dimension of the problem.
   * \param[in] val_nVar - Number of variables of the problem.
   * \param[in] config - Definition of the particular problem.
   */
  CUpwCUSP_Flow(unsigned short val_nDim, unsigned short val_nVar, CConfig *config);
  
  /*!
   * \brief Destructor of the class.
   */
  ~CUpwCUSP_Flow(void);
  
  /*!
   * \brief Compute the flow residual using a JST method.
   * \param[out] val_residual - Pointer to the residual.
   * \param[out] val_Jacobian_i - Jacobian of the numerical method at node i (implicit computation).
   * \param[out] val_Jacobian_j - Jacobian of the numerical method at node j (implicit computation).
   * \param[in] config - Definition of the particular problem.
   */
  void ComputeResidual(su2double *val_residual, su2double **val_Jacobian_i, su2double **val_Jacobian_j,
                       CConfig *config);
};

/*!
 * \class CUpwRoe_Flow
 * \brief Class for solving an approximate Riemann solver of Roe for the flow equations.
 * \ingroup ConvDiscr
 * \author A. Bueno, F. Palacios
 */
class CUpwRoe_Flow : public CNumerics {
private:
  bool implicit, grid_movement, roe_low_dissipation;
  su2double *Diff_U;
  su2double *Velocity_i, *Velocity_j, *RoeVelocity;
  su2double *ProjFlux_i, *ProjFlux_j;
  su2double *delta_wave, *delta_vel;
  su2double *Lambda, *Epsilon, MaxLambda, Delta;
  su2double **P_Tensor, **invP_Tensor;
  su2double sq_vel, Proj_ModJac_Tensor_ij, Density_i, Energy_i, SoundSpeed_i, Pressure_i, Enthalpy_i,
  Density_j, Energy_j, SoundSpeed_j, Pressure_j, Enthalpy_j, R, RoeDensity, RoeEnthalpy, RoeSoundSpeed,
  ProjVelocity, ProjVelocity_i, ProjVelocity_j, RoeSoundSpeed2, kappa;
  unsigned short iVar, jVar, kVar, iDim;
  
public:
  
  /*!
   * \brief Constructor of the class.
   * \param[in] val_nDim - Number of dimensions of the problem.
   * \param[in] val_nVar - Number of variables of the problem.
   * \param[in] config - Definition of the particular problem.
   */
  CUpwRoe_Flow(unsigned short val_nDim, unsigned short val_nVar, CConfig *config, bool val_low_dissipation);
  
  /*!
   * \brief Destructor of the class.
   */
  ~CUpwRoe_Flow(void);
  
  /*!
   * \brief Compute the Roe's flux between two nodes i and j.
   * \param[out] val_residual - Pointer to the total residual.
   * \param[out] val_Jacobian_i - Jacobian of the numerical method at node i (implicit computation).
   * \param[out] val_Jacobian_j - Jacobian of the numerical method at node j (implicit computation).
   * \param[in] config - Definition of the particular problem.
   */
  void ComputeResidual(su2double *val_residual, su2double **val_Jacobian_i, su2double **val_Jacobian_j, CConfig *config);
  
};


/*!
 * \class CUpwGeneralRoe_Flow
 * \brief Class for solving an approximate Riemann solver of Roe for the flow equations for a general fluid model.
 * \ingroup ConvDiscr
 * \author S.Vitale, G.Gori, M.Pini
 */
class CUpwGeneralRoe_Flow : public CNumerics {
private:

  bool implicit, grid_movement;

  su2double *Diff_U;
  su2double *Velocity_i, *Velocity_j, *RoeVelocity;
  su2double *ProjFlux_i, *ProjFlux_j;
  su2double *delta_wave, *delta_vel;
  su2double *Lambda, *Epsilon, MaxLambda, Delta;
  su2double **P_Tensor, **invP_Tensor;
  su2double sq_vel, Proj_ModJac_Tensor_ij, Density_i, Energy_i, SoundSpeed_i, Pressure_i, Enthalpy_i,

  Density_j, Energy_j, SoundSpeed_j, Pressure_j, Enthalpy_j, R, RoeDensity, RoeEnthalpy, RoeSoundSpeed, RoeSoundSpeed2,
  ProjVelocity, ProjVelocity_i, ProjVelocity_j, proj_delta_vel, delta_p, delta_rho, kappa;
  unsigned short iDim, iVar, jVar, kVar;


  su2double StaticEnthalpy_i, StaticEnergy_i, StaticEnthalpy_j, StaticEnergy_j, Kappa_i, Kappa_j, Chi_i, Chi_j, Velocity2_i, Velocity2_j;
  su2double RoeKappa, RoeChi;

public:
  
  /*!
   * \brief Constructor of the class.
   * \param[in] val_nDim - Number of dimensions of the problem.
   * \param[in] val_nVar - Number of variables of the problem.
   * \param[in] config - Definition of the particular problem.
   */
  CUpwGeneralRoe_Flow(unsigned short val_nDim, unsigned short val_nVar, CConfig *config);
  
  /*!
   * \brief Destructor of the class.
   */
  ~CUpwGeneralRoe_Flow(void);
  
  /*!
   * \brief Compute the Roe's flux between two nodes i and j.
   * \param[out] val_residual - Pointer to the total residual.
   * \param[out] val_Jacobian_i - Jacobian of the numerical method at node i (implicit computation).
   * \param[out] val_Jacobian_j - Jacobian of the numerical method at node j (implicit computation).
   * \param[in] config - Definition of the particular problem.
   */
  void ComputeResidual(su2double *val_residual, su2double **val_Jacobian_i, su2double **val_Jacobian_j, CConfig *config);
  
  /*!
   * \brief Compute the Average for a general fluid flux between two nodes i and j.
   * Using the approach of Vinokur and Montagne'
   */
  
  void ComputeRoeAverage();
};

/*!
 * \class CUpwL2Roe_Flow
 * \brief Class for solving an approximate Riemann solver of L2Roe for the flow equations.
 * \ingroup ConvDiscr
 * \author E. Molina, A. Bueno, F. Palacios
 * \version 4.1.2 "Cardinal"
 */
class CUpwL2Roe_Flow : public CNumerics {
private:
    bool implicit, grid_movement;
    su2double *Diff_U;
    su2double *Velocity_i, *Velocity_j, *RoeVelocity;
    su2double *ProjFlux_i, *ProjFlux_j;
    su2double *delta_wave, *delta_vel;
    su2double *Lambda, *Epsilon, MaxLambda, Delta;
    su2double **P_Tensor, **invP_Tensor;
    su2double sq_vel, Proj_ModJac_Tensor_ij, Density_i, Energy_i, SoundSpeed_i, Pressure_i, Enthalpy_i,
    Density_j, Energy_j, SoundSpeed_j, Pressure_j, Enthalpy_j, R, RoeDensity, RoeEnthalpy, RoeSoundSpeed,
    ProjVelocity, ProjVelocity_i, ProjVelocity_j, proj_delta_vel, delta_p, delta_rho, RoeSoundSpeed2, kappa;
    unsigned short iDim, iVar, jVar, kVar;
    
public:
    
    /*!
     * \brief Constructor of the class.
     * \param[in] val_nDim - Number of dimensions of the problem.
     * \param[in] val_nVar - Number of variables of the problem.
     * \param[in] config - Definition of the particular problem.
     */
    CUpwL2Roe_Flow(unsigned short val_nDim, unsigned short val_nVar, CConfig *config);
    
    /*!
     * \brief Destructor of the class.
     */
    ~CUpwL2Roe_Flow(void);
    
    /*!
     * \brief Compute the Roe's flux between two nodes i and j.
     * \param[out] val_residual - Pointer to the total residual.
     * \param[out] val_Jacobian_i - Jacobian of the numerical method at node i (implicit computation).
     * \param[out] val_Jacobian_j - Jacobian of the numerical method at node j (implicit computation).
     * \param[in] config - Definition of the particular problem.
     */
    void ComputeResidual(su2double *val_residual, su2double **val_Jacobian_i, su2double **val_Jacobian_j, CConfig *config);
};

/*!
 * \class CUpwLMRoe_Flow
 * \brief Class for solving an approximate Riemann solver of LMRoe for the flow equations.
 * \ingroup ConvDiscr
 * \author E. Molina, A. Bueno, F. Palacios
 * \version 4.1.2 "Cardinal"
 */
class CUpwLMRoe_Flow : public CNumerics {
private:
    bool implicit, grid_movement;
    su2double *Diff_U;
    su2double *Velocity_i, *Velocity_j, *RoeVelocity;
    su2double *ProjFlux_i, *ProjFlux_j;
    su2double *delta_wave, *delta_vel;
    su2double *Lambda, *Epsilon, MaxLambda, Delta;
    su2double **P_Tensor, **invP_Tensor;
    su2double sq_vel, Proj_ModJac_Tensor_ij, Density_i, Energy_i, SoundSpeed_i, Pressure_i, Enthalpy_i,
    Density_j, Energy_j, SoundSpeed_j, Pressure_j, Enthalpy_j, R, RoeDensity, RoeEnthalpy, RoeSoundSpeed,
    ProjVelocity, ProjVelocity_i, ProjVelocity_j, proj_delta_vel, delta_p, delta_rho, RoeSoundSpeed2, kappa;
    unsigned short iDim, iVar, jVar, kVar;
    
public:
    
    /*!
     * \brief Constructor of the class.
     * \param[in] val_nDim - Number of dimensions of the problem.
     * \param[in] val_nVar - Number of variables of the problem.
     * \param[in] config - Definition of the particular problem.
     */
    CUpwLMRoe_Flow(unsigned short val_nDim, unsigned short val_nVar, CConfig *config);
    
    /*!
     * \brief Destructor of the class.
     */
    ~CUpwLMRoe_Flow(void);
    
    /*!
     * \brief Compute the Roe's flux between two nodes i and j.
     * \param[out] val_residual - Pointer to the total residual.
     * \param[out] val_Jacobian_i - Jacobian of the numerical method at node i (implicit computation).
     * \param[out] val_Jacobian_j - Jacobian of the numerical method at node j (implicit computation).
     * \param[in] config - Definition of the particular problem.
     */
    void ComputeResidual(su2double *val_residual, su2double **val_Jacobian_i, su2double **val_Jacobian_j, CConfig *config);
};

/*!
 * \class CUpwMSW_Flow
 * \brief Class for solving a flux-vector splitting method by Steger & Warming, modified version.
 * \ingroup ConvDiscr
 * \author S. Copeland
 */
class CUpwMSW_Flow : public CNumerics {
private:
  bool implicit;
  su2double *Diff_U;
  su2double *u_i, *u_j, *ust_i, *ust_j;
  su2double *Fc_i, *Fc_j;
  su2double *Lambda_i, *Lambda_j;
  su2double rhos_i, rhos_j;
  su2double *Ust_i, *Ust_j, *Vst_i, *Vst_j, *Velst_i, *Velst_j;
  su2double **P_Tensor, **invP_Tensor;
  unsigned short nPrimVar, nVar, nDim;
  
public:
  
  /*!
   * \brief Constructor of the class.
   * \param[in] val_nDim - Number of dimensions of the problem.
   * \param[in] val_nVar - Number of variables of the problem.
   * \param[in] config - Definition of the particular problem.
   */
  CUpwMSW_Flow(unsigned short val_nDim, unsigned short val_nVar, CConfig *config);
  
  /*!
   * \brief Destructor of the class.
   */
  ~CUpwMSW_Flow(void);
  
  /*!
   * \brief Compute the Roe's flux between two nodes i and j.
   * \param[out] val_residual - Pointer to the total residual.
   * \param[out] val_Jacobian_i - Jacobian of the numerical method at node i (implicit computation).
   * \param[out] val_Jacobian_j - Jacobian of the numerical method at node j (implicit computation).
   * \param[in] config - Definition of the particular problem.
   */
  void ComputeResidual(su2double *val_residual, su2double **val_Jacobian_i, su2double **val_Jacobian_j, CConfig *config);
  
};

/*!
 * \class CUpwTurkel_Flow
 * \brief Class for solving an approximate Riemann solver of Roe with Turkel Preconditioning for the flow equations.
 * \ingroup ConvDiscr
 * \author A. K. Lonkar
 */
class CUpwTurkel_Flow : public CNumerics {
private:
  bool implicit, grid_movement;
  su2double *Diff_U;
  su2double *Velocity_i, *Velocity_j, *RoeVelocity;
  su2double *ProjFlux_i, *ProjFlux_j;
  su2double *Lambda, *Epsilon;
  su2double **absPeJac, **invRinvPe, **R_Tensor, **Matrix, **Art_Visc;
  su2double sq_vel, Density_i, Energy_i, SoundSpeed_i, Pressure_i, Enthalpy_i,
  Density_j, Energy_j, SoundSpeed_j, Pressure_j, Enthalpy_j, R, RoePressure, RoeDensity, RoeEnthalpy, RoeSoundSpeed,
  ProjVelocity, ProjVelocity_i, ProjVelocity_j;
  unsigned short iDim, iVar, jVar, kVar;
  su2double Beta, Beta_min, Beta_max;
  su2double r_hat, s_hat, t_hat, rhoB2a2, sqr_one_m_Betasqr_Lam1;
  su2double Beta2, one_m_Betasqr, one_p_Betasqr, sqr_two_Beta_c_Area;
  su2double local_Mach;
  
public:
  
  /*!
   * \brief Constructor of the class.
   * \param[in] val_nDim - Number of dimensions of the problem.
   * \param[in] val_nVar - Number of variables of the problem.
   * \param[in] config - Definition of the particular problem.
   */
  CUpwTurkel_Flow(unsigned short val_nDim, unsigned short val_nVar, CConfig *config);
  
  /*!
   * \brief Destructor of the class.
   */
  ~CUpwTurkel_Flow(void);
  
  /*!
   * \brief Compute the Roe's flux between two nodes i and j.
   * \param[out] val_residual - Pointer to the total residual.
   * \param[out] val_Jacobian_i - Jacobian of the numerical method at node i (implicit computation).
   * \param[out] val_Jacobian_j - Jacobian of the numerical method at node j (implicit computation).
   * \param[in] config - Definition of the particular problem.
   */
  void ComputeResidual(su2double *val_residual, su2double **val_Jacobian_i, su2double **val_Jacobian_j, CConfig *config);
  
  /*!
   * \brief Get the Preconditioning Beta.
   * \return Beta - Value of the low Mach Preconditioner.
   */
  su2double GetPrecond_Beta();
};

/*!
 * \class CUpwArtComp_Flow
 * \brief Class for solving an approximate Riemann solver of Roe for the incompressible flow equations.
 * \ingroup ConvDiscr
 * \author F. Palacios
 */
class CUpwArtComp_Flow : public CNumerics {
private:
  bool implicit;
  bool gravity;
  su2double Froude;
  su2double *Diff_U;
  su2double *Velocity_i, *Velocity_j, *MeanVelocity;
  su2double *ProjFlux_i, *ProjFlux_j;
  su2double *Lambda, *Epsilon;
  su2double **P_Tensor, **invP_Tensor;
  su2double Proj_ModJac_Tensor_ij, Pressure_i,
  Pressure_j, MeanDensity, MeanSoundSpeed, MeanPressure, MeanBetaInc2,
  ProjVelocity;
  unsigned short iDim, iVar, jVar, kVar;
  
public:
  
  /*!
   * \brief Constructor of the class.
   * \param[in] val_nDim - Number of dimensions of the problem.
   * \param[in] val_nVar - Number of variables of the problem.
   * \param[in] config - Definition of the particular problem.
   */
  CUpwArtComp_Flow(unsigned short val_nDim, unsigned short val_nVar, CConfig *config);
  
  /*!
   * \brief Destructor of the class.
   */
  ~CUpwArtComp_Flow(void);
  
  /*!
   * \brief Compute the Roe's flux between two nodes i and j.
   * \param[out] val_residual - Pointer to the total residual.
   * \param[out] val_Jacobian_i - Jacobian of the numerical method at node i (implicit computation).
   * \param[out] val_Jacobian_j - Jacobian of the numerical method at node j (implicit computation).
   * \param[in] config - Definition of the particular problem.
   */
  void ComputeResidual(su2double *val_residual, su2double **val_Jacobian_i, su2double **val_Jacobian_j, CConfig *config);
};

/*!
 * \class CUpwRoe_AdjFlow
 * \brief Class for solving an approximate Riemann solver of Roe
 *        for the adjoint flow equations.
 * \ingroup ConvDiscr
 * \author F. Palacios
 */
class CUpwRoe_AdjFlow : public CNumerics {
private:
  su2double *Residual_Roe;
  su2double area, Sx, Sy, Sz, rarea, nx, ny, nz, rho_l, u_l, v_l, w_l, h_l, rho_r,
  u_r, v_r, w_r, h_r, psi1, psi2, psi3, psi4, psi5;
  su2double h, u, v, w, c, psi1_l, psi2_l, psi3_l, psi4_l, psi5_l,
  psi1_r, psi2_r, psi3_r, psi4_r, psi5_r, q_l, q_r, Q_l, Q_r, vn,
  rrho_l, weight, rweight1, cc;
  su2double l1psi, l2psi, absQ, absQp, absQm, q2, alpha, beta_u, beta_v, beta_w, Q, l1l2p, l1l2m, eta;
  su2double RoeDensity, RoeSoundSpeed, *RoeVelocity, *Lambda, *Velocity_i, *Velocity_j, **ProjFlux_i, **ProjFlux_j,
  Proj_ModJac_Tensor_ij, **Proj_ModJac_Tensor, Energy_i, Energy_j, **P_Tensor, **invP_Tensor;
  unsigned short iDim, iVar, jVar, kVar;
  bool implicit, grid_movement;
  
public:
  
  /*!
   * \brief Constructor of the class.
   * \param[in] val_nDim - Number of dimensions of the problem.
   * \param[in] val_nVar - Number of variables of the problem.
   * \param[in] config - Definition of the particular problem.
   */
  CUpwRoe_AdjFlow(unsigned short val_nDim, unsigned short val_nVar, CConfig *config);
  
  /*!
   * \brief Destructor of the class.
   */
  ~CUpwRoe_AdjFlow(void);
  
  /*!
   * \brief Compute the adjoint Roe's flux between two nodes i and j.
   * \param[out] val_residual_i - Pointer to the total residual at point i.
   * \param[out] val_residual_j - Pointer to the total residual at point j.
   * \param[out] val_Jacobian_ii - Jacobian of the numerical method at node i (implicit computation) from node i.
   * \param[out] val_Jacobian_ij - Jacobian of the numerical method at node i (implicit computation) from node j.
   * \param[out] val_Jacobian_ji - Jacobian of the numerical method at node j (implicit computation) from node i.
   * \param[out] val_Jacobian_jj - Jacobian of the numerical method at node j (implicit computation) from node j.
   * \param[in] config - Definition of the particular problem.
   */
  void ComputeResidual(su2double *val_residual_i, su2double *val_residual_j, su2double **val_Jacobian_ii,
                       su2double **val_Jacobian_ij, su2double **val_Jacobian_ji, su2double **val_Jacobian_jj, CConfig *config);
};

/*!
 * \class CUpwRoeArtComp_AdjFlow
 * \brief Class for solving an approximate Riemann solver of Roe
 *        for the adjoint flow equations.
 * \ingroup ConvDiscr
 * \author F. Palacios
 */
class CUpwRoeArtComp_AdjFlow : public CNumerics {
private:
  su2double Area, *Lambda, *Velocity_i, *Velocity_j, **Proj_Jac_Tensor_i, **Proj_Jac_Tensor_j,
  Proj_ModJac_Tensor_ij, **Proj_ModJac_Tensor, **P_Tensor, **invP_Tensor, MeanDensity,
  MeanPressure, MeanBetaInc2, ProjVelocity, *MeanVelocity, MeanSoundSpeed;
  unsigned short iDim, iVar, jVar, kVar;
  bool implicit;
  
public:
  
  /*!
   * \brief Constructor of the class.
   * \param[in] val_nDim - Number of dimensions of the problem.
   * \param[in] val_nVar - Number of variables of the problem.
   * \param[in] config - Definition of the particular problem.
   */
  CUpwRoeArtComp_AdjFlow(unsigned short val_nDim, unsigned short val_nVar, CConfig *config);
  
  /*!
   * \brief Destructor of the class.
   */
  ~CUpwRoeArtComp_AdjFlow(void);
  
  /*!
   * \brief Compute the adjoint Roe's flux between two nodes i and j.
   * \param[out] val_residual_i - Pointer to the total residual at point i.
   * \param[out] val_residual_j - Pointer to the total residual at point j.
   * \param[out] val_Jacobian_ii - Jacobian of the numerical method at node i (implicit computation) from node i.
   * \param[out] val_Jacobian_ij - Jacobian of the numerical method at node i (implicit computation) from node j.
   * \param[out] val_Jacobian_ji - Jacobian of the numerical method at node j (implicit computation) from node i.
   * \param[out] val_Jacobian_jj - Jacobian of the numerical method at node j (implicit computation) from node j.
   * \param[in] config - Definition of the particular problem.
   */
  void ComputeResidual(su2double *val_residual_i, su2double *val_residual_j, su2double **val_Jacobian_ii,
                       su2double **val_Jacobian_ij, su2double **val_Jacobian_ji, su2double **val_Jacobian_jj, CConfig *config);
};

/*!
 * \class CUpwAUSM_Flow
 * \brief Class for solving an approximate Riemann AUSM.
 * \ingroup ConvDiscr
 * \author F. Palacios
 */
class CUpwAUSM_Flow : public CNumerics {
private:
  bool implicit;
  su2double *Diff_U;
  su2double *Velocity_i, *Velocity_j, *RoeVelocity;
  su2double *ProjFlux_i, *ProjFlux_j;
  su2double *delta_wave, *delta_vel;
  su2double *Lambda, *Epsilon;
  su2double **P_Tensor, **invP_Tensor;
  su2double sq_vel, Proj_ModJac_Tensor_ij, Density_i, Energy_i, SoundSpeed_i, Pressure_i, Enthalpy_i,
  Density_j, Energy_j, SoundSpeed_j, Pressure_j, Enthalpy_j, R, RoeDensity, RoeEnthalpy, RoeSoundSpeed,
  ProjVelocity, ProjVelocity_i, ProjVelocity_j;
  unsigned short iDim, iVar, jVar, kVar;
  su2double mL, mR, mLP, mRM, mF, pLP, pRM, pF, Phi;
  
public:
  
  /*!
   * \brief Constructor of the class.
   * \param[in] val_nDim - Number of dimensions of the problem.
   * \param[in] val_nVar - Number of variables of the problem.
   * \param[in] config - Definition of the particular problem.
   */
  CUpwAUSM_Flow(unsigned short val_nDim, unsigned short val_nVar, CConfig *config);
  
  /*!
   * \brief Destructor of the class.
   */
  ~CUpwAUSM_Flow(void);
  
  /*!
   * \brief Compute the Roe's flux between two nodes i and j.
   * \param[out] val_residual - Pointer to the total residual.
   * \param[out] val_Jacobian_i - Jacobian of the numerical method at node i (implicit computation).
   * \param[out] val_Jacobian_j - Jacobian of the numerical method at node j (implicit computation).
   * \param[in] config - Definition of the particular problem.
   */
  void ComputeResidual(su2double *val_residual, su2double **val_Jacobian_i, su2double **val_Jacobian_j, CConfig *config);
};

/*!
 * \class CUpwSLAU_Flow
 * \brief Class for solving the Low-Dissipation AUSM.
 * \ingroup ConvDiscr
 * \author E. Molina
 */
class CUpwSLAU_Flow : public CNumerics {
private:
  bool implicit, slau_low_diss;
  su2double *Diff_U;
  su2double *Velocity_i, *Velocity_j, *RoeVelocity;
  su2double *ProjFlux_i, *ProjFlux_j;
  su2double *delta_wave, *delta_vel;
  su2double *Lambda, *Epsilon;
  su2double **P_Tensor, **invP_Tensor;
  su2double sq_vel, Proj_ModJac_Tensor_ij, Density_i, Energy_i, SoundSpeed_i, Pressure_i, Enthalpy_i,
  Density_j, Energy_j, SoundSpeed_j, Pressure_j, Enthalpy_j, R, RoeDensity, RoeEnthalpy, RoeSoundSpeed,
  ProjVelocity, ProjVelocity_i, ProjVelocity_j;
  unsigned short iDim, iVar, jVar, kVar;
  su2double mL, mR, mF, pF;
  su2double aF, Vn_Mag, aux_slau, Mach_tilde, Chi, f_rho, BetaL, BetaR, Vn_MagL, Vn_MagR;
  
public:
  
  /*!
   * \brief Constructor of the class.
   * \param[in] val_nDim - Number of dimensions of the problem.
   * \param[in] val_nVar - Number of variables of the problem.
   * \param[in] config - Definition of the particular problem.
   */
  CUpwSLAU_Flow(unsigned short val_nDim, unsigned short val_nVar, CConfig *config, bool val_low_dissipation);
  
  /*!
   * \brief Destructor of the class.
   */
  ~CUpwSLAU_Flow(void);
  
  /*!
   * \brief Compute the Roe's flux between two nodes i and j.
   * \param[out] val_residual - Pointer to the total residual.
   * \param[out] val_Jacobian_i - Jacobian of the numerical method at node i (implicit computation).
   * \param[out] val_Jacobian_j - Jacobian of the numerical method at node j (implicit computation).
   * \param[in] config - Definition of the particular problem.
   */
  void ComputeResidual(su2double *val_residual, su2double **val_Jacobian_i, su2double **val_Jacobian_j, CConfig *config);
};

/*!
 * \class CUpwSLAU2_Flow
 * \brief Class for solving the Simple Low-Dissipation AUSM 2.
 * \ingroup ConvDiscr
 * \author E. Molina
 */
class CUpwSLAU2_Flow : public CNumerics {
private:
  bool implicit, slau_low_dissipation;
  su2double *Diff_U;
  su2double *Velocity_i, *Velocity_j, *RoeVelocity;
  su2double *ProjFlux_i, *ProjFlux_j;
  su2double *delta_wave, *delta_vel;
  su2double *Lambda, *Epsilon;
  su2double **P_Tensor, **invP_Tensor;
  su2double sq_vel, Proj_ModJac_Tensor_ij, Density_i, Energy_i, SoundSpeed_i, Pressure_i, Enthalpy_i,
  Density_j, Energy_j, SoundSpeed_j, Pressure_j, Enthalpy_j, R, RoeDensity, RoeEnthalpy, RoeSoundSpeed,
  ProjVelocity, ProjVelocity_i, ProjVelocity_j;
  unsigned short iDim, iVar, jVar, kVar;
  su2double mL, mR, mF, pF;
  su2double aF, Vn_Mag, aux_slau, Mach_tilde, Chi, f_rho, BetaL, BetaR, Vn_MagL, Vn_MagR;
  
public:
  
  /*!
   * \brief Constructor of the class.
   * \param[in] val_nDim - Number of dimensions of the problem.
   * \param[in] val_nVar - Number of variables of the problem.
   * \param[in] config - Definition of the particular problem.
   */
  CUpwSLAU2_Flow(unsigned short val_nDim, unsigned short val_nVar, CConfig *config, bool val_low_dissipation);
  
  /*!
   * \brief Destructor of the class.
   */
  ~CUpwSLAU2_Flow(void);
  
  /*!
   * \brief Compute the Roe's flux between two nodes i and j.
   * \param[out] val_residual - Pointer to the total residual.
   * \param[out] val_Jacobian_i - Jacobian of the numerical method at node i (implicit computation).
   * \param[out] val_Jacobian_j - Jacobian of the numerical method at node j (implicit computation).
   * \param[in] config - Definition of the particular problem.
   */
  void ComputeResidual(su2double *val_residual, su2double **val_Jacobian_i, su2double **val_Jacobian_j, CConfig *config);
};

/*!
 * \class CUpwHLLC_Flow
 * \brief Class for solving an approximate Riemann HLLC.
 * \ingroup ConvDiscr
 * \author G. Gori, Politecnico di Milano
 * \version 4.0.2 "Cardinal"
 */
class CUpwHLLC_Flow : public CNumerics {
private:
  bool implicit, grid_movement;
  unsigned short iDim, jDim, iVar, jVar;
  
  su2double *IntermediateState;
  su2double *Velocity_i, *Velocity_j, *RoeVelocity;

  su2double sq_vel_i, Density_i, Energy_i, SoundSpeed_i, Pressure_i, Enthalpy_i, ProjVelocity_i;
  su2double sq_vel_j, Density_j, Energy_j, SoundSpeed_j, Pressure_j, Enthalpy_j, ProjVelocity_j;
  
  su2double sq_velRoe, RoeDensity, RoeEnthalpy, RoeSoundSpeed, RoeProjVelocity, ProjInterfaceVel;

  su2double sL, sR, sM, pStar, EStar, rhoSL, rhoSR, Rrho, kappa;

  su2double Omega, RHO, OmegaSM;
  su2double *dSm_dU, *dPI_dU, *drhoStar_dU, *dpStar_dU, *dEStar_dU;
  
public:
  
  /*!
   * \brief Constructor of the class.
   * \param[in] val_nDim - Number of dimensions of the problem.
   * \param[in] val_nVar - Number of variables of the problem.
   * \param[in] config - Definition of the particular problem.
   */
  CUpwHLLC_Flow(unsigned short val_nDim, unsigned short val_nVar, CConfig *config);
  
  /*!
   * \brief Destructor of the class.
   */
  ~CUpwHLLC_Flow(void);
  
  /*!
   * \brief Compute the Roe's flux between two nodes i and j.
   * \param[out] val_residual - Pointer to the total residual.
   * \param[out] val_Jacobian_i - Jacobian of the numerical method at node i (implicit computation).
   * \param[out] val_Jacobian_j - Jacobian of the numerical method at node j (implicit computation).
   * \param[in] config - Definition of the particular problem.
   */
  void ComputeResidual(su2double *val_residual, su2double **val_Jacobian_i, su2double **val_Jacobian_j, CConfig *config);

};

/*!
 * \class CUpwGeneralHLLC_Flow
 * \brief Class for solving an approximate Riemann HLLC.
 * \ingroup ConvDiscr
 * \author G. Gori, Politecnico di Milano
 * \version 4.0.2 "Cardinal"
 */
class CUpwGeneralHLLC_Flow : public CNumerics {
private:
  bool implicit, grid_movement;
  unsigned short iDim, jDim, iVar, jVar;
  
  su2double *IntermediateState;
  su2double *Velocity_i, *Velocity_j, *RoeVelocity;

  su2double sq_vel_i, Density_i, Energy_i, SoundSpeed_i, Pressure_i, Enthalpy_i, ProjVelocity_i, StaticEnthalpy_i, StaticEnergy_i;
  su2double sq_vel_j, Density_j, Energy_j, SoundSpeed_j, Pressure_j, Enthalpy_j, ProjVelocity_j, StaticEnthalpy_j, StaticEnergy_j;
  
  su2double sq_velRoe, RoeDensity, RoeEnthalpy, RoeSoundSpeed, RoeProjVelocity, ProjInterfaceVel;
  su2double Kappa_i, Kappa_j, Chi_i, Chi_j, RoeKappa, RoeChi, RoeKappaStaticEnthalpy;

  su2double sL, sR, sM, pStar, EStar, rhoSL, rhoSR, Rrho, kappa;

  su2double Omega, RHO, OmegaSM;
  su2double *dSm_dU, *dPI_dU, *drhoStar_dU, *dpStar_dU, *dEStar_dU;

  
public:
  
  /*!
   * \brief Constructor of the class.
   * \param[in] val_nDim - Number of dimensions of the problem.
   * \param[in] val_nVar - Number of variables of the problem.
   * \param[in] config - Definition of the particular problem.
   */
  CUpwGeneralHLLC_Flow(unsigned short val_nDim, unsigned short val_nVar, CConfig *config);
  
  /*!
   * \brief Destructor of the class.
   */
  ~CUpwGeneralHLLC_Flow(void);
  
  /*!

   * \brief Compute the Roe's flux between two nodes i and j.
   * \param[out] val_residual - Pointer to the total residual.
   * \param[out] val_Jacobian_i - Jacobian of the numerical method at node i (implicit computation).
   * \param[out] val_Jacobian_j - Jacobian of the numerical method at node j (implicit computation).
   * \param[in] config - Definition of the particular problem.
   */
   void ComputeResidual(su2double *val_residual, su2double **val_Jacobian_i, su2double **val_Jacobian_j, CConfig *config);

   /*!
   * \brief Compute the Average quantities for a general fluid flux between two nodes i and j.
   * Using the approach of Vinokur and Montagne'
   */
   void VinokurMontagne();
};

/*!
 * \class CUpwLin_TransLM
 * \brief Class for performing a linear upwind solver for the Spalart-Allmaras turbulence model equations with transition
 * \ingroup ConvDiscr
 * \author A. Aranake
 */
class CUpwLin_TransLM : public CNumerics {
private:
  su2double *Velocity_i;
  su2double *Velocity_j;
  bool implicit, grid_movement, incompressible;
  su2double Density_i, Density_j, q_ij, a0, a1;
  unsigned short iDim;
  
public:
  
  /*!
   * \brief Constructor of the class.
   * \param[in] val_nDim - Number of dimensions of the problem.
   * \param[in] val_nVar - Number of variables of the problem.
   * \param[in] config - Definition of the particular problem.
   */
  CUpwLin_TransLM(unsigned short val_nDim, unsigned short val_nVar, CConfig *config);
  
  /*!
   * \brief Destructor of the class.
   */
  ~CUpwLin_TransLM(void);
  
  /*!
   * \brief Compute the upwind flux between two nodes i and j.
   * \param[out] val_residual - Pointer to the total residual.
   * \param[out] val_Jacobian_i - Jacobian of the numerical method at node i (implicit computation).
   * \param[out] val_Jacobian_j - Jacobian of the numerical method at node j (implicit computation).
   * \param[in] config - Definition of the particular problem.
   */
  void ComputeResidual (su2double *val_residual, su2double **val_Jacobian_i, su2double **val_Jacobian_j, CConfig *config);
};

/*!
 * \class CUpwLin_AdjTurb
 * \brief Class for performing a linear upwind solver for the adjoint turbulence equations.
 * \ingroup ConvDiscr
 * \author A. Bueno.
 */
class CUpwLin_AdjTurb : public CNumerics {
private:
  su2double *Velocity_i;
  
public:
  
  /*!
   * \brief Constructor of the class.
   * \param[in] val_nDim - Number of dimensions of the problem.
   * \param[in] val_nVar - Number of variables of the problem.
   * \param[in] config - Definition of the particular problem.
   */
  CUpwLin_AdjTurb(unsigned short val_nDim, unsigned short val_nVar, CConfig *config);
  
  /*!
   * \brief Destructor of the class.
   */
  ~CUpwLin_AdjTurb(void);
  
  /*!
   * \brief Compute the adjoint upwind flux between two nodes i and j.
   * \param[out] val_residual - Pointer to the total residual.
   * \param[out] val_Jacobian_i - Jacobian of the numerical method at node i (implicit computation).
   * \param[out] val_Jacobian_j - Jacobian of the numerical method at node j (implicit computation).
   * \param[in] config - Definition of the particular problem.
   */
  void ComputeResidual (su2double *val_residual, su2double **val_Jacobian_i, su2double **val_Jacobian_j, CConfig *config);
};

/*!
 * \class CUpwScalar
 * \brief Template class for scalar upwind fluxes between nodes i and j.
 * \details This class serves as a template for the scalar upwinding residual
 *   classes.  The general structure of a scalar upwinding calculation is the
 *   same for many different  models, which leads to a lot of repeated code.
 *   By using the template design pattern, these sections of repeated code are
 *   moved to this shared base class, and the specifics of each model
 *   are implemented by derived classes.  In order to add a new residual
 *   calculation for a convection residual, extend this class and implement
 *   the pure virtual functions with model-specific behavior.
 * \ingroup ConvDiscr
 * \author C. Pederson, A. Bueno., and A. Campos.
 */
class CUpwScalar : public CNumerics {
private:

  /*!
   * \brief A pure virtual function; Adds any extra variables to AD
   */
  virtual void ExtraADPreaccIn() = 0;

  /*!
   * \brief Model-specific steps in the ComputeResidual method
   * \param[out] val_residual - Pointer to the total residual.
   * \param[out] val_Jacobian_i - Jacobian of the numerical method at node i (implicit computation).
   * \param[out] val_Jacobian_j - Jacobian of the numerical method at node j (implicit computation).
   * \param[in] config - Definition of the particular problem.
   */
  virtual void FinishResidualCalc(su2double *val_residual,
                                  su2double **Jacobian_i,
                                  su2double **Jacobian_j,
                                  CConfig *config) = 0;

protected:
  su2double *Velocity_i, *Velocity_j; /*!< \brief Velocity, minus any grid movement. */
  su2double Density_i, Density_j;
  bool implicit, grid_movement, incompressible;
  su2double q_ij, /*!< \brief Projected velocity at the face. */
            a0,   /*!< \brief The maximum of the face-normal velocity and 0 */
            a1;   /*!< \brief The minimum of the face-normal velocity and 0 */
  unsigned short iDim;

public:

  /*!
   * \brief Constructor of the class.
   * \param[in] val_nDim - Number of dimensions of the problem.
   * \param[in] val_nVar - Number of variables of the problem.
   * \param[in] config - Definition of the particular problem.
   */
  CUpwScalar(unsigned short val_nDim, unsigned short val_nVar, CConfig *config);

  /*!
   * \brief Destructor of the class.
   */
  ~CUpwScalar(void);

  /*!
   * \brief Compute the scalar upwind flux between two nodes i and j.
   * \param[out] val_residual - Pointer to the total residual.
   * \param[out] val_Jacobian_i - Jacobian of the numerical method at node i (implicit computation).
   * \param[out] val_Jacobian_j - Jacobian of the numerical method at node j (implicit computation).
   * \param[in] config - Definition of the particular problem.
   */
  void ComputeResidual(su2double *val_residual, su2double **val_Jacobian_i, su2double **val_Jacobian_j, CConfig *config);
};

/*!
 * \class CUpwSca_TurbSA
 * \brief Class for doing a scalar upwind solver for the Spalar-Allmaras turbulence model equations.
 * \ingroup ConvDiscr
 * \author A. Bueno.
 */
class CUpwSca_TurbSA : public CUpwScalar {
private:

  /*!
   * \brief Adds any extra variables to AD
   */
  void ExtraADPreaccIn();

  /*!
   * \brief SA specific steps in the ComputeResidual method
   * \param[out] val_residual - Pointer to the total residual.
   * \param[out] val_Jacobian_i - Jacobian of the numerical method at node i (implicit computation).
   * \param[out] val_Jacobian_j - Jacobian of the numerical method at node j (implicit computation).
   * \param[in] config - Definition of the particular problem.
   */
  void FinishResidualCalc(su2double *val_residual, su2double **Jacobian_i,
                                su2double **Jacobian_j, CConfig *config);

public:

  /*!
   * \brief Constructor of the class.
   * \param[in] val_nDim - Number of dimensions of the problem.
   * \param[in] val_nVar - Number of variables of the problem.
   * \param[in] config - Definition of the particular problem.
   */
  CUpwSca_TurbSA(unsigned short val_nDim, unsigned short val_nVar, CConfig *config);

  /*!
   * \brief Destructor of the class.
   */
  ~CUpwSca_TurbSA(void);
};

/*!
 * \class CUpwSca_TurbSST
 * \brief Class for doing a scalar upwind solver for the Menter SST turbulence model equations.
 * \ingroup ConvDiscr
 * \author A. Campos.
 */
class CUpwSca_TurbSST : public CUpwScalar {
private:

  /*!
   * \brief Adds any extra variables to AD
   */
  void ExtraADPreaccIn();

  /*!
   * \brief SST specific steps in the ComputeResidual method
   * \param[out] val_residual - Pointer to the total residual.
   * \param[out] val_Jacobian_i - Jacobian of the numerical method at node i (implicit computation).
   * \param[out] val_Jacobian_j - Jacobian of the numerical method at node j (implicit computation).
   * \param[in] config - Definition of the particular problem.
   */
  void FinishResidualCalc(su2double *val_residual, su2double **Jacobian_i,
                                su2double **Jacobian_j, CConfig *config);

public:

  /*!
   * \brief Constructor of the class.
   * \param[in] val_nDim - Number of dimensions of the problem.
   * \param[in] val_nVar - Number of variables of the problem.
   * \param[in] config - Definition of the particular problem.
   */
  CUpwSca_TurbSST(unsigned short val_nDim, unsigned short val_nVar, CConfig *config);

  /*!
   * \brief Destructor of the class.
   */
  ~CUpwSca_TurbSST(void);
};

/*!
 * \class CUpwSca_TransLM
 * \brief Class for doing a scalar upwind solver for the Spalart-Allmaras turbulence model equations with transition.
 * \ingroup ConvDiscr
 * \author A. Aranake.
 */
class CUpwSca_TransLM : public CNumerics {
private:
  su2double *Velocity_i, *Velocity_j;
  bool implicit, grid_movement;
  su2double q_ij, a0, a1;
  unsigned short iDim;
  
public:
  
  /*!
   * \brief Constructor of the class.
   * \param[in] val_nDim - Number of dimensions of the problem.
   * \param[in] val_nVar - Number of variables of the problem.
   * \param[in] config - Definition of the particular problem.
   */
  CUpwSca_TransLM(unsigned short val_nDim, unsigned short val_nVar, CConfig *config);
  
  /*!
   * \brief Destructor of the class.
   */
  ~CUpwSca_TransLM(void);
  
  /*!
   * \brief Compute the scalar upwind flux between two nodes i and j.
   * \param[out] val_residual - Pointer to the total residual.
   * \param[out] val_Jacobian_i - Jacobian of the numerical method at node i (implicit computation).
   * \param[out] val_Jacobian_j - Jacobian of the numerical method at node j (implicit computation).
   * \param[in] config - Definition of the particular problem.
   */
  void ComputeResidual(su2double *val_residual, su2double **val_Jacobian_i, su2double **val_Jacobian_j, CConfig *config);
};

/*!
 * \class CUpwSca_AdjTurb
 * \brief Class for doing a scalar upwind solver for the adjoint turbulence equations.
 * \ingroup ConvDiscr
 * \author A. Bueno.
 */
class CUpwSca_AdjTurb : public CNumerics {
private:
  su2double *Velocity_i, *Velocity_j;
  
public:
  
  /*!
   * \brief Constructor of the class.
   * \param[in] val_nDim - Number of dimensions of the problem.
   * \param[in] val_nVar - Number of variables of the problem.
   * \param[in] config - Definition of the particular problem.
   */
  CUpwSca_AdjTurb(unsigned short val_nDim, unsigned short val_nVar, CConfig *config);
  
  /*!
   * \brief Destructor of the class.
   */
  ~CUpwSca_AdjTurb(void);
  
  /*!
   * \param[out] val_residual_i - Pointer to the total residual at point i.
   * \param[out] val_residual_j - Pointer to the total viscosity residual at point j.
   * \param[out] val_Jacobian_ii - Jacobian of the numerical method at node i (implicit computation) from node i.
   * \param[out] val_Jacobian_ij - Jacobian of the numerical method at node i (implicit computation) from node j.
   * \param[out] val_Jacobian_ji - Jacobian of the numerical method at node j (implicit computation) from node i.
   * \param[out] val_Jacobian_jj - Jacobian of the numerical method at node j (implicit computation) from node j.
   * \param[in] config - Definition of the particular problem.
   */
  void ComputeResidual(su2double *val_residual_i, su2double *val_residual_j, su2double **val_Jacobian_ii, su2double **val_Jacobian_ij,
                       su2double **val_Jacobian_ji, su2double **val_Jacobian_jj, CConfig *config);
};

/*!
 * \class CUpwSca_Heat
 * \brief Class for doing a scalar upwind solver for the heat convection equation.
 * \ingroup ConvDiscr
 * \author O. Burghardt.
 * \version 6.0.1 "Falcon"
 */
class CUpwSca_Heat : public CNumerics {
private:
  su2double *Velocity_i, *Velocity_j;
  bool implicit, grid_movement;
  su2double q_ij, a0, a1;
  unsigned short iDim;

public:

  /*!
   * \brief Constructor of the class.
   * \param[in] val_nDim - Number of dimensions of the problem.
   * \param[in] val_nVar - Number of variables of the problem.
   * \param[in] config - Definition of the particular problem.
   */
  CUpwSca_Heat(unsigned short val_nDim, unsigned short val_nVar, CConfig *config);

  /*!
   * \brief Destructor of the class.
   */
  ~CUpwSca_Heat(void);

  /*!
   * \brief Compute the scalar upwind flux between two nodes i and j.
   * \param[out] val_residual - Pointer to the total residual.
   * \param[out] val_Jacobian_i - Jacobian of the numerical method at node i (implicit computation).
   * \param[out] val_Jacobian_j - Jacobian of the numerical method at node j (implicit computation).
   * \param[in] config - Definition of the particular problem.
   */
  void ComputeResidual(su2double *val_residual, su2double **val_Jacobian_i, su2double **val_Jacobian_j, CConfig *config);
};

/*!
 * \class CCentJST_Flow
 * \brief Class for centered shceme - JST.
 * \ingroup ConvDiscr
 * \author F. Palacios
 */
class CCentJST_KE_Flow : public CNumerics {
  
private:
  unsigned short iDim, iVar, jVar; /*!< \brief Iteration on dimension and variables. */
  su2double *Diff_U, *Diff_Lapl, /*!< \brief Diference of conservative variables and undivided laplacians. */
  *Velocity_i, *Velocity_j, /*!< \brief Velocity at node 0 and 1. */
  *MeanVelocity, ProjVelocity, ProjVelocity_i, ProjVelocity_j,  /*!< \brief Mean and projected velocities. */
  Density_i, Density_j, Energy_i, Energy_j,  /*!< \brief Mean Density and energies. */
  sq_vel_i, sq_vel_j,   /*!< \brief Modulus of the velocity and the normal vector. */
  MeanDensity, MeanPressure, MeanEnthalpy, MeanEnergy, /*!< \brief Mean values of primitive variables. */
  Param_p, Param_Kappa_2, Param_Kappa_4, /*!< \brief Artificial dissipation parameters. */
  Local_Lambda_i, Local_Lambda_j, MeanLambda, /*!< \brief Local eingenvalues. */
  Phi_i, Phi_j, sc2, sc4, StretchingFactor, /*!< \brief Streching parameters. */
  *ProjFlux,  /*!< \brief Projected inviscid flux tensor. */
  Epsilon_2, cte_0, cte_1, /*!< \brief Artificial dissipation values. */
  ProjGridVel;  /*!< \brief Projected grid velocity. */
  bool implicit, /*!< \brief Implicit calculation. */
  grid_movement; /*!< \brief Modification for grid movement. */
  
  
public:
  
  /*!
   * \brief Constructor of the class.
   * \param[in] val_nDim - Number of dimension of the problem.
   * \param[in] val_nVar - Number of variables of the problem.
   * \param[in] config - Definition of the particular problem.
   */
  CCentJST_KE_Flow(unsigned short val_nDim, unsigned short val_nVar, CConfig *config);
  
  /*!
   * \brief Destructor of the class.
   */
  ~CCentJST_KE_Flow(void);
  
  /*!
   * \brief Compute the flow residual using a JST method.
   * \param[out] val_resconv - Pointer to the convective residual.
   * \param[out] val_resvisc - Pointer to the artificial viscosity residual.
   * \param[out] val_Jacobian_i - Jacobian of the numerical method at node i (implicit computation).
   * \param[out] val_Jacobian_j - Jacobian of the numerical method at node j (implicit computation).
   * \param[in] config - Definition of the particular problem.
   */
  void ComputeResidual(su2double *val_residual, su2double **val_Jacobian_i, su2double **val_Jacobian_j,
                       CConfig *config);
};

/*!
 * \class CCentJST_Flow
 * \brief Class for centered scheme - JST.
 * \ingroup ConvDiscr
 * \author F. Palacios
 */
class CCentJST_Flow : public CNumerics {
  
private:
  unsigned short iDim, iVar, jVar; /*!< \brief Iteration on dimension and variables. */
  su2double *Diff_U, *Diff_Lapl, /*!< \brief Diference of conservative variables and undivided laplacians. */
  *Velocity_i, *Velocity_j, /*!< \brief Velocity at node 0 and 1. */
  *MeanVelocity, ProjVelocity, ProjVelocity_i, ProjVelocity_j,  /*!< \brief Mean and projected velocities. */
  Density_i, Density_j, Energy_i, Energy_j,  /*!< \brief Mean Density and energies. */
  sq_vel_i, sq_vel_j,   /*!< \brief Modulus of the velocity and the normal vector. */
  MeanDensity, MeanPressure, MeanEnthalpy, MeanEnergy, /*!< \brief Mean values of primitive variables. */
  Param_p, Param_Kappa_2, Param_Kappa_4, /*!< \brief Artificial dissipation parameters. */
  Local_Lambda_i, Local_Lambda_j, MeanLambda, /*!< \brief Local eingenvalues. */
  Phi_i, Phi_j, sc2, sc4, StretchingFactor, /*!< \brief Streching parameters. */
  *ProjFlux,  /*!< \brief Projected inviscid flux tensor. */
  Epsilon_2, Epsilon_4, cte_0, cte_1, /*!< \brief Artificial dissipation values. */
  ProjGridVel;  /*!< \brief Projected grid velocity. */
  bool implicit, /*!< \brief Implicit calculation. */
  grid_movement; /*!< \brief Modification for grid movement. */
  
  
public:
  
  /*!
   * \brief Constructor of the class.
   * \param[in] val_nDim - Number of dimension of the problem.
   * \param[in] val_nVar - Number of variables of the problem.
   * \param[in] config - Definition of the particular problem.
   */
  CCentJST_Flow(unsigned short val_nDim, unsigned short val_nVar, CConfig *config);
  
  /*!
   * \brief Destructor of the class.
   */
  ~CCentJST_Flow(void);
  
  /*!
   * \brief Compute the flow residual using a JST method.
   * \param[out] val_resconv - Pointer to the convective residual.
   * \param[out] val_resvisc - Pointer to the artificial viscosity residual.
   * \param[out] val_Jacobian_i - Jacobian of the numerical method at node i (implicit computation).
   * \param[out] val_Jacobian_j - Jacobian of the numerical method at node j (implicit computation).
   * \param[in] config - Definition of the particular problem.
   */
  void ComputeResidual(su2double *val_residual, su2double **val_Jacobian_i, su2double **val_Jacobian_j,
                       CConfig *config);
};

/*!
 * \class CCentJSTArtComp_Flow
 * \brief Class for centered scheme - JST (artificial compressibility).
 * \ingroup ConvDiscr
 * \author F. Palacios
 */
class CCentJSTArtComp_Flow : public CNumerics {
  
private:
  unsigned short iDim, iVar, jVar; /*!< \brief Iteration on dimension and variables. */
  su2double *Diff_U, *Diff_Lapl, /*!< \brief Diference of conservative variables and undivided laplacians. */
  *Velocity_i, *Velocity_j, /*!< \brief Velocity at node 0 and 1. */
  *MeanVelocity, ProjVelocity_i, ProjVelocity_j,  /*!< \brief Mean and projected velocities. */
  sq_vel_i, sq_vel_j,   /*!< \brief Modulus of the velocity and the normal vector. */
  MeanDensity, MeanPressure, MeanBetaInc2, /*!< \brief Mean values of primitive variables. */
  Param_p, Param_Kappa_2, Param_Kappa_4, /*!< \brief Artificial dissipation parameters. */
  Local_Lambda_i, Local_Lambda_j, MeanLambda, /*!< \brief Local eingenvalues. */
  Phi_i, Phi_j, sc2, sc4, StretchingFactor, /*!< \brief Streching parameters. */
  *ProjFlux,  /*!< \brief Projected inviscid flux tensor. */
  Epsilon_2, Epsilon_4, cte_0, cte_1; /*!< \brief Artificial dissipation values. */
  bool implicit, /*!< \brief Implicit calculation. */
  grid_movement, /*!< \brief Modification for grid movement. */
  gravity; /*!< \brief computation with gravity force. */
  su2double Froude; /*!< \brief Froude number. */
  
public:
  
  /*!
   * \brief Constructor of the class.
   * \param[in] val_nDim - Number of dimension of the problem.
   * \param[in] val_nVar - Number of variables of the problem.
   * \param[in] config - Definition of the particular problem.
   */
  CCentJSTArtComp_Flow(unsigned short val_nDim, unsigned short val_nVar, CConfig *config);
  
  /*!
   * \brief Destructor of the class.
   */
  ~CCentJSTArtComp_Flow(void);
  
  /*!
   * \brief Compute the flow residual using a JST method.
   * \param[out] val_resconv - Pointer to the convective residual.
   * \param[out] val_resvisc - Pointer to the artificial viscosity residual.
   * \param[out] val_Jacobian_i - Jacobian of the numerical method at node i (implicit computation).
   * \param[out] val_Jacobian_j - Jacobian of the numerical method at node j (implicit computation).
   * \param[in] config - Definition of the particular problem.
   */
  void ComputeResidual(su2double *val_residual, su2double **val_Jacobian_i, su2double **val_Jacobian_j,
                       CConfig *config);
};

/*!
 * \class CCentJST_AdjFlow
 * \brief Class for and adjoint centered scheme - JST.
 * \ingroup ConvDiscr
 * \author F. Palacios
 */
class CCentJST_AdjFlow : public CNumerics {
private:
  su2double *Diff_Psi, *Diff_Lapl;
  su2double *Velocity_i, *Velocity_j;
  su2double *MeanPhi;
  unsigned short iDim, jDim, iVar, jVar;
  su2double Residual, ProjVelocity_i, ProjVelocity_j, ProjPhi, ProjPhi_Vel, sq_vel, phis1, phis2;
  su2double MeanPsiRho, MeanPsiE, Param_p, Param_Kappa_4, Param_Kappa_2, Local_Lambda_i, Local_Lambda_j, MeanLambda;
  su2double Phi_i, Phi_j, sc4, StretchingFactor, Epsilon_4, Epsilon_2;
  bool implicit, grid_movement;
  
public:
  
  /*!
   * \brief Constructor of the class.
   * \param[in] val_nDim - Number of dimensions of the problem.
   * \param[in] val_nVar - Number of variables of the problem.
   * \param[in] config - Definition of the particular problem.
   */
  CCentJST_AdjFlow(unsigned short val_nDim, unsigned short val_nVar, CConfig *config);
  
  /*!
   * \brief Destructor of the class.
   */
  ~CCentJST_AdjFlow(void);
  
  /*!
   * \brief Compute the adjoint flow residual using a JST method.
   * \param[out] val_resconv_i - Pointer to the convective residual at point i.
   * \param[out] val_resvisc_i - Pointer to the artificial viscosity residual at point i.
   * \param[out] val_resconv_j - Pointer to the convective residual at point j.
   * \param[out] val_resvisc_j - Pointer to the artificial viscosity residual at point j.
   * \param[out] val_Jacobian_ii - Jacobian of the numerical method at node i (implicit computation) from node i.
   * \param[out] val_Jacobian_ij - Jacobian of the numerical method at node i (implicit computation) from node j.
   * \param[out] val_Jacobian_ji - Jacobian of the numerical method at node j (implicit computation) from node i.
   * \param[out] val_Jacobian_jj - Jacobian of the numerical method at node j (implicit computation) from node j.
   * \param[in] config - Definition of the particular problem.
   */
  void ComputeResidual (su2double *val_resconv_i, su2double *val_resvisc_i, su2double *val_resconv_j, su2double *val_resvisc_j,
                        su2double **val_Jacobian_ii, su2double **val_Jacobian_ij, su2double **val_Jacobian_ji, su2double **val_Jacobian_jj,
                        CConfig *config);
};

/*!
 * \class CCentJSTArtComp_AdjFlow
 * \brief Class for and adjoint centered scheme - JST.
 * \ingroup ConvDiscr
 * \author F. Palacios
 */
class CCentJSTArtComp_AdjFlow : public CNumerics {
private:
  su2double sc2, *Diff_Psi, *Diff_Lapl;
  su2double *Velocity_i, *Velocity_j;
  su2double **Proj_Jac_Tensor_i, **Proj_Jac_Tensor_j;
  unsigned short iDim, iVar, jVar;
  su2double Residual, ProjVelocity_i, ProjVelocity_j;
  su2double Param_p, Param_Kappa_4, Param_Kappa_2, Local_Lambda_i, Local_Lambda_j, MeanLambda;
  su2double Phi_i, Phi_j, sc4, StretchingFactor, Epsilon_4, Epsilon_2;
  bool implicit;
  
public:
  
  /*!
   * \brief Constructor of the class.
   * \param[in] val_nDim - Number of dimensions of the problem.
   * \param[in] val_nVar - Number of variables of the problem.
   * \param[in] config - Definition of the particular problem.
   */
  CCentJSTArtComp_AdjFlow(unsigned short val_nDim, unsigned short val_nVar, CConfig *config);
  
  /*!
   * \brief Destructor of the class.
   */
  ~CCentJSTArtComp_AdjFlow(void);
  
  /*!
   * \brief Compute the adjoint flow residual using a JST method.
   * \param[out] val_resconv_i - Pointer to the convective residual at point i.
   * \param[out] val_resvisc_i - Pointer to the artificial viscosity residual at point i.
   * \param[out] val_resconv_j - Pointer to the convective residual at point j.
   * \param[out] val_resvisc_j - Pointer to the artificial viscosity residual at point j.
   * \param[out] val_Jacobian_ii - Jacobian of the numerical method at node i (implicit computation) from node i.
   * \param[out] val_Jacobian_ij - Jacobian of the numerical method at node i (implicit computation) from node j.
   * \param[out] val_Jacobian_ji - Jacobian of the numerical method at node j (implicit computation) from node i.
   * \param[out] val_Jacobian_jj - Jacobian of the numerical method at node j (implicit computation) from node j.
   * \param[in] config - Definition of the particular problem.
   */
  void ComputeResidual (su2double *val_resconv_i, su2double *val_resvisc_i, su2double *val_resconv_j, su2double *val_resvisc_j,
                        su2double **val_Jacobian_ii, su2double **val_Jacobian_ij, su2double **val_Jacobian_ji, su2double **val_Jacobian_jj,
                        CConfig *config);
};

/*!
 * \class CCentSca_Heat
 * \brief Class for scalar centered scheme.
 * \ingroup ConvDiscr
 * \author O. Burghardt
 * \version 6.0.1 "Falcon"
 */
class CCentSca_Heat : public CNumerics {

private:
  unsigned short iDim; /*!< \brief Iteration on dimension and variables. */
  su2double *Diff_Lapl, /*!< \brief Diference of conservative variables and undivided laplacians. */
  *MeanVelocity, ProjVelocity, ProjVelocity_i, ProjVelocity_j,  /*!< \brief Mean and projected velocities. */
  Param_Kappa_4, /*!< \brief Artificial dissipation parameters. */
  Local_Lambda_i, Local_Lambda_j, MeanLambda, /*!< \brief Local eingenvalues. */
  cte_0, cte_1; /*!< \brief Artificial dissipation values. */
  bool implicit, /*!< \brief Implicit calculation. */
  grid_movement; /*!< \brief Modification for grid movement. */


public:

  /*!
   * \brief Constructor of the class.
   * \param[in] val_nDim - Number of dimension of the problem.
   * \param[in] val_nVar - Number of variables of the problem.
   * \param[in] config - Definition of the particular problem.
   */
  CCentSca_Heat(unsigned short val_nDim, unsigned short val_nVar, CConfig *config);

  /*!
   * \brief Destructor of the class.
   */
  ~CCentSca_Heat(void);

  /*!
   * \brief Compute the flow residual using a JST method.
   * \param[out] val_resconv - Pointer to the convective residual.
   * \param[out] val_resvisc - Pointer to the artificial viscosity residual.
   * \param[out] val_Jacobian_i - Jacobian of the numerical method at node i (implicit computation).
   * \param[out] val_Jacobian_j - Jacobian of the numerical method at node j (implicit computation).
   * \param[in] config - Definition of the particular problem.
   */
  void ComputeResidual(su2double *val_residual, su2double **val_Jacobian_i, su2double **val_Jacobian_j,
                       CConfig *config);
};



/*!
 * \class CCentLax_Flow
 * \brief Class for computing the Lax-Friedrich centered scheme.
 * \ingroup ConvDiscr
 * \author F. Palacios
 */
class CCentLax_Flow : public CNumerics {
private:
  unsigned short iDim, iVar, jVar; /*!< \brief Iteration on dimension and variables. */
  su2double *Diff_U, /*!< \brief Difference of conservative variables. */
  *Velocity_i, *Velocity_j, /*!< \brief Velocity at node 0 and 1. */
  *MeanVelocity, ProjVelocity, ProjVelocity_i, ProjVelocity_j,  /*!< \brief Mean and projected velocities. */
  *ProjFlux,  /*!< \brief Projected inviscid flux tensor. */
  Density_i, Density_j, Energy_i, Energy_j,  /*!< \brief Mean Density and energies. */
  sq_vel_i, sq_vel_j,   /*!< \brief Modulus of the velocity and the normal vector. */
  MeanDensity, MeanPressure, MeanEnthalpy, MeanEnergy, /*!< \brief Mean values of primitive variables. */
  Param_p, Param_Kappa_0, /*!< \brief Artificial dissipation parameters. */
  Local_Lambda_i, Local_Lambda_j, MeanLambda, /*!< \brief Local eingenvalues. */
  Phi_i, Phi_j, sc0, StretchingFactor, /*!< \brief Streching parameters. */
  Epsilon_0, cte; /*!< \brief Artificial dissipation values. */
  bool implicit, /*!< \brief Implicit calculation. */
  grid_movement; /*!< \brief Modification for grid movement. */
  su2double ProjGridVel;
  
public:
  
  /*!
   * \brief Constructor of the class.
   * \param[in] val_nDim - Number of dimension of the problem.
   * \param[in] val_nVar - Number of variables of the problem.
   * \param[in] config - Definition of the particular problem.
   */
  CCentLax_Flow(unsigned short val_nDim, unsigned short val_nVar, CConfig *config);
  
  /*!
   * \brief Destructor of the class.
   */
  ~CCentLax_Flow(void);
  
  /*!
   * \brief Compute the flow residual using a Lax method.
   * \param[out] val_resconv - Pointer to the convective residual.
   * \param[out] val_resvisc - Pointer to the artificial viscosity residual.
   * \param[out] val_Jacobian_i - Jacobian of the numerical method at node i (implicit computation).
   * \param[out] val_Jacobian_j - Jacobian of the numerical method at node j (implicit computation).
   * \param[in] config - Definition of the particular problem.
   */
  void ComputeResidual(su2double *val_residual, su2double **val_Jacobian_i, su2double **val_Jacobian_j,
                       CConfig *config);
};

/*!
 * \class CCentLaxArtComp_Flow
 * \brief Class for computing the Lax-Friedrich centered scheme (artificial compressibility).
 * \ingroup ConvDiscr
 * \author F. Palacios
 */
class CCentLaxArtComp_Flow : public CNumerics {
private:
  unsigned short iDim, iVar, jVar; /*!< \brief Iteration on dimension and variables. */
  su2double *Diff_U, /*!< \brief Difference of conservative variables. */
  *Velocity_i, *Velocity_j, /*!< \brief Velocity at node 0 and 1. */
  *MeanVelocity, ProjVelocity_i, ProjVelocity_j,  /*!< \brief Mean and projected velocities. */
  *ProjFlux,  /*!< \brief Projected inviscid flux tensor. */
  sq_vel_i, sq_vel_j,   /*!< \brief Modulus of the velocity and the normal vector. */
  MeanDensity, MeanPressure, MeanBetaInc2, /*!< \brief Mean values of primitive variables. */
  Param_p, Param_Kappa_0, /*!< \brief Artificial dissipation parameters. */
  Local_Lambda_i, Local_Lambda_j, MeanLambda, /*!< \brief Local eingenvalues. */
  Phi_i, Phi_j, sc0, StretchingFactor, /*!< \brief Streching parameters. */
  Epsilon_0; /*!< \brief Artificial dissipation values. */
  bool implicit, /*!< \brief Implicit calculation. */
  grid_movement, /*!< \brief Modification for grid movement. */
  gravity; /*!< \brief Modification for for gravity force. */
  su2double Froude;
  
public:
  
  /*!
   * \brief Constructor of the class.
   * \param[in] val_nDim - Number of dimension of the problem.
   * \param[in] val_nVar - Number of variables of the problem.
   * \param[in] config - Definition of the particular problem.
   */
  CCentLaxArtComp_Flow(unsigned short val_nDim, unsigned short val_nVar, CConfig *config);
  
  /*!
   * \brief Destructor of the class.
   */
  ~CCentLaxArtComp_Flow(void);
  
  /*!
   * \brief Compute the flow residual using a Lax method.
   * \param[out] val_resconv - Pointer to the convective residual.
   * \param[out] val_resvisc - Pointer to the artificial viscosity residual.
   * \param[out] val_Jacobian_i - Jacobian of the numerical method at node i (implicit computation).
   * \param[out] val_Jacobian_j - Jacobian of the numerical method at node j (implicit computation).
   * \param[in] config - Definition of the particular problem.
   */
  void ComputeResidual(su2double *val_residual, su2double **val_Jacobian_i, su2double **val_Jacobian_j,
                       CConfig *config);
};

/*!
 * \class CCentLax_AdjFlow
 * \brief Class for computing the Lax-Friedrich adjoint centered scheme.
 * \ingroup ConvDiscr
 * \author F. Palacios
 */
class CCentLax_AdjFlow : public CNumerics {
private:
  su2double *Diff_Psi;
  su2double *Velocity_i, *Velocity_j;
  su2double *MeanPhi;
  unsigned short iDim, jDim, iVar, jVar;
  su2double Residual, ProjVelocity_i, ProjVelocity_j, ProjPhi, ProjPhi_Vel, sq_vel, phis1, phis2,
  MeanPsiRho, MeanPsiE, Param_p, Param_Kappa_0, Local_Lambda_i, Local_Lambda_j, MeanLambda,
  Phi_i, Phi_j, sc2, StretchingFactor, Epsilon_0;
  bool implicit, grid_movement;
  
public:
  
  /*!
   * \brief Constructor of the class.
   * \param[in] val_nDim - Number of dimensions of the problem.
   * \param[in] val_nVar - Number of variables of the problem.
   * \param[in] config - Definition of the particular problem.
   */
  CCentLax_AdjFlow(unsigned short val_nDim, unsigned short val_nVar, CConfig *config);
  
  /*!
   * \brief Destructor of the class.
   */
  ~CCentLax_AdjFlow(void);
  
  /*!
   * \brief Compute the adjoint flow residual using a Lax method.
   * \param[out] val_resconv_i - Pointer to the convective residual at point i.
   * \param[out] val_resvisc_i - Pointer to the artificial viscosity residual at point i.
   * \param[out] val_resconv_j - Pointer to the convective residual at point j.
   * \param[out] val_resvisc_j - Pointer to the artificial viscosity residual at point j.
   * \param[out] val_Jacobian_ii - Jacobian of the numerical method at node i (implicit computation) from node i.
   * \param[out] val_Jacobian_ij - Jacobian of the numerical method at node i (implicit computation) from node j.
   * \param[out] val_Jacobian_ji - Jacobian of the numerical method at node j (implicit computation) from node i.
   * \param[out] val_Jacobian_jj - Jacobian of the numerical method at node j (implicit computation) from node j.
   * \param[in] config - Definition of the particular problem.
   */
  void ComputeResidual (su2double *val_resconv_i, su2double *val_resvisc_i, su2double *val_resconv_j, su2double *val_resvisc_j,
                        su2double **val_Jacobian_ii, su2double **val_Jacobian_ij, su2double **val_Jacobian_ji, su2double **val_Jacobian_jj,
                        CConfig *config);
};

/*!
 * \class CCentLaxArtComp_AdjFlow
 * \brief Class for computing the Lax-Friedrich adjoint centered scheme.
 * \ingroup ConvDiscr
 * \author F. Palacios
 */
class CCentLaxArtComp_AdjFlow : public CNumerics {
private:
  su2double *Diff_Psi;
  su2double *Velocity_i, *Velocity_j;
  su2double *MeanPhi, **Proj_Jac_Tensor_i, **Proj_Jac_Tensor_j;
  unsigned short iDim, iVar, jVar;
  su2double Residual, ProjVelocity_i, ProjVelocity_j, Param_p, Param_Kappa_0,
  Local_Lambda_i, Local_Lambda_j, MeanLambda,
  Phi_i, Phi_j, sc2, StretchingFactor, Epsilon_0;
  bool implicit;
  
public:
  
  /*!
   * \brief Constructor of the class.
   * \param[in] val_nDim - Number of dimensions of the problem.
   * \param[in] val_nVar - Number of variables of the problem.
   * \param[in] config - Definition of the particular problem.
   */
  CCentLaxArtComp_AdjFlow(unsigned short val_nDim, unsigned short val_nVar, CConfig *config);
  
  /*!
   * \brief Destructor of the class.
   */
  ~CCentLaxArtComp_AdjFlow(void);
  
  /*!
   * \brief Compute the adjoint flow residual using a Lax method.
   * \param[out] val_resconv_i - Pointer to the convective residual at point i.
   * \param[out] val_resvisc_i - Pointer to the artificial viscosity residual at point i.
   * \param[out] val_resconv_j - Pointer to the convective residual at point j.
   * \param[out] val_resvisc_j - Pointer to the artificial viscosity residual at point j.
   * \param[out] val_Jacobian_ii - Jacobian of the numerical method at node i (implicit computation) from node i.
   * \param[out] val_Jacobian_ij - Jacobian of the numerical method at node i (implicit computation) from node j.
   * \param[out] val_Jacobian_ji - Jacobian of the numerical method at node j (implicit computation) from node i.
   * \param[out] val_Jacobian_jj - Jacobian of the numerical method at node j (implicit computation) from node j.
   * \param[in] config - Definition of the particular problem.
   */
  void ComputeResidual (su2double *val_resconv_i, su2double *val_resvisc_i, su2double *val_resconv_j, su2double *val_resvisc_j,
                        su2double **val_Jacobian_ii, su2double **val_Jacobian_ij, su2double **val_Jacobian_ji, su2double **val_Jacobian_jj,
                        CConfig *config);
};

/*!
 * \class CAvgGrad_Flow
 * \brief Class for computing viscous term using the average of gradients.
 * \ingroup ViscDiscr
 * \author A. Bueno, and F. Palacios
 */
class CAvgGrad_Flow : public CNumerics {
private:
  unsigned short iDim, iVar, jVar;     /*!< \brief Iterators in dimension an variable. */
  su2double *Mean_PrimVar,           /*!< \brief Mean primitive variables. */
  *PrimVar_i, *PrimVar_j,           /*!< \brief Primitives variables at point i and 1. */
  **Mean_GradPrimVar,             /*!< \brief Mean value of the gradient. */
  Mean_Laminar_Viscosity,                /*!< \brief Mean value of the viscosity. */
  Mean_Eddy_Viscosity,                   /*!< \brief Mean value of the eddy viscosity. */
  Mean_turb_ke,        /*!< \brief Mean value of the turbulent kinetic energy. */
  dist_ij;            /*!< \brief Length of the edge and face. */
  bool implicit; /*!< \brief Implicit calculus. */
  
public:
  
  /*!
   * \brief Constructor of the class.
   * \param[in] val_nDim - Number of dimension of the problem.
   * \param[in] val_nVar - Number of variables of the problem.
   * \param[in] config - Definition of the particular problem.
   */
  CAvgGrad_Flow(unsigned short val_nDim, unsigned short val_nVar, CConfig *config);
  
  /*!
   * \brief Destructor of the class.
   */
  ~CAvgGrad_Flow(void);
  
  /*!
   * \brief Compute the viscous flow residual using an average of gradients.
   * \param[out] val_residual - Pointer to the total residual.
   * \param[out] val_Jacobian_i - Jacobian of the numerical method at node i (implicit computation).
   * \param[out] val_Jacobian_j - Jacobian of the numerical method at node j (implicit computation).
   * \param[in] config - Definition of the particular problem.
   */
  void ComputeResidual(su2double *val_residual, su2double **val_Jacobian_i, su2double **val_Jacobian_j, CConfig *config);
};

/*!
 * \class CGeneralAvgGrad_Flow
 * \brief Class for computing viscous term using the average of gradients.
 * \ingroup ViscDiscr
 * \author M.Pini, S. Vitale
 * \version 3.2.1 "eagle"
 */

class CGeneralAvgGrad_Flow : public CNumerics {
private:
  unsigned short iDim, iVar, jVar;     /*!< \brief Iterators in dimension an variable. */
  su2double *Mean_PrimVar,           /*!< \brief Mean primitive variables. */
  *Mean_SecVar,                   /*!< \brief Mean secondary variables. */
  *PrimVar_i, *PrimVar_j,           /*!< \brief Primitives variables at point i and 1. */
  **Mean_GradPrimVar,             /*!< \brief Mean value of the gradient. */
  Mean_Laminar_Viscosity,                /*!< \brief Mean value of the viscosity. */
  Mean_Eddy_Viscosity,                   /*!< \brief Mean value of the eddy viscosity. */
  Mean_Thermal_Conductivity,             /*!< \brief Mean value of the thermal conductivity. */
  Mean_Cp,                               /*!< \brief Mean value of the Cp. */
  Mean_turb_ke,        /*!< \brief Mean value of the turbulent kinetic energy. */
  dist_ij;            /*!< \brief Length of the edge and face. */
  bool implicit; /*!< \brief Implicit calculus. */
  
public:
  
  /*!
   * \brief Constructor of the class.
   * \param[in] val_nDim - Number of dimension of the problem.
   * \param[in] val_nVar - Number of variables of the problem.
   * \param[in] config - Definition of the particular problem.
   */
  CGeneralAvgGrad_Flow(unsigned short val_nDim, unsigned short val_nVar, CConfig *config);
  
  /*!
   * \brief Destructor of the class.
   */
  ~CGeneralAvgGrad_Flow(void);
  
  /*!
   * \brief Compute the viscous flow residual using an average of gradients.
   * \param[out] val_residual - Pointer to the total residual.
   * \param[out] val_Jacobian_i - Jacobian of the numerical method at node i (implicit computation).
   * \param[out] val_Jacobian_j - Jacobian of the numerical method at node j (implicit computation).
   * \param[in] config - Definition of the particular problem.
   */
  void ComputeResidual(su2double *val_residual, su2double **val_Jacobian_i, su2double **val_Jacobian_j, CConfig *config);
};

/*!
 * \class CAvgGradArtComp_Flow
 * \brief Class for computing viscous term using an average of gradients.
 * \ingroup ViscDiscr
 * \author A. Bueno, and F. Palacios
 */
class CAvgGradArtComp_Flow : public CNumerics {
private:
  unsigned short iDim, iVar, jVar;  /*!< \brief Iterators in dimension an variable. */
  su2double **Mean_GradPrimVar,          /*!< \brief Mean value of the gradient. */
  Mean_Laminar_Viscosity, Mean_Eddy_Viscosity, /*!< \brief Mean value of the viscosity. */
  dist_ij;              /*!< \brief Length of the edge and face. */
  bool implicit;        /*!< \brief Implicit calculus. */
  
public:
  
  /*!
   * \brief Constructor of the class.
   * \param[in] val_nDim - Number of dimension of the problem.
   * \param[in] val_nVar - Number of variables of the problem.
   * \param[in] config - Definition of the particular problem.
   */
  CAvgGradArtComp_Flow(unsigned short val_nDim, unsigned short val_nVar, CConfig *config);
  
  /*!
   * \brief Destructor of the class.
   */
  ~CAvgGradArtComp_Flow(void);
  /*!
   * \brief Compute the viscous flow residual using an average of gradients.
   * \param[out] val_residual - Pointer to the total residual.
   * \param[out] val_Jacobian_i - Jacobian of the numerical method at node i (implicit computation).
   * \param[out] val_Jacobian_j - Jacobian of the numerical method at node j (implicit computation).
   * \param[in] config - Definition of the particular problem.
   */
  void ComputeResidual(su2double *val_residual, su2double **val_Jacobian_i, su2double **val_Jacobian_j, CConfig *config);
};

/*!
 * \class CAvgGrad_Scalar
 * \brief Template class for computing viscous residual of scalar values
 * \details This class serves as a template for the scalar viscous residual
 *   classes.  The general structure of a viscous residual calculation is the
 *   same for many different  models, which leads to a lot of repeated code.
 *   By using the template design pattern, these sections of repeated code are
 *   moved to a shared base class, and the specifics of each model
 *   are implemented by derived classes.  In order to add a new residual
 *   calculation for a viscous residual, extend this class and implement
 *   the pure virtual functions with model-specific behavior.
 * \ingroup ViscDiscr
 * \author C. Pederson, A. Bueno, and F. Palacios
 */
class CAvgGrad_Scalar : public CNumerics {
 private:

  /*!
   * \brief A pure virtual function; Adds any extra variables to AD
   */
  virtual void ExtraADPreaccIn() = 0;

  /*!
   * \brief Model-specific steps in the ComputeResidual method
   * \param[out] val_residual - Pointer to the total residual.
   * \param[out] val_Jacobian_i - Jacobian of the numerical method at node i (implicit computation).
   * \param[out] val_Jacobian_j - Jacobian of the numerical method at node j (implicit computation).
   * \param[in] config - Definition of the particular problem.
   */
  virtual void FinishResidualCalc(su2double *val_residual,
                                  su2double **Jacobian_i,
                                  su2double **Jacobian_j,
                                  CConfig *config) = 0;

 protected:
  bool implicit, incompressible;
  bool correct_gradient;
  unsigned short iVar, iDim;
  su2double **Mean_GradTurbVar;               /*!< \brief Average of gradients at cell face */
  su2double *Edge_Vector,                     /*!< \brief Vector from node i to node j. */
            *Proj_Mean_GradTurbVar_Normal,    /*!< \brief Mean_gradTurbVar DOT normal */
            *Proj_Mean_GradTurbVar_Edge,      /*!< \brief Mean_gradTurbVar DOT Edge_Vector */
            *Proj_Mean_GradTurbVar;           /*!< \brief Mean_gradTurbVar DOT normal, corrected if required*/
  su2double  dist_ij_2,                       /*!< \brief |Edge_Vector|^2 */
             proj_vector_ij;                  /*!< \brief (Edge_Vector DOT normal)/|Edge_Vector|^2 */

 public:
  /*!
   * \brief Constructor of the class.
   * \param[in] val_nDim - Number of dimensions of the problem.
   * \param[in] val_nVar - Number of variables of the problem.
   * \param[in] config - Definition of the particular problem.
   */
  CAvgGrad_Scalar(unsigned short val_nDim, unsigned short val_nVar,
                    bool correct_gradient, CConfig *config);

  /*!
   * \brief Destructor of the class.
   */
  ~CAvgGrad_Scalar(void);

  /*!
   * \brief Compute the viscous residual using an average of gradients without correction.
   * \param[out] val_residual - Pointer to the total residual.
   * \param[out] Jacobian_i - Jacobian of the numerical method at node i (implicit computation).
   * \param[out] Jacobian_j - Jacobian of the numerical method at node j (implicit computation).
   * \param[in] config - Definition of the particular problem.
   */
  void ComputeResidual(su2double *val_residual, su2double **Jacobian_i,
                       su2double **Jacobian_j, CConfig *config);
};

/*!
 * \class CAvgGrad_TurbSA
 * \brief Class for computing viscous term using average of gradients (Spalart-Allmaras Turbulence model).
 * \ingroup ViscDiscr
 * \author A. Bueno.
 */
class CAvgGrad_TurbSA : public CAvgGrad_Scalar {
private:

  const su2double sigma;
  su2double nu_i, nu_j, nu_e;

  /*!
   * \brief Adds any extra variables to AD
   */
  void ExtraADPreaccIn(void);

  /*!
   * \brief SA specific steps in the ComputeResidual method
   * \param[out] val_residual - Pointer to the total residual.
   * \param[out] val_Jacobian_i - Jacobian of the numerical method at node i (implicit computation).
   * \param[out] val_Jacobian_j - Jacobian of the numerical method at node j (implicit computation).
   * \param[in] config - Definition of the particular problem.
   */
  void FinishResidualCalc(su2double *val_residual, su2double **Jacobian_i,
                                su2double **Jacobian_j, CConfig *config);

public:

  /*!
   * \brief Constructor of the class.
   * \param[in] val_nDim - Number of dimensions of the problem.
   * \param[in] val_nVar - Number of variables of the problem.
   * \param[in] config - Definition of the particular problem.
   */
  CAvgGrad_TurbSA(unsigned short val_nDim, unsigned short val_nVar,
                  bool correct_grad, CConfig *config);

  /*!
   * \brief Destructor of the class.
   */
  ~CAvgGrad_TurbSA(void);
};

/*!
 * \class CAvgGrad_TurbSA_Neg
 * \brief Class for computing viscous term using average of gradients (Spalart-Allmaras Turbulence model).
 * \ingroup ViscDiscr
 * \author F. Palacios
 */
class CAvgGrad_TurbSA_Neg : public CAvgGrad_Scalar {
private:

  const su2double sigma;
  const su2double cn1;
  su2double fn, Xi;
  su2double nu_i, nu_j, nu_ij, nu_tilde_ij, nu_e;

  /*!
   * \brief Adds any extra variables to AD
   */
  void ExtraADPreaccIn(void);

  /*!
   * \brief SA specific steps in the ComputeResidual method
   * \param[out] val_residual - Pointer to the total residual.
   * \param[out] val_Jacobian_i - Jacobian of the numerical method at node i (implicit computation).
   * \param[out] val_Jacobian_j - Jacobian of the numerical method at node j (implicit computation).
   * \param[in] config - Definition of the particular problem.
   */
  void FinishResidualCalc(su2double *val_residual, su2double **Jacobian_i,
                                su2double **Jacobian_j, CConfig *config);

public:

  /*!
   * \brief Constructor of the class.
   * \param[in] val_nDim - Number of dimensions of the problem.
   * \param[in] val_nVar - Number of variables of the problem.
   * \param[in] config - Definition of the particular problem.
   */
  CAvgGrad_TurbSA_Neg(unsigned short val_nDim, unsigned short val_nVar,
                      bool correct_grad, CConfig *config);

  /*!
   * \brief Destructor of the class.
   */
  ~CAvgGrad_TurbSA_Neg(void);
};

/*!
 * \class CAvgGrad_TransLM
 * \brief Class for computing viscous term using average of gradients (Spalart-Allmaras Turbulence model).
 * \ingroup ViscDiscr
 * \author A. Bueno.
 */
class CAvgGrad_TransLM : public CNumerics {
private:
  su2double **Mean_GradTransVar;
  su2double *Proj_Mean_GradTransVar_Kappa, *Proj_Mean_GradTransVar_Edge;
  su2double *Edge_Vector;
  bool implicit, incompressible;
  su2double sigma;
  //su2double dist_ij_2;
  //su2double proj_vector_ij;
  //unsigned short iVar, iDim;
  
public:
  
  /*!
   * \brief Constructor of the class.
   * \param[in] val_nDim - Number of dimensions of the problem.
   * \param[in] val_nVar - Number of variables of the problem.
   * \param[in] config - Definition of the particular problem.
   */
  CAvgGrad_TransLM(unsigned short val_nDim, unsigned short val_nVar, CConfig *config);
  
  /*!
   * \brief Destructor of the class.
   */
  ~CAvgGrad_TransLM(void);
  
  /*!
   * \brief Compute the viscous turbulence terms residual using an average of gradients.
   * \param[out] val_residual - Pointer to the total residual.
   * \param[out] Jacobian_i - Jacobian of the numerical method at node i (implicit computation).
   * \param[out] Jacobian_j - Jacobian of the numerical method at node j (implicit computation).
   * \param[in] config - Definition of the particular problem.
   */
  void ComputeResidual(su2double *val_residual, su2double **Jacobian_i, su2double **Jacobian_j, CConfig *config);
};

/*!
 * \class CAvgGrad_AdjFlow
 * \brief Class for computing the adjoint viscous terms.
 * \ingroup ViscDiscr
 * \author F. Palacios
 */
class CAvgGrad_AdjFlow : public CNumerics {
private:
  su2double *Velocity_i;  /*!< \brief Auxiliary vector for storing the velocity of point i. */
  su2double *Velocity_j;  /*!< \brief Auxiliary vector for storing the velocity of point j. */
  su2double *Mean_Velocity;
  su2double *Mean_GradPsiE;  /*!< \brief Counter for dimensions of the problem. */
  su2double **Mean_GradPhi;  /*!< \brief Counter for dimensions of the problem. */
  su2double *Edge_Vector;  /*!< \brief Vector going from node i to node j. */
  bool implicit;      /*!< \brief Implicit calculus. */
  
public:
  
  /*!
   * \brief Constructor of the class.
   * \param[in] val_nDim - Number of dimensions of the problem.
   * \param[in] val_nVar - Number of variables of the problem.
   * \param[in] config - Definition of the particular problem.
   */
  CAvgGrad_AdjFlow(unsigned short val_nDim, unsigned short val_nVar, CConfig *config);
  
  /*!
   * \brief Destructor of the class.
   */
  ~CAvgGrad_AdjFlow(void);
  
  /*!
   * \brief Residual computation.
   * \param[out] val_residual_i - Pointer to the total residual at point i.
   * \param[out] val_residual_j - Pointer to the total residual at point j.
   */
  void ComputeResidual(su2double *val_residual_i, su2double *val_residual_j,
                       su2double **val_Jacobian_ii, su2double **val_Jacobian_ij,
                       su2double **val_Jacobian_ji, su2double **val_Jacobian_jj, CConfig *config);
};

/*!
 * \class CAvgGradArtComp_AdjFlow
 * \brief Class for computing the adjoint viscous terms.
 * \ingroup ViscDiscr
 * \author F. Palacios
 */
class CAvgGradArtComp_AdjFlow : public CNumerics {
private:
  unsigned short iDim, iVar, jVar;  /*!< \brief Iterators in dimension an variable. */
  su2double **Mean_GradPsiVar,          /*!< \brief Mean value of the gradient. */
  Mean_Laminar_Viscosity, Mean_Eddy_Viscosity, /*!< \brief Mean value of the viscosity. */
  dist_ij;              /*!< \brief Length of the edge and face. */
  bool implicit;        /*!< \brief Implicit calculus. */
  
public:
  
  /*!
   * \brief Constructor of the class.
   * \param[in] val_nDim - Number of dimensions of the problem.
   * \param[in] val_nVar - Number of variables of the problem.
   * \param[in] config - Definition of the particular problem.
   */
  CAvgGradArtComp_AdjFlow(unsigned short val_nDim, unsigned short val_nVar, CConfig *config);
  
  /*!
   * \brief Destructor of the class.
   */
  ~CAvgGradArtComp_AdjFlow(void);
  
  /*!
   * \brief Residual computation.
   * \param[out] val_residual_i - Pointer to the total residual at point i.
   * \param[out] val_residual_j - Pointer to the total residual at point j.
   */
  void ComputeResidual(su2double *val_residual_i, su2double *val_residual_j,
                       su2double **val_Jacobian_ii, su2double **val_Jacobian_ij,
                       su2double **val_Jacobian_ji, su2double **val_Jacobian_jj, CConfig *config);
};

/*!
 * \class CAvgGradCorrected_Flow
 * \brief Class for computing viscous term using the average of gradients with a correction.
 * \ingroup ViscDiscr
 * \author A. Bueno, and F. Palacios
 */
class CAvgGradCorrected_Flow : public CNumerics {
private:
  unsigned short iDim, iVar, jVar;    /*!< \brief Iterators in dimension an variable. */
  su2double *Mean_PrimVar,          /*!< \brief Mean primitive variables. */
  *PrimVar_i, *PrimVar_j,        /*!< \brief Primitives variables at point i and 1. */
  *Edge_Vector,                  /*!< \brief Vector form point i to point j. */
  **Mean_GradPrimVar, *Proj_Mean_GradPrimVar_Edge,  /*!< \brief Mean value of the gradient. */
  Mean_Laminar_Viscosity,      /*!< \brief Mean value of the laminar viscosity. */
  Mean_Eddy_Viscosity,         /*!< \brief Mean value of the eddy viscosity. */
  Mean_turb_ke,         /*!< \brief Mean value of the turbulent kinetic energy. */
  dist_ij_2;           /*!< \brief Length of the edge and face. */
  bool implicit;      /*!< \brief Implicit calculus. */
  
public:
  
  /*!
   * \brief Constructor of the class.
   * \param[in] val_nDim - Number of dimension of the problem.
   * \param[in] val_nVar - Number of variables of the problem.
   * \param[in] config - Definition of the particular problem.
   */
  CAvgGradCorrected_Flow(unsigned short val_nDim, unsigned short val_nVar, CConfig *config);
  
  /*!
   * \brief Destructor of the class.
   */
  ~CAvgGradCorrected_Flow(void);
  
  /*!
   * \brief Compute the viscous flow residual using an average of gradients with correction.
   * \param[out] val_residual - Pointer to the total residual.
   * \param[out] val_Jacobian_i - Jacobian of the numerical method at node i (implicit computation).
   * \param[out] val_Jacobian_j - Jacobian of the numerical method at node j (implicit computation).
   * \param[in] config - Definition of the particular problem.
   */
  void ComputeResidual(su2double *val_residual, su2double **val_Jacobian_i, su2double **val_Jacobian_j, CConfig *config);
};


/*!
 * \class CGeneralAvgGradCorrected_Flow
 * \brief Class for computing viscous term using the average of gradients with a correction.
 * \ingroup ViscDiscr
 * \author M. Pini, S. Vitale
 * \version 3.2.1 "eagle"
 */
class CGeneralAvgGradCorrected_Flow : public CNumerics {
private:
  unsigned short iDim, iVar, jVar;    /*!< \brief Iterators in dimension an variable. */
  su2double *Mean_PrimVar,          /*!< \brief Mean primitive variables. */
  *Mean_SecVar,                  /*!< \brief Mean primitive variables. */
  *PrimVar_i, *PrimVar_j,            /*!< \brief Primitives variables at point i and 1. */
  *Edge_Vector,                  /*!< \brief Vector form point i to point j. */
  **Mean_GradPrimVar, *Proj_Mean_GradPrimVar_Edge,  /*!< \brief Mean value of the gradient. */
  Mean_Laminar_Viscosity,      /*!< \brief Mean value of the laminar viscosity. */
  Mean_Eddy_Viscosity,         /*!< \brief Mean value of the eddy viscosity. */
  Mean_Thermal_Conductivity,   /*!< \brief Mean value of the thermal conductivity. */
  Mean_Cp,                     /*!< \brief Mean value of the specific heat. */
  Mean_turb_ke,         /*!< \brief Mean value of the turbulent kinetic energy. */
  dist_ij_2;           /*!< \brief Length of the edge and face. */
  bool implicit;      /*!< \brief Implicit calculus. */
  
public:
  
  /*!
   * \brief Constructor of the class.
   * \param[in] val_nDim - Number of dimension of the problem.
   * \param[in] val_nVar - Number of variables of the problem.
   * \param[in] config - Definition of the particular problem.
   */
  CGeneralAvgGradCorrected_Flow(unsigned short val_nDim, unsigned short val_nVar, CConfig *config);
  
  /*!
   * \brief Destructor of the class.
   */
  ~CGeneralAvgGradCorrected_Flow(void);
  
  /*!
   * \brief Compute the viscous flow residual using an average of gradients with correction.
   * \param[out] val_residual - Pointer to the total residual.
   * \param[out] val_Jacobian_i - Jacobian of the numerical method at node i (implicit computation).
   * \param[out] val_Jacobian_j - Jacobian of the numerical method at node j (implicit computation).
   * \param[in] config - Definition of the particular problem.
   */
  void ComputeResidual(su2double *val_residual, su2double **val_Jacobian_i, su2double **val_Jacobian_j, CConfig *config);
};

/*!
 * \class CAvgGradCorrectedArtComp_Flow
 * \brief Class for computing viscous term using an average of gradients with correction (artificial compresibility).
 * \ingroup ViscDiscr
 * \author F. Palacios
 */
class CAvgGradCorrectedArtComp_Flow : public CNumerics {
private:
  unsigned short iDim, iVar, jVar;  /*!< \brief Iterators in dimension an variable. */
  su2double *PrimVar_i, *PrimVar_j,      /*!< \brief Primitives variables at point i and 1. */
  *Edge_Vector,                /*!< \brief Vector form point i to point j. */
  **Mean_GradPrimVar, *Proj_Mean_GradPrimVar_Edge,  /*!< \brief Mean value of the gradient. */
  Mean_Laminar_Viscosity, Mean_Eddy_Viscosity,      /*!< \brief Mean value of the viscosity. */
  dist_ij_2;          /*!< \brief Length of the edge and face. */
  bool implicit;      /*!< \brief Implicit calculus. */
  
public:
  
  /*!
   * \brief Constructor of the class.
   * \param[in] val_nDim - Number of dimension of the problem.
   * \param[in] val_nVar - Number of variables of the problem.
   * \param[in] config - Definition of the particular problem.
   */
  CAvgGradCorrectedArtComp_Flow(unsigned short val_nDim, unsigned short val_nVar, CConfig *config);
  
  /*!
   * \brief Destructor of the class.
   */
  ~CAvgGradCorrectedArtComp_Flow(void);
  
  /*!
   * \brief Compute the viscous flow residual using an average of gradients with correction.
   * \param[out] val_residual - Pointer to the total residual.
   * \param[out] val_Jacobian_i - Jacobian of the numerical method at node i (implicit computation).
   * \param[out] val_Jacobian_j - Jacobian of the numerical method at node j (implicit computation).
   * \param[in] config - Definition of the particular problem.
   */
  void ComputeResidual(su2double *val_residual, su2double **val_Jacobian_i, su2double **val_Jacobian_j, CConfig *config);
};

/*!
 * \class CAvgGradCorrected_TransLM
 * \brief Class for computing viscous term using average of gradients with correction (Spalart-Allmaras turbulence model).
 * \ingroup ViscDiscr
 * \author A. Bueno.
 */
class CAvgGradCorrected_TransLM : public CNumerics {
private:
  su2double **Mean_GradTurbVar;
  su2double *Proj_Mean_GradTurbVar_Kappa, *Proj_Mean_GradTurbVar_Edge, *Proj_Mean_GradTurbVar_Corrected;
  su2double *Edge_Vector;
  bool implicit, incompressible;
  su2double sigma;
  
public:
  
  /*!
   * \brief Constructor of the class.
   * \param[in] val_nDim - Number of dimensions of the problem.
   * \param[in] val_nVar - Number of variables of the problem.
   * \param[in] config - Definition of the particular problem.
   */
  CAvgGradCorrected_TransLM(unsigned short val_nDim, unsigned short val_nVar, CConfig *config);
  
  /*!
   * \brief Destructor of the class.
   */
  ~CAvgGradCorrected_TransLM(void);
  
  /*!
   * \brief Compute the viscous turbulent residual using an average of gradients with correction.
   * \param[out] val_residual - Pointer to the total residual.
   * \param[out] Jacobian_i - Jacobian of the numerical method at node i (implicit computation).
   * \param[out] Jacobian_j - Jacobian of the numerical method at node j (implicit computation).
   * \param[in] config - Definition of the particular problem.
   */
  void ComputeResidual(su2double *val_residual, su2double **Jacobian_i, su2double **Jacobian_j, CConfig *config);
};

/*!
 * \class CAvgGrad_TurbSST
 * \brief Class for computing viscous term using average of gradient with correction (Menter SST turbulence model).
 * \ingroup ViscDiscr
 * \author A. Bueno.
 */
class CAvgGrad_TurbSST : public CAvgGrad_Scalar {
private:
  su2double sigma_k1, /*!< \brief Constants for the viscous terms, k-w (1), k-eps (2)*/
  sigma_k2,
  sigma_om1,
  sigma_om2;

  su2double diff_kine,  /*!< \brief Diffusivity for viscous terms of tke eq */
            diff_omega; /*!< \brief Diffusivity for viscous terms of omega eq */

  su2double F1_i, F1_j; /*!< \brief Menter's first blending function */

  /*!
   * \brief Adds any extra variables to AD
   */
  void ExtraADPreaccIn(void);

  /*!
   * \brief SST specific steps in the ComputeResidual method
   * \param[out] val_residual - Pointer to the total residual.
   * \param[out] val_Jacobian_i - Jacobian of the numerical method at node i (implicit computation).
   * \param[out] val_Jacobian_j - Jacobian of the numerical method at node j (implicit computation).
   * \param[in] config - Definition of the particular problem.
   */
  void FinishResidualCalc(su2double *val_residual, su2double **Jacobian_i,
                                su2double **Jacobian_j, CConfig *config);

public:

  /*!
   * \brief Constructor of the class.
   * \param[in] val_nDim - Number of dimensions of the problem.
   * \param[in] val_nVar - Number of variables of the problem.
   * \param[in] config - Definition of the particular problem.
   */
  CAvgGrad_TurbSST(unsigned short val_nDim, unsigned short val_nVar,
                   su2double* constants, bool correct_grad, CConfig *config);

  /*!
   * \brief Destructor of the class.
   */
  ~CAvgGrad_TurbSST(void);

  /*!
   * \brief Sets value of first blending function.
   */
  void SetF1blending(su2double val_F1_i, su2double val_F1_j) {
    F1_i = val_F1_i; F1_j = val_F1_j;
  }

};

/*!
 * \class CAvgGradCorrected_AdjFlow
 * \brief Class for computing the adjoint viscous terms, including correction.
 * \ingroup ViscDiscr
 * \author A. Bueno.
 */
class CAvgGradCorrected_AdjFlow : public CNumerics {
private:
  su2double *Velocity_i;  /*!< \brief Auxiliary vector for storing the velocity of point i. */
  su2double *Velocity_j;  /*!< \brief Auxiliary vector for storing the velocity of point j. */
  su2double *Mean_Velocity;
  su2double **Mean_GradPsiVar;  /*!< \brief Counter for dimensions of the problem. */
  su2double *Edge_Vector;  /*!< \brief Vector going from node i to node j. */
  su2double *Proj_Mean_GradPsiVar_Edge;  /*!< \brief Projection of Mean_GradPsiVar onto Edge_Vector. */
  su2double *Mean_GradPsiE;  /*!< \brief Counter for dimensions of the problem. */
  su2double **Mean_GradPhi;  /*!< \brief Counter for dimensions of the problem. */
  bool implicit;          /*!< \brief Boolean controlling Jacobian calculations. */
  
public:
  
  /*!
   * \brief Constructor of the class.
   * \param[in] val_nDim - Number of dimensions of the problem.
   * \param[in] val_nVar - Number of variables of the problem.
   * \param[in] config - Definition of the particular problem.
   */
  CAvgGradCorrected_AdjFlow(unsigned short val_nDim, unsigned short val_nVar, CConfig *config);
  
  /*!
   * \brief Destructor of the class.
   */
  ~CAvgGradCorrected_AdjFlow(void);
  
  /*!
   * \brief Compute the adjoint flow viscous residual in a non-conservative way using an average of gradients and derivative correction.
   * \param[out] val_residual_i - Pointer to the viscous residual at point i.
   * \param[out] val_residual_j - Pointer to the viscous residual at point j.
   * \param[out] val_Jacobian_ii - Jacobian of the numerical method at node i (implicit computation) from node i.
   * \param[out] val_Jacobian_ij - Jacobian of the numerical method at node i (implicit computation) from node j.
   * \param[out] val_Jacobian_ji - Jacobian of the numerical method at node j (implicit computation) from node i.
   * \param[out] val_Jacobian_jj - Jacobian of the numerical method at node j (implicit computation) from node j.
   * \param[in] config - Definition of the particular problem.
   */
  void ComputeResidual(su2double *val_residual_i, su2double *val_residual_j, su2double **val_Jacobian_ii, su2double **val_Jacobian_ij,
                       su2double **val_Jacobian_ji, su2double **val_Jacobian_jj, CConfig *config);
};

/*!
 * \class CAvgGradCorrectedArtComp_AdjFlow
 * \brief Class for computing the adjoint viscous terms, including correction.
 * \ingroup ViscDiscr
 * \author F.Palacios
 */
class CAvgGradCorrectedArtComp_AdjFlow : public CNumerics {
private:
  unsigned short iDim, iVar, jVar;  /*!< \brief Iterators in dimension an variable. */
  su2double *PsiVar_i, *PsiVar_j,      /*!< \brief Primitives variables at point i and 1. */
  *Edge_Vector,                /*!< \brief Vector form point i to point j. */
  **Mean_GradPsiVar, *Proj_Mean_GradPsiVar_Edge,  /*!< \brief Mean value of the gradient. */
  Mean_Laminar_Viscosity, Mean_Eddy_Viscosity,      /*!< \brief Mean value of the viscosity. */
  dist_ij_2;          /*!< \brief Length of the edge and face. */
  bool implicit;      /*!< \brief Implicit calculus. */
  
public:
  
  /*!
   * \brief Constructor of the class.
   * \param[in] val_nDim - Number of dimensions of the problem.
   * \param[in] val_nVar - Number of variables of the problem.
   * \param[in] config - Definition of the particular problem.
   */
  CAvgGradCorrectedArtComp_AdjFlow(unsigned short val_nDim, unsigned short val_nVar, CConfig *config);
  
  /*!
   * \brief Destructor of the class.
   */
  ~CAvgGradCorrectedArtComp_AdjFlow(void);
  
  /*!
   * \brief Compute the adjoint flow viscous residual in a non-conservative way using an average of gradients and derivative correction.
   * \param[out] val_residual_i - Pointer to the viscous residual at point i.
   * \param[out] val_residual_j - Pointer to the viscous residual at point j.
   * \param[out] val_Jacobian_ii - Jacobian of the numerical method at node i (implicit computation) from node i.
   * \param[out] val_Jacobian_ij - Jacobian of the numerical method at node i (implicit computation) from node j.
   * \param[out] val_Jacobian_ji - Jacobian of the numerical method at node j (implicit computation) from node i.
   * \param[out] val_Jacobian_jj - Jacobian of the numerical method at node j (implicit computation) from node j.
   * \param[in] config - Definition of the particular problem.
   */
  void ComputeResidual (su2double *val_residual_i, su2double *val_residual_j, su2double **val_Jacobian_ii, su2double **val_Jacobian_ij,
                        su2double **val_Jacobian_ji, su2double **val_Jacobian_jj, CConfig *config);
};

/*!
 * \class CAvgGradCorrected_AdjTurb
 * \brief Class for adjoint turbulent using average of gradients with a correction.
 * \ingroup ViscDiscr
 * \author A. Bueno.
 */
class CAvgGradCorrected_AdjTurb : public CNumerics {
private:
  su2double **Mean_GradTurbPsi;
  su2double *Proj_Mean_GradTurbPsi_Kappa, *Proj_Mean_GradTurbPsi_Edge, *Proj_Mean_GradTurbPsi_Corrected;
  su2double *Edge_Vector;
  
public:
  
  /*!
   * \brief Constructor of the class.
   * \param[in] val_nDim - Number of dimensions of the problem.
   * \param[in] val_nVar - Number of variables of the problem.
   * \param[in] config - Definition of the particular problem.
   */
  CAvgGradCorrected_AdjTurb(unsigned short val_nDim, unsigned short val_nVar, CConfig *config);
  
  /*!
   * \brief Destructor of the class.
   */
  ~CAvgGradCorrected_AdjTurb(void);
  
  /*!
   * \brief Compute the adjoint turbulent residual using average of gradients and a derivative correction.
   * \param[out] val_residual - Pointer to the total residual.
   * \param[out] val_Jacobian_i - Jacobian of the numerical method at node i (implicit computation).
   * \param[out] val_Jacobian_j - Jacobian of the numerical method at node j (implicit computation).
   * \param[in] config - Definition of the particular problem.
   */
  
  void ComputeResidual(su2double *val_residual, su2double **val_Jacobian_i, su2double **val_Jacobian_j, CConfig *config);
  
  /*!
   * \overload
   * \param[out] val_residual_i - Pointer to the total residual at point i.
   * \param[out] val_residual_j - Pointer to the total viscosity residual at point j.
   * \param[out] val_Jacobian_ii - Jacobian of the numerical method at node i (implicit computation) from node i.
   * \param[out] val_Jacobian_ij - Jacobian of the numerical method at node i (implicit computation) from node j.
   * \param[out] val_Jacobian_ji - Jacobian of the numerical method at node j (implicit computation) from node i.
   * \param[out] val_Jacobian_jj - Jacobian of the numerical method at node j (implicit computation) from node j.
   * \param[in] config - Definition of the particular problem.
   */
  void ComputeResidual(su2double *val_residual_i, su2double *val_residual_j, su2double **val_Jacobian_ii, su2double **val_Jacobian_ij,
                       su2double **val_Jacobian_ji, su2double **val_Jacobian_jj, CConfig *config);
};

/*!
 * \class CAvgGrad_AdjTurb
 * \brief Class for adjoint turbulent using average of gradients with a correction.
 * \ingroup ViscDiscr
 * \author F. Palacios
 */
class CAvgGrad_AdjTurb : public CNumerics {
private:
  su2double **Mean_GradTurbPsi;
  su2double *Proj_Mean_GradTurbPsi_Kappa, *Proj_Mean_GradTurbPsi_Edge, *Proj_Mean_GradTurbPsi_Corrected;
  su2double *Edge_Vector;
  
public:
  
  /*!
   * \brief Constructor of the class.
   * \param[in] val_nDim - Number of dimensions of the problem.
   * \param[in] val_nVar - Number of variables of the problem.
   * \param[in] config - Definition of the particular problem.
   */
  CAvgGrad_AdjTurb(unsigned short val_nDim, unsigned short val_nVar, CConfig *config);
  
  /*!
   * \brief Destructor of the class.
   */
  ~CAvgGrad_AdjTurb(void);
  
  /*!
   * \brief Compute the adjoint turbulent residual using average of gradients and a derivative correction.
   * \param[out] val_residual - Pointer to the total residual.
   * \param[out] val_Jacobian_i - Jacobian of the numerical method at node i (implicit computation).
   * \param[out] val_Jacobian_j - Jacobian of the numerical method at node j (implicit computation).
   * \param[in] config - Definition of the particular problem.
   */
  
  void ComputeResidual(su2double *val_residual, su2double **val_Jacobian_i, su2double **val_Jacobian_j, CConfig *config);
  
  /*!
   * \overload
   * \param[out] val_residual_i - Pointer to the total residual at point i.
   * \param[out] val_residual_j - Pointer to the total viscosity residual at point j.
   * \param[out] val_Jacobian_ii - Jacobian of the numerical method at node i (implicit computation) from node i.
   * \param[out] val_Jacobian_ij - Jacobian of the numerical method at node i (implicit computation) from node j.
   * \param[out] val_Jacobian_ji - Jacobian of the numerical method at node j (implicit computation) from node i.
   * \param[out] val_Jacobian_jj - Jacobian of the numerical method at node j (implicit computation) from node j.
   * \param[in] config - Definition of the particular problem.
   */
  void ComputeResidual(su2double *val_residual_i, su2double *val_residual_j, su2double **val_Jacobian_ii, su2double **val_Jacobian_ij,
                       su2double **val_Jacobian_ji, su2double **val_Jacobian_jj, CConfig *config);
};


/*!
 * \class CAvgGrad_Heat
 * \brief Class for computing viscous term using average of gradients without correction (heat equation).
 * \ingroup ViscDiscr
 * \author O. Burghardt.
 * \version 6.0.1 "Falcon"
 */
class CAvgGrad_Heat : public CNumerics {
private:
  su2double **Mean_GradHeatVar;
  su2double *Proj_Mean_GradHeatVar_Normal, *Proj_Mean_GradHeatVar_Corrected;
  su2double *Edge_Vector;
  bool implicit;
  su2double dist_ij_2, proj_vector_ij, Thermal_Diffusivity_Mean;
  unsigned short iVar, iDim;

public:

  /*!
   * \brief Constructor of the class.
   * \param[in] val_nDim - Number of dimensions of the problem.
   * \param[in] val_nVar - Number of variables of the problem.
   * \param[in] config - Definition of the particular problem.
   */
  CAvgGrad_Heat(unsigned short val_nDim, unsigned short val_nVar, CConfig *config);

  /*!
   * \brief Destructor of the class.
   */
  ~CAvgGrad_Heat(void);

  /*!
   * \brief Compute the viscous heat residual using an average of gradients with correction.
   * \param[out] val_residual - Pointer to the total residual.
   * \param[out] Jacobian_i - Jacobian of the numerical method at node i (implicit computation).
   * \param[out] Jacobian_j - Jacobian of the numerical method at node j (implicit computation).
   * \param[in] config - Definition of the particular problem.
   */
  void ComputeResidual(su2double *val_residual, su2double **Jacobian_i, su2double **Jacobian_j, CConfig *config);
};

/*!
 * \class CAvgGradCorrected_Heat
 * \brief Class for computing viscous term using average of gradients with correction (heat equation).
 * \ingroup ViscDiscr
 * \author O. Burghardt.
 * \version 6.0.1 "Falcon"
 */
class CAvgGradCorrected_Heat : public CNumerics {
private:
  su2double **Mean_GradHeatVar;
  su2double *Proj_Mean_GradHeatVar_Kappa, *Proj_Mean_GradHeatVar_Edge, *Proj_Mean_GradHeatVar_Corrected;
  su2double *Edge_Vector;
  bool implicit;
  su2double dist_ij_2, proj_vector_ij, Thermal_Diffusivity_Mean;
  unsigned short iVar, iDim;

public:

  /*!
   * \brief Constructor of the class.
   * \param[in] val_nDim - Number of dimensions of the problem.
   * \param[in] val_nVar - Number of variables of the problem.
   * \param[in] config - Definition of the particular problem.
   */
  CAvgGradCorrected_Heat(unsigned short val_nDim, unsigned short val_nVar, CConfig *config);

  /*!
   * \brief Destructor of the class.
   */
  ~CAvgGradCorrected_Heat(void);

  /*!
   * \brief Compute the viscous heat residual using an average of gradients with correction.
   * \param[out] val_residual - Pointer to the total residual.
   * \param[out] Jacobian_i - Jacobian of the numerical method at node i (implicit computation).
   * \param[out] Jacobian_j - Jacobian of the numerical method at node j (implicit computation).
   * \param[in] config - Definition of the particular problem.
   */
  void ComputeResidual(su2double *val_residual, su2double **Jacobian_i, su2double **Jacobian_j, CConfig *config);
};

/*!
 * \class CAvgGrad_Poisson
 * \brief Class for computing viscous term using average of gradients without correction (Poisson equation).
 * \ingroup ViscDiscr
 */
class CAvgGrad_Poisson : public CNumerics {
private:

  su2double *Edge_Vector;
  bool implicit;
  su2double **Mean_GradPoissonVar;
  su2double *Proj_Mean_GradPoissonVar_Normal, *Proj_Mean_GradPoissonVar_Corrected;
  su2double dist_ij_2, proj_vector_ij, Poisson_Coeff_Mean ;
  unsigned short iVar, iDim;

public:

  /*!
   * \brief Constructor of the class.
   * \param[in] val_nDim - Number of dimensions of the problem.
   * \param[in] val_nVar - Number of variables of the problem.
   * \param[in] config - Definition of the particular problem.
   */
  CAvgGrad_Poisson(unsigned short val_nDim, unsigned short val_nVar, CConfig *config);

  /*!
   * \brief Destructor of the class.
   */
  ~CAvgGrad_Poisson(void);

  /*!
   * \brief Compute the viscous heat residual using an average of gradients with correction.
   * \param[out] val_residual - Pointer to the total residual.
   * \param[out] Jacobian_i - Jacobian of the numerical method at node i (implicit computation).
   * \param[out] Jacobian_j - Jacobian of the numerical method at node j (implicit computation).
   * \param[in] config - Definition of the particular problem.
   */
  void ComputeResidual(su2double *val_residual, su2double **Jacobian_i, su2double **Jacobian_j, CConfig *config);
};

/*!
 * \class CAvgGradCorrected_Poisson
 * \brief Class for computing viscous term using average of gradients with correction (Poisson equation).
 * \ingroup ViscDiscr
 */

class CAvgGradCorrected_Poisson : public CNumerics {
private:

  su2double *Edge_Vector;
  bool implicit;
  su2double **Mean_GradPoissonVar;
  su2double *Proj_Mean_GradPoissonVar_Kappa, *Proj_Mean_GradPoissonVar_Edge, *Proj_Mean_GradPoissonVar_Corrected;
  su2double dist_ij_2, proj_vector_ij, Poisson_Coeff_Mean;
  unsigned short iVar, iDim;

public:

  /*!
   * \brief Constructor of the class.
   * \param[in] val_nDim - Number of dimensions of the problem.
   * \param[in] val_nVar - Number of variables of the problem.
   * \param[in] config - Definition of the particular problem.
   */
  CAvgGradCorrected_Poisson(unsigned short val_nDim, unsigned short val_nVar, CConfig *config);

  /*!
   * \brief Destructor of the class.
   */
  ~CAvgGradCorrected_Poisson(void);

  /*!
   * \brief Compute the viscous residual using an average of gradients with correction.
   * \param[out] val_residual - Pointer to the total residual.
   * \param[out] Jacobian_i - Jacobian of the numerical method at node i (implicit computation).
   * \param[out] Jacobian_j - Jacobian of the numerical method at node j (implicit computation).
   * \param[in] config - Definition of the particular problem.
   */
  void ComputeResidual(su2double *val_residual, su2double **Jacobian_i, su2double **Jacobian_j, CConfig *config);
};

/*!
 * \class CGalerkin_Flow
 * \brief Class for computing the stiffness matrix of the Galerkin method.
 * \ingroup ViscDiscr
 * \author F. Palacios
 */
class CGalerkin_Flow : public CNumerics {
public:
  
  /*!
   * \brief Constructor of the class.
   * \param[in] val_nDim - Number of dimensions of the problem.
   * \param[in] val_nVar - Number of variables of the problem.
   * \param[in] config - Definition of the particular problem.
   */
  CGalerkin_Flow(unsigned short val_nDim, unsigned short val_nVar, CConfig *config);
  
  /*!
   * \brief Destructor of the class.
   */
  ~CGalerkin_Flow(void);
  
  /*!
   * \brief Computing stiffness matrix of the Galerkin method.
   * \param[out] val_stiffmatrix_elem - Stiffness matrix for Galerkin computation.
   * \param[in] config - Definition of the particular problem.
   */
  void ComputeResidual (su2double **val_stiffmatrix_elem, CConfig *config);
};

/*!
 * \class CFEAElasticity
 * \brief Generic class for computing the tangent matrix and the residual for structural problems
 * \ingroup FEM_Discr
 * \author R.Sanchez
 * \version 4.0.0 "Cardinal"
 */
class CFEAElasticity : public CNumerics {

protected:

  su2double E;              /*!< \brief Aux. variable, Young's modulus of elasticity. */
  su2double Nu;             /*!< \brief Aux. variable, Poisson's ratio. */
  su2double Rho_s;          /*!< \brief Aux. variable, Structural density. */
  su2double Rho_s_DL;       /*!< \brief Aux. variable, Structural density (for dead loads). */
  su2double Mu;             /*!< \brief Aux. variable, Lame's coeficient. */
  su2double Lambda;         /*!< \brief Aux. variable, Lame's coeficient. */
  su2double Kappa;          /*!< \brief Aux. variable, Compressibility constant. */

  su2double *E_i;           /*!< \brief Young's modulus of elasticity. */
  su2double *Nu_i;          /*!< \brief Poisson's ratio. */
  su2double *Rho_s_i;       /*!< \brief Structural density. */
  su2double *Rho_s_DL_i;    /*!< \brief Structural density (for dead loads). */

  bool plane_stress;        /*!< \brief Checks if we are solving a plane stress case */

  su2double **Ba_Mat,          /*!< \brief Matrix B for node a - Auxiliary. */
  **Bb_Mat;                    /*!< \brief Matrix B for node b - Auxiliary. */
  su2double *Ni_Vec;           /*!< \brief Vector of shape functions - Auxiliary. */
  su2double **D_Mat;           /*!< \brief Constitutive matrix - Auxiliary. */
  su2double **KAux_ab;         /*!< \brief Node ab stiffness matrix - Auxiliary. */
  su2double **GradNi_Ref_Mat;  /*!< \brief Gradients of Ni - Auxiliary. */
  su2double **GradNi_Curr_Mat; /*!< \brief Gradients of Ni - Auxiliary. */

  su2double *FAux_Dead_Load;    /*!< \brief Auxiliar vector for the dead loads */

  su2double *DV_Val;          /*!< \brief For optimization cases, value of the design variables. */
  unsigned short n_DV;          /*!< \brief For optimization cases, number of design variables. */

public:

  /*!
   * \brief Constructor of the class.
   * \param[in] val_nDim - Number of dimensions of the problem.
   * \param[in] val_nVar - Number of variables of the problem.
   * \param[in] config - Definition of the particular problem.
   */
  CFEAElasticity(unsigned short val_nDim, unsigned short val_nVar, CConfig *config);

  /*!
   * \brief Destructor of the class.
   */
  virtual ~CFEAElasticity(void);

  void SetMaterial_Properties(unsigned short iVal, su2double val_E, su2double val_Nu);

  void SetMaterial_Density(unsigned short iVal, su2double val_Rho, su2double val_Rho_DL);

  void Compute_Mass_Matrix(CElement *element_container, CConfig *config);

  void Compute_Dead_Load(CElement *element_container, CConfig *config);

  void Set_YoungModulus(unsigned short i_DV, su2double val_Young);

  void SetElement_Properties(CElement *element_container, CConfig *config);

  void ReadDV(CConfig *config);

  void Set_DV_Val(unsigned short i_DV, su2double val_DV);

  su2double Get_DV_Val(unsigned short i_DV);

  virtual void Compute_Tangent_Matrix(CElement *element_container, CConfig *config);

  virtual void Compute_MeanDilatation_Term(CElement *element_container, CConfig *config);

  virtual void Compute_NodalStress_Term(CElement *element_container, CConfig *config);

  virtual void Compute_Averaged_NodalStress(CElement *element_container, CConfig *config);

  virtual void Compute_Plane_Stress_Term(CElement *element_container, CConfig *config);

  virtual void Compute_Constitutive_Matrix(CElement *element_container, CConfig *config);
  
  virtual void Compute_Stress_Tensor(CElement *element_container, CConfig *config);

	virtual void Add_MaxwellStress(CElement *element_container, CConfig *config);

  virtual void SetElectric_Properties(CElement *element_container, CConfig *config);

  virtual void Set_ElectricField(unsigned short i_DV, su2double val_EField);

};

/*!
 * \class CFEALinearElasticity
 * \brief Class for computing the stiffness matrix of a linear, elastic problem.
 * \ingroup FEM_Discr
 * \author R.Sanchez
 * \version 4.0.0 "Cardinal"
 */
class CFEALinearElasticity : public CFEAElasticity {

  su2double **nodalDisplacement;

public:

  /*!
   * \brief Constructor of the class.
   * \param[in] val_nDim - Number of dimensions of the problem.
   * \param[in] val_nVar - Number of variables of the problem.
   * \param[in] config - Definition of the particular problem.
   */
  CFEALinearElasticity(unsigned short val_nDim, unsigned short val_nVar, CConfig *config);

  /*!
   * \brief Destructor of the class.
   */
  ~CFEALinearElasticity(void);

  void Compute_Tangent_Matrix(CElement *element_container, CConfig *config);

  void Compute_Constitutive_Matrix(void);
  using CNumerics::Compute_Constitutive_Matrix;

  void Compute_Averaged_NodalStress(CElement *element_container, CConfig *config);

};

/*!
 * \class CFEANonlinearElasticity
 * \brief Class for computing the stiffness matrix of a nonlinear, elastic problem.
 * \ingroup FEM_Discr
 * \author R.Sanchez
 * \version 4.0.0 "Cardinal"
 */
class CFEANonlinearElasticity : public CFEAElasticity {

protected:

  su2double **F_Mat;             /*!< \brief Deformation gradient. */
  su2double **b_Mat;             /*!< \brief Left Cauchy-Green Tensor. */
  su2double **currentCoord;      /*!< \brief Current coordinates. */
  su2double **Stress_Tensor;     /*!< \brief Cauchy stress tensor */

  su2double **FmT_Mat;           /*!< \brief Deformation gradient inverse and transpose. */

  su2double **KAux_P_ab;         /*!< \brief Auxiliar matrix for the pressure term */
  su2double *KAux_t_a;           /*!< \brief Auxiliar matrix for the pressure term */

  su2double J_F;                 /*!< \brief Jacobian of the transformation (determinant of F) */

  su2double f33;                 /*!< \brief Plane stress term for non-linear 2D plane stress analysis */

  bool nearly_incompressible;    /*!< \brief Boolean to consider nearly_incompressible effects */
  bool incompressible;           /*!< \brief Boolean to consider Hu-Washizu incompressible effects */

  su2double **F_Mat_Iso;         /*!< \brief Isocoric component of the deformation gradient. */
  su2double **b_Mat_Iso;         /*!< \brief Isocoric component of the left Cauchy-Green tensor. */

  su2double C10, D1;             /*!< \brief C10 = Mu/2. D1 = Kappa/2. */
  su2double J_F_Iso;             /*!< \brief J_F_Iso: det(F)^-1/3. */

  su2double ****cijkl;           /*!< \brief Constitutive tensor i,j,k,l (defined only for incompressibility - near inc.). */

  bool maxwell_stress;           /*!< \brief Consider the effects of the dielectric loads */

  su2double *EField_Ref_Unit,    /*!< \brief Electric Field, unitary, in the reference configuration. */
  *EField_Ref_Mod;               /*!< \brief Electric Field, modulus, in the reference configuration. */
  su2double *EField_Curr_Unit;   /*!< \brief Auxiliary vector for the unitary Electric Field in the current configuration. */
  unsigned short nElectric_Field,
  nDim_Electric_Field;

  su2double *ke_DE_i;           /*!< \brief Electric Constant for Dielectric Elastomers. */

  su2double ke_DE;              /*!< \brief Electric Constant for Dielectric Elastomers. */
  su2double EFieldMod_Ref;      /*!< \brief Modulus of the electric field in the reference configuration. */


public:

  /*!
   * \brief Constructor of the class.
   * \param[in] val_nDim - Number of dimensions of the problem.
   * \param[in] val_nVar - Number of variables of the problem.
   * \param[in] config - Definition of the particular problem.
   */
  CFEANonlinearElasticity(unsigned short val_nDim, unsigned short val_nVar, CConfig *config);

  /*!
   * \brief Destructor of the class.
   */
  virtual ~CFEANonlinearElasticity(void);

  void Compute_Tangent_Matrix(CElement *element_container, CConfig *config);

  void Compute_MeanDilatation_Term(CElement *element_container, CConfig *config);

  void Compute_NodalStress_Term(CElement *element_container, CConfig *config);

  void Compute_Averaged_NodalStress(CElement *element_container, CConfig *config);

  void Add_MaxwellStress(CElement *element_container, CConfig *config);

  void SetElectric_Properties(CElement *element_container, CConfig *config);

  void Compute_FmT_Mat(void);

  void Compute_Isochoric_F_b(void);

  void Assign_cijkl_D_Mat(void);

  void Set_ElectricField(unsigned short i_DV, su2double val_EField);

  void Set_YoungModulus(unsigned short i_DV, su2double val_Young);

  void SetMaterial_Properties(unsigned short iVal, su2double val_E, su2double val_Nu);

  void SetMaterial_Density(unsigned short iVal, su2double val_Rho, su2double val_Rho_DL);

  su2double deltaij(unsigned short iVar, unsigned short jVar);

  virtual void Compute_Plane_Stress_Term(CElement *element_container, CConfig *config);

  virtual void Compute_Constitutive_Matrix(CElement *element_container, CConfig *config);

  virtual void Compute_Stress_Tensor(CElement *element_container, CConfig *config);


};

/*!
 * \class CFEM_NeoHookean_Comp
 * \brief Class for computing the constitutive and stress tensors for a neo-Hookean material model, compressible.
 * \ingroup FEM_Discr
 * \author R.Sanchez
 * \version 4.0.0 "Cardinal"
 */
class CFEM_NeoHookean_Comp : public CFEANonlinearElasticity {

public:

  /*!
   * \brief Constructor of the class.
   * \param[in] val_nDim - Number of dimensions of the problem.
   * \param[in] val_nVar - Number of variables of the problem.
   * \param[in] config - Definition of the particular problem.
   */
  CFEM_NeoHookean_Comp(unsigned short val_nDim, unsigned short val_nVar, CConfig *config);

  /*!
   * \brief Destructor of the class.
   */
  ~CFEM_NeoHookean_Comp(void);

  void Compute_Plane_Stress_Term(CElement *element_container, CConfig *config);

  void Compute_Constitutive_Matrix(CElement *element_container, CConfig *config);
  using CNumerics::Compute_Constitutive_Matrix;

  void Compute_Stress_Tensor(CElement *element_container, CConfig *config);

};

/*!
 * \class CFEM_NeoHookean_Incomp
 * \brief Class for computing the constitutive and stress tensors for a neo-Hookean material model, incompressible.
 * \ingroup FEM_Discr
 * \author R.Sanchez
 * \version 4.0.0 "Cardinal"
 */
class CFEM_NeoHookean_Incomp : public CFEANonlinearElasticity {

public:

  /*!
   * \brief Constructor of the class.
   * \param[in] val_nDim - Number of dimensions of the problem.
   * \param[in] val_nVar - Number of variables of the problem.
   * \param[in] config - Definition of the particular problem.
   */
  CFEM_NeoHookean_Incomp(unsigned short val_nDim, unsigned short val_nVar, CConfig *config);

  /*!
   * \brief Destructor of the class.
   */
  ~CFEM_NeoHookean_Incomp(void);

  void Compute_Plane_Stress_Term(CElement *element_container, CConfig *config);

  void Compute_Constitutive_Matrix(CElement *element_container, CConfig *config);
  using CNumerics::Compute_Constitutive_Matrix;

  void Compute_Stress_Tensor(CElement *element_container, CConfig *config);

};

/*!
 * \class CFEM_IdealDE
 * \brief Class for computing the constitutive and stress tensors for a nearly-incompressible ideal DE.
 * \ingroup FEM_Discr
 * \author R.Sanchez
 * \version 4.0.0 "Cardinal"
 */
class CFEM_IdealDE : public CFEANonlinearElasticity {

	su2double trbbar, Eg, Eg23, Ek, Pr;	/*!< \brief Variables of the model calculation. */

public:

  /*!
   * \brief Constructor of the class.
   * \param[in] val_nDim - Number of dimensions of the problem.
   * \param[in] val_nVar - Number of variables of the problem.
   * \param[in] config - Definition of the particular problem.
   */
  CFEM_IdealDE(unsigned short val_nDim, unsigned short val_nVar, CConfig *config);

  /*!
   * \brief Destructor of the class.
   */
  ~CFEM_IdealDE(void);

  void Compute_Plane_Stress_Term(CElement *element_container, CConfig *config);

  void Compute_Constitutive_Matrix(CElement *element_container, CConfig *config);

  void Compute_Stress_Tensor(CElement *element_container, CConfig *config);

};

/*!
 * \class CFEM_NeoHookean_Comp
 * \brief Class for computing the constitutive and stress tensors for a Knowles stored-energy function, nearly incompressible.
 * \ingroup FEM_Discr
 * \author R.Sanchez
 * \version 4.0.0 "Cardinal"
 */
class CFEM_Knowles_NearInc : public CFEANonlinearElasticity {

	su2double trbbar, term1, term2, Ek, Pr;	/*!< \brief Variables of the model calculation. */
	su2double Bk, Nk;						/*!< \brief Parameters b and n of the model. */

public:

  /*!
   * \brief Constructor of the class.
   * \param[in] val_nDim - Number of dimensions of the problem.
   * \param[in] val_nVar - Number of variables of the problem.
   * \param[in] config - Definition of the particular problem.
   */
  CFEM_Knowles_NearInc(unsigned short val_nDim, unsigned short val_nVar, CConfig *config);

  /*!
   * \brief Destructor of the class.
   */
  ~CFEM_Knowles_NearInc(void);

  void Compute_Plane_Stress_Term(CElement *element_container, CConfig *config);

  void Compute_Constitutive_Matrix(CElement *element_container, CConfig *config);
  using CNumerics::Compute_Constitutive_Matrix;

	void Compute_Stress_Tensor(CElement *element_container, CConfig *config);

};

/*!
 * \class CFEM_DielectricElastomer
 * \brief Class for computing the constitutive and stress tensors for a dielectric elastomer.
 * \ingroup FEM_Discr
 * \author R.Sanchez
 * \version 4.0.0 "Cardinal"
 */
class CFEM_DielectricElastomer : public CFEANonlinearElasticity {

public:

  /*!
   * \brief Constructor of the class.
   * \param[in] val_nDim - Number of dimensions of the problem.
   * \param[in] val_nVar - Number of variables of the problem.
   * \param[in] config - Definition of the particular problem.
   */
  CFEM_DielectricElastomer(unsigned short val_nDim, unsigned short val_nVar, CConfig *config);

  /*!
   * \brief Destructor of the class.
   */
  ~CFEM_DielectricElastomer(void);

  void Compute_Plane_Stress_Term(CElement *element_container, CConfig *config);

  void Compute_Constitutive_Matrix(CElement *element_container, CConfig *config);
  using CNumerics::Compute_Constitutive_Matrix;

  void Compute_Stress_Tensor(CElement *element_container, CConfig *config);

};


/*!
 * \class CSourceNothing
 * \brief Dummy class.
 * \ingroup SourceDiscr
 * \author F. Palacios
 */
class CSourceNothing : public CNumerics {
public:
  
  /*!
   * \brief Constructor of the class.
   * \param[in] val_nDim - Number of dimensions of the problem.
   * \param[in] val_nVar - Number of variables of the problem.
   * \param[in] config - Definition of the particular problem.
   */
  CSourceNothing(unsigned short val_nDim, unsigned short val_nVar, CConfig *config);
  
  /*!
   * \brief Destructor of the class.
   */
  ~CSourceNothing(void);
};

/*!
 * \class CSourcePieceWise_TurbSA
 * \brief Class for integrating the source terms of the Spalart-Allmaras turbulence model equation.
 * \ingroup SourceDiscr
 * \author A. Bueno.
 */
class CSourcePieceWise_TurbSA : public CNumerics {
private:
  su2double cv1_3;
  su2double k2;
  su2double cb1;
  su2double cw2;
  su2double ct3;
  su2double ct4;
  su2double cw3_6;
  su2double cb2_sigma;
  su2double sigma;
  su2double cb2;
  su2double cw1;
  unsigned short iDim;
  su2double nu, Ji, fv1, fv2, ft2, Omega, S, Shat, inv_Shat, dist_i_2, Ji_2, Ji_3, inv_k2_d2;
  su2double r, g, g_6, glim, fw;
  su2double norm2_Grad;
  su2double dfv1, dfv2, dShat;
  su2double dr, dg, dfw;
  bool incompressible;
  bool rotating_frame;
  bool transition;
  su2double gamma_BC;
  su2double intermittency;
  su2double Production, Destruction, CrossProduction;
  
public:
  
  /*!
   * \brief Constructor of the class.
   * \param[in] val_nDim - Number of dimensions of the problem.
   * \param[in] val_nVar - Number of variables of the problem.
   * \param[in] config - Definition of the particular problem.
   */
  CSourcePieceWise_TurbSA(unsigned short val_nDim, unsigned short val_nVar, CConfig *config);
  
  /*!
   * \brief Destructor of the class.
   */
  ~CSourcePieceWise_TurbSA(void);
  
  /*!
   * \brief Residual for source term integration.
   * \param[out] val_residual - Pointer to the total residual.
   * \param[out] val_Jacobian_i - Jacobian of the numerical method at node i (implicit computation).
   * \param[out] val_Jacobian_j - Jacobian of the numerical method at node j (implicit computation).
   * \param[in] config - Definition of the particular problem.
   */
  void ComputeResidual(su2double *val_residual, su2double **val_Jacobian_i, su2double **val_Jacobian_j, CConfig *config);
  
  /*!
   * \brief Residual for source term integration.
   * \param[in] intermittency_in - Value of the intermittency.
   */
  void SetIntermittency(su2double intermittency_in);
  
  /*!
   * \brief Residual for source term integration.
   * \param[in] val_production - Value of the Production.
   */
  void SetProduction(su2double val_production);
  
  /*!
   * \brief Residual for source term integration.
   * \param[in] val_destruction - Value of the Destruction.
   */
  void SetDestruction(su2double val_destruction);
  
  /*!
   * \brief Residual for source term integration.
   * \param[in] val_crossproduction - Value of the CrossProduction.
   */
  void SetCrossProduction(su2double val_crossproduction);
  
  /*!
   * \brief ______________.
   */
  su2double GetProduction(void);

  /*!
   * \brief  Get the intermittency for the BC trans. model.
   * \return Value of the intermittency.
   */
  su2double GetGammaBC(void);
  
  /*!
   * \brief  ______________.
   */
  su2double GetDestruction(void);
  
  /*!
   * \brief  ______________.
   */
  su2double GetCrossProduction(void);
};

/*!
 * \class CSourcePieceWise_TurbSA_E
 * \brief Class for integrating the source terms of the Spalart-Allmaras Edwards modification turbulence model equation.
 * \ingroup SourceDiscr
 * \author E.Molina, A. Bueno.
 * \version 4.1.0 "Cardinal"
 */
class CSourcePieceWise_TurbSA_E : public CNumerics {
private:
    su2double cv1_3;
    su2double k2;
    su2double cb1;
    su2double cw2;
    su2double ct3;
    su2double ct4;
    su2double cw3_6;
    su2double cb2_sigma;
    su2double sigma;
    su2double cb2;
    su2double cw1;
    unsigned short iDim;
    su2double nu, Ji, fv1, fv2, ft2, Omega, S, Shat, inv_Shat, dist_i_2, Ji_2, Ji_3, inv_k2_d2;
    su2double r, g, g_6, glim, fw;
    su2double norm2_Grad;
    su2double dfv1, dfv2, dShat;
    su2double dr, dg, dfw;
    bool incompressible;
    bool rotating_frame;
    su2double intermittency;
    su2double Production, Destruction, CrossProduction;
    su2double Sbar;
    unsigned short jDim;
    
public:
    
    /*!
     * \brief Constructor of the class.
     * \param[in] val_nDim - Number of dimensions of the problem.
     * \param[in] val_nVar - Number of variables of the problem.
     * \param[in] config - Definition of the particular problem.
     */
    CSourcePieceWise_TurbSA_E(unsigned short val_nDim, unsigned short val_nVar, CConfig *config);
    
    /*!
     * \brief Destructor of the class.
     */
    ~CSourcePieceWise_TurbSA_E(void);
    
    /*!
     * \brief Residual for source term integration.
     * \param[out] val_residual - Pointer to the total residual.
     * \param[out] val_Jacobian_i - Jacobian of the numerical method at node i (implicit computation).
     * \param[out] val_Jacobian_j - Jacobian of the numerical method at node j (implicit computation).
     * \param[in] config - Definition of the particular problem.
     */
    void ComputeResidual(su2double *val_residual, su2double **val_Jacobian_i, su2double **val_Jacobian_j, CConfig *config);
    
    /*!
     * \brief Residual for source term integration.
     * \param[in] intermittency_in - Value of the intermittency.
     */
    void SetIntermittency(su2double intermittency_in);
    
    /*!
     * \brief Residual for source term integration.
     * \param[in] val_production - Value of the Production.
     */
    void SetProduction(su2double val_production);
    
    /*!
     * \brief Residual for source term integration.
     * \param[in] val_destruction - Value of the Destruction.
     */
    void SetDestruction(su2double val_destruction);
    
    /*!
     * \brief Residual for source term integration.
     * \param[in] val_crossproduction - Value of the CrossProduction.
     */
    void SetCrossProduction(su2double val_crossproduction);
    
    /*!
     * \brief ______________.
     */
    su2double GetProduction(void);
    
    /*!
     * \brief  ______________.
     */
    su2double GetDestruction(void);
    
    /*!
     * \brief  ______________.
     */
    su2double GetCrossProduction(void);
};

/*!
 * \class CSourcePieceWise_TurbSA_COMP
 * \brief Class for integrating the source terms of the Spalart-Allmaras CC modification turbulence model equation.
 * \ingroup SourceDiscr
 * \author E.Molina, A. Bueno.
 * \version 4.2.0 "Cardinal"
 */
class CSourcePieceWise_TurbSA_COMP : public CNumerics {
private:
    su2double cv1_3;
    su2double k2;
    su2double cb1;
    su2double cw2;
    su2double ct3;
    su2double ct4;
    su2double cw3_6;
    su2double cb2_sigma;
    su2double sigma;
    su2double cb2;
    su2double cw1;
    unsigned short iDim;
    su2double nu, Ji, fv1, fv2, ft2, Omega, S, Shat, inv_Shat, dist_i_2, Ji_2, Ji_3, inv_k2_d2;
    su2double r, g, g_6, glim, fw;
    su2double norm2_Grad;
    su2double dfv1, dfv2, dShat;
    su2double dr, dg, dfw;
    bool incompressible;
    bool rotating_frame;
    su2double intermittency;
    su2double Production, Destruction, CrossProduction;
    su2double aux_cc, CompCorrection, c5;
    unsigned short jDim;
    
public:
    
    /*!
     * \brief Constructor of the class.
     * \param[in] val_nDim - Number of dimensions of the problem.
     * \param[in] val_nVar - Number of variables of the problem.
     * \param[in] config - Definition of the particular problem.
     */
    CSourcePieceWise_TurbSA_COMP(unsigned short val_nDim, unsigned short val_nVar, CConfig *config);
    
    /*!
     * \brief Destructor of the class.
     */
    ~CSourcePieceWise_TurbSA_COMP(void);
    
    /*!
     * \brief Residual for source term integration.
     * \param[out] val_residual - Pointer to the total residual.
     * \param[out] val_Jacobian_i - Jacobian of the numerical method at node i (implicit computation).
     * \param[out] val_Jacobian_j - Jacobian of the numerical method at node j (implicit computation).
     * \param[in] config - Definition of the particular problem.
     */
    void ComputeResidual(su2double *val_residual, su2double **val_Jacobian_i, su2double **val_Jacobian_j, CConfig *config);
    
    /*!
     * \brief Residual for source term integration.
     * \param[in] intermittency_in - Value of the intermittency.
     */
    void SetIntermittency(su2double intermittency_in);
    
    /*!
     * \brief Residual for source term integration.
     * \param[in] val_production - Value of the Production.
     */
    void SetProduction(su2double val_production);
    
    /*!
     * \brief Residual for source term integration.
     * \param[in] val_destruction - Value of the Destruction.
     */
    void SetDestruction(su2double val_destruction);
    
    /*!
     * \brief Residual for source term integration.
     * \param[in] val_crossproduction - Value of the CrossProduction.
     */
    void SetCrossProduction(su2double val_crossproduction);
    
    /*!
     * \brief ______________.
     */
    su2double GetProduction(void);
    
    /*!
     * \brief  ______________.
     */
    su2double GetDestruction(void);
    
    /*!
     * \brief  ______________.
     */
    su2double GetCrossProduction(void);
};

/*!
 * \class CSourcePieceWise_TurbSA_E_COMP
 * \brief Class for integrating the source terms of the Spalart-Allmaras Edwards modification with CC turbulence model equation.
 * \ingroup SourceDiscr
 * \author E.Molina, A. Bueno.
 * \version 4.2.0 "Cardinal"
 */
class CSourcePieceWise_TurbSA_E_COMP : public CNumerics {
private:
    su2double cv1_3;
    su2double k2;
    su2double cb1;
    su2double cw2;
    su2double ct3;
    su2double ct4;
    su2double cw3_6;
    su2double cb2_sigma;
    su2double sigma;
    su2double cb2;
    su2double cw1;
    unsigned short iDim;
    su2double nu, Ji, fv1, fv2, ft2, Omega, S, Shat, inv_Shat, dist_i_2, Ji_2, Ji_3, inv_k2_d2;
    su2double r, g, g_6, glim, fw;
    su2double norm2_Grad;
    su2double dfv1, dfv2, dShat;
    su2double dr, dg, dfw;
    bool incompressible;
    bool rotating_frame;
    su2double intermittency;
    su2double Production, Destruction, CrossProduction;
    su2double Sbar;
    unsigned short jDim;
    su2double aux_cc, CompCorrection, c5;
    
public:
    
    /*!
     * \brief Constructor of the class.
     * \param[in] val_nDim - Number of dimensions of the problem.
     * \param[in] val_nVar - Number of variables of the problem.
     * \param[in] config - Definition of the particular problem.
     */
    CSourcePieceWise_TurbSA_E_COMP(unsigned short val_nDim, unsigned short val_nVar, CConfig *config);
    
    /*!
     * \brief Destructor of the class.
     */
    ~CSourcePieceWise_TurbSA_E_COMP(void);
    
    /*!
     * \brief Residual for source term integration.
     * \param[out] val_residual - Pointer to the total residual.
     * \param[out] val_Jacobian_i - Jacobian of the numerical method at node i (implicit computation).
     * \param[out] val_Jacobian_j - Jacobian of the numerical method at node j (implicit computation).
     * \param[in] config - Definition of the particular problem.
     */
    void ComputeResidual(su2double *val_residual, su2double **val_Jacobian_i, su2double **val_Jacobian_j, CConfig *config);
    
    /*!
     * \brief Residual for source term integration.
     * \param[in] intermittency_in - Value of the intermittency.
     */
    void SetIntermittency(su2double intermittency_in);
    
    /*!
     * \brief Residual for source term integration.
     * \param[in] val_production - Value of the Production.
     */
    void SetProduction(su2double val_production);
    
    /*!
     * \brief Residual for source term integration.
     * \param[in] val_destruction - Value of the Destruction.
     */
    void SetDestruction(su2double val_destruction);
    
    /*!
     * \brief Residual for source term integration.
     * \param[in] val_crossproduction - Value of the CrossProduction.
     */
    void SetCrossProduction(su2double val_crossproduction);
    
    /*!
     * \brief ______________.
     */
    su2double GetProduction(void);
    
    /*!
     * \brief  ______________.
     */
    su2double GetDestruction(void);
    
    /*!
     * \brief  ______________.
     */
    su2double GetCrossProduction(void);
};

/*!
 * \class CSourcePieceWise_TurbSA_Neg
 * \brief Class for integrating the source terms of the Spalart-Allmaras turbulence model equation.
 * \ingroup SourceDiscr
 * \author F. Palacios
 */
class CSourcePieceWise_TurbSA_Neg : public CNumerics {
private:
  su2double cv1_3;
  su2double k2;
  su2double cb1;
  su2double cw2;
  su2double ct3;
  su2double ct4;
  su2double cw3_6;
  su2double cb2_sigma;
  su2double sigma;
  su2double cb2;
  su2double cw1;
  unsigned short iDim;
  su2double nu, Ji, fv1, fv2, ft2, Omega, S, Shat, inv_Shat, dist_i_2, Ji_2, Ji_3, inv_k2_d2;
  su2double r, g, g_6, glim, fw;
  su2double norm2_Grad;
  su2double dfv1, dfv2, dShat;
  su2double dr, dg, dfw;
  bool incompressible;
  bool rotating_frame;
  su2double intermittency;
  su2double Production, Destruction, CrossProduction;
  
public:
  
  /*!
   * \brief Constructor of the class.
   * \param[in] val_nDim - Number of dimensions of the problem.
   * \param[in] val_nVar - Number of variables of the problem.
   * \param[in] config - Definition of the particular problem.
   */
  CSourcePieceWise_TurbSA_Neg(unsigned short val_nDim, unsigned short val_nVar, CConfig *config);
  
  /*!
   * \brief Destructor of the class.
   */
  ~CSourcePieceWise_TurbSA_Neg(void);
  
  /*!
   * \brief Residual for source term integration.
   * \param[out] val_residual - Pointer to the total residual.
   * \param[out] val_Jacobian_i - Jacobian of the numerical method at node i (implicit computation).
   * \param[out] val_Jacobian_j - Jacobian of the numerical method at node j (implicit computation).
   * \param[in] config - Definition of the particular problem.
   */
  void ComputeResidual(su2double *val_residual, su2double **val_Jacobian_i, su2double **val_Jacobian_j, CConfig *config);
  
  /*!
   * \brief Residual for source term integration.
   * \param[in] intermittency_in - Value of the intermittency.
   */
  void SetIntermittency(su2double intermittency_in);
  
  /*!
   * \brief Residual for source term integration.
   * \param[in] val_production - Value of the Production.
   */
  void SetProduction(su2double val_production);
  
  /*!
   * \brief Residual for source term integration.
   * \param[in] val_destruction - Value of the Destruction.
   */
  void SetDestruction(su2double val_destruction);
  
  /*!
   * \brief Residual for source term integration.
   * \param[in] val_crossproduction - Value of the CrossProduction.
   */
  void SetCrossProduction(su2double val_crossproduction);
  
  /*!
   * \brief ______________.
   */
  su2double GetProduction(void);
  
  /*!
   * \brief  ______________.
   */
  su2double GetDestruction(void);
  
  /*!
   * \brief  ______________.
   */
  su2double GetCrossProduction(void);
};

/*!
 * \class CSourcePieceWise_TransLM
 * \brief Class for integrating the source terms of the Spalart-Allmaras turbulence model equation.
 * \ingroup SourceDiscr
 * \author A. Bueno.
 */
class CSourcePieceWise_TransLM : public CNumerics {
private:
  
  /*-- SA model constants --*/
  su2double cv1_3;
  su2double k2;
  su2double cb1;
  su2double cw2;
  su2double cw3_6;
  su2double sigma;
  su2double cb2;
  su2double cw1;
  
  /*-- gamma-theta model constants --*/
  su2double c_e1;
  su2double c_a1;
  su2double c_e2;
  su2double c_a2;
  su2double sigmaf;
  su2double s1;
  su2double c_theta;
  su2double sigmat;
  
  /*-- Correlation constants --*/
  su2double flen_global;
  su2double alpha_global;
  su2double Vorticity;

  bool implicit;
  
public:
  bool debugme; // For debugging only, remove this. -AA
  
  /*!
   * \brief Constructor of the class.
   * \param[in] val_nDim - Number of dimensions of the problem.
   * \param[in] val_nVar - Number of variables of the problem.
   * \param[in] config - Definition of the particular problem.
   */
  CSourcePieceWise_TransLM(unsigned short val_nDim, unsigned short val_nVar, CConfig *config);
  
  /*!
   * \brief Destructor of the class.
   */
  ~CSourcePieceWise_TransLM(void);
  
  /*!
   * \brief Residual for source term integration.
   * \param[out] val_residual - Pointer to the total residual.
   * \param[out] val_Jacobian_i - Jacobian of the numerical method at node i (implicit computation).
   * \param[out] val_Jacobian_j - Jacobian of the numerical method at node j (implicit computation).
   * \param[in] config - Definition of the particular problem.
   */
  void ComputeResidual_TransLM(su2double *val_residual, su2double **val_Jacobian_i, su2double **val_Jacobian_j, CConfig *config, su2double &gamma_sep);
  
  void CSourcePieceWise_TransLM__ComputeResidual_TransLM_d(su2double *TransVar_i, su2double *TransVar_id, su2double *val_residual, su2double *val_residuald, CConfig *config);
};

/*!
 * \class CSourcePieceWise_TurbSST
 * \brief Class for integrating the source terms of the Menter SST turbulence model equations.
 * \ingroup SourceDiscr
 * \author A. Campos.
 */
class CSourcePieceWise_TurbSST : public CNumerics {
private:
  su2double F1_i,
  F1_j,
  F2_i,
  F2_j;
  
  su2double alfa_1,
  alfa_2,
  beta_1,
  beta_2,
  sigma_omega_1,
  sigma_omega_2,
  beta_star,
  a1;
  
  su2double CDkw_i, CDkw_j;
  
  bool incompressible;
  
public:
  
  /*!
   * \brief Constructor of the class.
   * \param[in] val_nDim - Number of dimensions of the problem.
   * \param[in] val_nVar - Number of variables of the problem.
   * \param[in] config - Definition of the particular problem.
   */
  CSourcePieceWise_TurbSST(unsigned short val_nDim, unsigned short val_nVar, su2double* constants, CConfig *config);
  
  /*!
   * \brief Destructor of the class.
   */
  ~CSourcePieceWise_TurbSST(void);
  
  /*!
   * \brief Set the value of the first blending function.
   * \param[in] val_F1_i - Value of the first blending function at point i.
   * \param[in] val_F1_j - Value of the first blending function at point j.
   */
  void SetF1blending(su2double val_F1_i, su2double val_F1_j);
  
  /*!
   * \brief Set the value of the second blending function.
   * \param[in] val_F2_i - Value of the second blending function at point i.
   * \param[in] val_F2_j - Value of the second blending function at point j.
   */
  void SetF2blending(su2double val_F2_i, su2double val_F2_j);
  
  /*!
   * \brief Set the value of the cross diffusion for the SST model.
   * \param[in] val_CDkw_i - Value of the cross diffusion at point i.
   * \param[in] val_CDkw_j - Value of the cross diffusion at point j.
   */
  virtual void SetCrossDiff(su2double val_CDkw_i, su2double val_CDkw_j);
  
  /*!
   * \brief Residual for source term integration.
   * \param[out] val_residual - Pointer to the total residual.
   * \param[out] val_Jacobian_i - Jacobian of the numerical method at node i (implicit computation).
   * \param[out] val_Jacobian_j - Jacobian of the numerical method at node j (implicit computation).
   * \param[in] config - Definition of the particular problem.
   */
  void ComputeResidual(su2double *val_residual, su2double **val_Jacobian_i, su2double **val_Jacobian_j, CConfig *config);
  
};

/*!
 * \class CSourceGravity
 * \brief Class for the source term integration of the gravity force.
 * \ingroup SourceDiscr
 * \author F. Palacios
 */
class CSourceGravity : public CNumerics {
  su2double Froude;
  bool compressible, incompressible;
  
public:
  
  /*!
   * \param[in] val_nDim - Number of dimensions of the problem.
   * \param[in] val_nVar - Number of variables of the problem.
   * \param[in] config - Definition of the particular problem.
   */
  CSourceGravity(unsigned short val_nDim, unsigned short val_nVar, CConfig *config);
  
  /*!
   * \brief Destructor of the class.
   */
  ~CSourceGravity(void);
  
  /*!
   * \brief Source term integration for the poissonal potential.
   * \param[out] val_residual - Pointer to the total residual.
   * \param[in] config - Definition of the particular problem.
   */
  void ComputeResidual(su2double *val_residual, CConfig *config);
};

/*!
 * \class CSourceBodyForce
 * \brief Class for the source term integration of a body force.
 * \ingroup SourceDiscr
 * \author T. Economon
 */
class CSourceBodyForce : public CNumerics {
  su2double *Body_Force_Vector;
  bool compressible;

public:

  /*!
   * \param[in] val_nDim - Number of dimensions of the problem.
   * \param[in] val_nVar - Number of variables of the problem.
   * \param[in] config - Definition of the particular problem.
   */
  CSourceBodyForce(unsigned short val_nDim, unsigned short val_nVar, CConfig *config);

  /*!
   * \brief Destructor of the class.
   */
  ~CSourceBodyForce(void);

  /*!
   * \brief Source term integration for a body force.
   * \param[out] val_residual - Pointer to the residual vector.
   * \param[in] config - Definition of the particular problem.
   */
  void ComputeResidual(su2double *val_residual, CConfig *config);

};

/*!
 * \class CSourceViscous_AdjFlow
 * \brief Class for source term integration in adjoint problem.
 * \ingroup SourceDiscr
 * \author F. Palacios
 */
class CSourceViscous_AdjFlow : public CNumerics {
private:
  su2double *Velocity, *GradDensity, *GradInvDensity, *dPoDensity2, *alpha, *beta, *Sigma_5_vec;
  su2double **GradVel_o_Rho, **sigma, **Sigma_phi, **Sigma_5_Tensor, **Sigma;
  
public:
  
  /*!
   * \brief Constructor of the class.
   * \param[in] val_nDim - Number of dimensions of the problem.
   * \param[in] val_nVar - Number of variables of the problem.
   * \param[in] config - Definition of the particular problem.
   */
  CSourceViscous_AdjFlow(unsigned short val_nDim, unsigned short val_nVar, CConfig *config);
  
  /*!
   * \brief Destructor of the class.
   */
  ~CSourceViscous_AdjFlow(void);
  
  /*!
   * \brief Source term integration of the flow adjoint equation.
   * \param[out] val_residual - Pointer to the total residual.
   * \param[in] config - Definition of the particular problem.
   */
  void ComputeResidual (su2double *val_residual, CConfig *config);
  
};

/*!
 * \class CSourcePieceWise_AdjTurb
 * \brief Class for source term integration of the adjoint turbulent equation.
 * \ingroup SourceDiscr
 * \author A. Bueno.
 */
class CSourcePieceWise_AdjTurb : public CNumerics {
private:
  su2double **tau, *Velocity;
  
public:
  
  /*!
   * \brief Constructor of the class.
   * \param[in] val_nDim - Number of dimensions of the problem.
   * \param[in] val_nVar - Number of variables of the problem.
   * \param[in] config - Definition of the particular problem.
   */
  CSourcePieceWise_AdjTurb(unsigned short val_nDim, unsigned short val_nVar, CConfig *config);
  
  /*!
   * \brief Destructor of the class.
   */
  ~CSourcePieceWise_AdjTurb(void);
  
  /*!
   * \brief Source term integration of the adjoint turbulence equation.
   * \param[out] val_residual - Pointer to the total residual.
   * \param[out] val_Jacobian_i - Jacobian of the numerical method at node i (implicit computation).
   * \param[out] val_Jacobian_j - Jacobian of the numerical method at node j (implicit computation).
   * \param[in] config - Definition of the particular problem.
   */
  void ComputeResidual(su2double *val_residual, su2double **val_Jacobian_i, su2double **val_Jacobian_j, CConfig *config);
};

class CSourceConservative_AdjFlow : public CNumerics {
private:
  su2double *Velocity, *Residual_i, *Residual_j, *Mean_Residual;
  su2double **Mean_PrimVar_Grad;
  
public:
  
  /*!
   * \brief Constructor of the class.
   * \param[in] val_nDim - Number of dimensions of the problem.
   * \param[in] val_nVar - Number of variables of the problem.
   * \param[in] config - Definition of the particular problem.
   */
  CSourceConservative_AdjFlow(unsigned short val_nDim, unsigned short val_nVar, CConfig *config);
  
  /*!
   * \brief Destructor of the class.
   */
  ~CSourceConservative_AdjFlow(void);
  
  /*!
   * \brief Source term integration using a conservative scheme.
   * \param[out] val_residual - Pointer to the total residual.
   * \param[in] config - Definition of the particular problem.
   */
  void ComputeResidual(su2double *val_residual, CConfig *config);
};

/*!
 * \class CSourceConservative_AdjTurb
 * \brief Class for source term integration in adjoint turbulent problem using a conservative scheme.
 * \ingroup SourceDiscr
 * \author A. Bueno.
 */
class CSourceConservative_AdjTurb : public CNumerics {
public:
  
  /*!
   * \brief Constructor of the class.
   * \param[in] val_nDim - Number of dimensions of the problem.
   * \param[in] val_nVar - Number of variables of the problem.
   * \param[in] config - Definition of the particular problem.
   */
  CSourceConservative_AdjTurb(unsigned short val_nDim, unsigned short val_nVar, CConfig *config);
  
  /*!
   * \brief Destructor of the class.
   */
  ~CSourceConservative_AdjTurb(void);
  
  /*!
   * \brief Source term integration using a conservative scheme.
   * \param[out] val_residual - Pointer to the total residual.
   * \param[out] val_Jacobian_i - Jacobian of the numerical method at node i (implicit computation).
   * \param[out] val_Jacobian_j - Jacobian of the numerical method at node j (implicit computation).
   * \param[in] config - Definition of the particular problem.
   */
  void ComputeResidual(su2double *val_residual, su2double **val_Jacobian_i, su2double **val_Jacobian_j, CConfig *config);
};

/*!
 * \class CSourceRotatingFrame_Flow
 * \brief Class for a rotating frame source term.
 * \ingroup SourceDiscr
 * \author F. Palacios, T. Economon.
 */
class CSourceRotatingFrame_Flow : public CNumerics {
public:
  
  /*!
   * \brief Constructor of the class.
   * \param[in] val_nDim - Number of dimensions of the problem.
   * \param[in] val_nVar - Number of variables of the problem.
   * \param[in] config - Definition of the particular problem.
   */
  CSourceRotatingFrame_Flow(unsigned short val_nDim, unsigned short val_nVar, CConfig *config);
  
  /*!
   * \brief Destructor of the class.
   */
  ~CSourceRotatingFrame_Flow(void);
  
  /*!
   * \brief Residual of the rotational frame source term.
   * \param[out] val_residual - Pointer to the total residual.
   * \param[out] val_Jacobian_i - Jacobian of the numerical method at node i (implicit computation).
   * \param[in] config - Definition of the particular problem.
   */
  void ComputeResidual(su2double *val_residual, su2double **val_Jacobian_i, CConfig *config);
};

/*!
 * \class CSourceRotatingFrame_AdjFlow
 * \brief Source term class for rotating frame adjoint.
 * \ingroup SourceDiscr
 * \author T. Economon.
 */
class CSourceRotatingFrame_AdjFlow : public CNumerics {
public:
  
  /*!
   * \brief Constructor of the class.
   * \param[in] val_nDim - Number of dimensions of the problem.
   * \param[in] val_nVar - Number of variables of the problem.
   * \param[in] config - Definition of the particular problem.
   */
  CSourceRotatingFrame_AdjFlow(unsigned short val_nDim, unsigned short val_nVar, CConfig *config);
  
  /*!
   * \brief Destructor of the class.
   */
  ~CSourceRotatingFrame_AdjFlow(void);
  
  /*!
   * \brief Residual of the adjoint rotating frame source term.
   * \param[out] val_residual - Pointer to the total residual.
   * \param[out] val_Jacobian_i - Jacobian of the numerical method at node i (implicit computation).
   * \param[in] config - Definition of the particular problem.
   */
  void ComputeResidual(su2double *val_residual, su2double **val_Jacobian_i, CConfig *config);
};

/*!
 * \class CSourceAxisymmetric_Flow
 * \brief Class for source term for solving axisymmetric problems.
 * \ingroup SourceDiscr
 * \author F. Palacios
 */
class CSourceAxisymmetric_Flow : public CNumerics {
public:
  
  /*!
   * \brief Constructor of the class.
   * \param[in] val_nDim - Number of dimensions of the problem.
   * \param[in] val_nVar - Number of variables of the problem.
   * \param[in] config - Definition of the particular problem.
   */
  CSourceAxisymmetric_Flow(unsigned short val_nDim, unsigned short val_nVar, CConfig *config);
  
  /*!
   * \brief Destructor of the class.
   */
  ~CSourceAxisymmetric_Flow(void);
  
  /*!
   * \brief Residual of the rotational frame source term.
   * \param[out] val_residual - Pointer to the total residual.
   * \param[in] config - Definition of the particular problem.
   */
  void ComputeResidual(su2double *val_residual, su2double **Jacobian_i, CConfig *config);
  
};

/*!
 * \class CSourceAxisymmetric_AdjFlow
 * \brief Class for source term for solving axisymmetric problems.
 * \ingroup SourceDiscr
 * \author F. Palacios
 */
class CSourceAxisymmetric_AdjFlow : public CNumerics {
public:
  
  /*!
   * \brief Constructor of the class.
   * \param[in] val_nDim - Number of dimensions of the problem.
   * \param[in] val_nVar - Number of variables of the problem.
   * \param[in] config - Definition of the particular problem.
   */
  CSourceAxisymmetric_AdjFlow(unsigned short val_nDim, unsigned short val_nVar, CConfig *config);
  
  /*!
   * \brief Destructor of the class.
   */
  ~CSourceAxisymmetric_AdjFlow(void);
  
  /*!
   * \brief Residual of the rotational frame source term.
   * \param[out] val_residual - Pointer to the total residual.
   * \param[in] config - Definition of the particular problem.
   */
  void ComputeResidual(su2double *val_residual, su2double **Jacobian_i, CConfig *config);
};

/*!
 * \class CSourceWindGust
 * \brief Class for a source term due to a wind gust.
 * \ingroup SourceDiscr
 * \author S. Padrón
 */
class CSourceWindGust : public CNumerics {
public:
  
  /*!
   * \brief Constructor of the class.
   * \param[in] val_nDim - Number of dimensions of the problem.
   * \param[in] val_nVar - Number of variables of the problem.
   * \param[in] config - Definition of the particular problem.
   */
  CSourceWindGust(unsigned short val_nDim, unsigned short val_nVar, CConfig *config);
  
  /*!
   * \brief Destructor of the class.
   */
  ~CSourceWindGust(void);
  
  /*!
   * \brief Residual of the wind gust source term.
   * \param[out] val_residual - Pointer to the total residual.
   * \param[out] val_Jacobian_i - Jacobian of the numerical method at node i (implicit computation).
   * \param[in] config - Definition of the particular problem.
   */
  void ComputeResidual(su2double *val_residual, su2double **val_Jacobian_i, CConfig *config);
};

/*!
 * \class CSource_Template
 * \brief Dummy class.
 * \ingroup SourceDiscr
 * \author A. Lonkar.
 */
class CSource_Template : public CNumerics {
public:
  
  /*!
   * \brief Constructor of the class.
   * \param[in] val_nDim - Number of dimensions of the problem.
   * \param[in] val_nVar - Number of variables of the problem.
   * \param[in] config -  Name of the input config file
   *
   */
  CSource_Template(unsigned short val_nDim, unsigned short val_nVar, CConfig *config);
  
  
  /*!
   * \brief Residual for source term integration.
   * \param[out] val_residual - Pointer to the total residual.
   * \param[out] val_Jacobian_i - Jacobian of the numerical method at node i (implicit computation).
   * \param[in] config - Definition of the particular problem.
   */
  void ComputeResidual(su2double *val_residual, su2double **val_Jacobian_i, CConfig *config);
  
  /*!
   * \brief Destructor of the class.
   */
  ~CSource_Template(void);
};

/*!
 * \class CSource_Poisson
 * \brief Class for source term of the Poisson equation.
 * \ingroup SourceDiscr
 */
class CSource_PoissonFVM : public CNumerics {
public:

  /*!
   * \brief Constructor of the class.
   * \param[in] val_nDim - Number of dimensions of the problem.
   * \param[in] val_nVar - Number of variables of the problem.
   * \param[in] config -  Name of the input config file
   *
   */
  CSource_PoissonFVM(unsigned short val_nDim, unsigned short val_nVar, CConfig *config);


  /*!
   * \brief Residual for source term integration.
   * \param[out] val_residual - Pointer to the total residual.
   * \param[out] val_Jacobian_i - Jacobian of the numerical method at node i (implicit computation).
   * \param[in] config - Definition of the particular problem.
   */
  void ComputeResidual(su2double *val_residual, su2double **val_Jacobian_i, CConfig *config);

  /*!
   * \brief Destructor of the class.
   */
  ~CSource_PoissonFVM(void);
};

/*!
 * \class CConvectiveTemplate
 * \brief Class for setting up new method for spatial discretization of convective terms in flow Equations
 * \ingroup ConvDiscr
 * \author A. Lonkar
 */
class CConvective_Template : public CNumerics {
private:
  
  /* define private variables here */
  bool implicit;
  su2double *Diff_U;
  su2double *Velocity_i, *Velocity_j, *RoeVelocity;
  su2double *ProjFlux_i, *ProjFlux_j;
  su2double *delta_wave, *delta_vel;
  su2double *Lambda, *Epsilon;
  su2double **P_Tensor, **invP_Tensor;
  su2double sq_vel, Proj_ModJac_Tensor_ij, Density_i, Energy_i, SoundSpeed_i, Pressure_i, Enthalpy_i,
  Density_j, Energy_j, SoundSpeed_j, Pressure_j, Enthalpy_j, R, RoeDensity, RoeEnthalpy, RoeSoundSpeed,
  ProjVelocity, ProjVelocity_i, ProjVelocity_j, proj_delta_vel, delta_p, delta_rho;
  unsigned short iDim, iVar, jVar, kVar;
  
public:
  
  /*!
   * \brief Constructor of the class.
   * \param[in] val_nDim - Number of dimensions of the problem.
   * \param[in] val_nVar - Number of variables of the problem.
   * \param[in] config - Definition of the particular problem.
   */
  CConvective_Template(unsigned short val_nDim, unsigned short val_nVar, CConfig *config);
  
  /*!
   * \brief Destructor of the class.
   */
  ~CConvective_Template(void);
  
  /*!
   * \brief Compute the Roe's flux between two nodes i and j.
   * \param[out] val_residual - Pointer to the total residual.
   * \param[out] val_Jacobian_i - Jacobian of the numerical method at node i (implicit computation).
   * \param[out] val_Jacobian_j - Jacobian of the numerical method at node j (implicit computation).
   * \param[in] config - Definition of the particular problem.
   */
  void ComputeResidual(su2double *val_residual, su2double **val_Jacobian_i, su2double **val_Jacobian_j, CConfig *config);
};

/*!
 * \class CViscous_Template
 * \brief Class for computing viscous term using average of gradients.
 * \ingroup ViscDiscr
 * \author F. Palacios
 */
class CViscous_Template : public CNumerics {
private:
  
public:
  
  /*!
   * \brief Constructor of the class.
   * \param[in] val_nDim - Number of dimension of the problem.
   * \param[in] val_nVar - Number of variables of the problem.
   * \param[in] config - Definition of the particular problem.
   */
  CViscous_Template(unsigned short val_nDim, unsigned short val_nVar, CConfig *config);
  
  /*!
   * \brief Destructor of the class.
   */
  ~CViscous_Template(void);
  
  /*!
   * \brief Compute the viscous flow residual using an average of gradients.
   * \param[out] val_residual - Pointer to the total residual.
   * \param[out] val_Jacobian_i - Jacobian of the numerical method at node i (implicit computation).
   * \param[out] val_Jacobian_j - Jacobian of the numerical method at node j (implicit computation).
   * \param[in] config - Definition of the particular problem.
   */
  void ComputeResidual(su2double *val_residual, su2double **val_Jacobian_i, su2double **val_Jacobian_j, CConfig *config);
};

#include "numerics_structure.inl"<|MERGE_RESOLUTION|>--- conflicted
+++ resolved
@@ -89,15 +89,12 @@
   su2double Thermal_Conductivity_i, /*!< \brief Thermal conductivity at point i. */
   Thermal_Conductivity_j, /*!< \brief Thermal conductivity at point j. */
   Thermal_Conductivity_ve_i, /*!< \brief Thermal conductivity at point i. */
-<<<<<<< HEAD
   Thermal_Conductivity_ve_j; /*!< \brief Thermal conductivity at point j. */
   su2double Poisson_Coeff_i, /*!< \brief Poisson coefficient at point i. */
   Poisson_Coeff_j; /*!< \brief Poisson coefficient at point j. */
-=======
   Thermal_Conductivity_ve_j, /*!< \brief Thermal conductivity at point j. */
   Thermal_Diffusivity_i, /*!< \brief Thermal diffusivity at point i. */
   Thermal_Diffusivity_j; /*!< \brief Thermal diffusivity at point j. */
->>>>>>> 5e170f46
   su2double Cp_i, /*!< \brief Cp at point i. */
   Cp_j;         /*!< \brief Cp at point j. */
   su2double *Theta_v; /*!< \brief Characteristic vibrational temperature */
