/*!
 * \file CMeshSolver.hpp
 * \brief Declaration and inlines of the class to compute the deformation of
 *        the volumetric numerical grid using the linear elasticity solver.
 * \author Ruben Sanchez, based on CVolumetricMovement developments (F. Palacios, A. Bueno, T. Economon, S. Padron)
 * \version 6.2.0 "Falcon"
 *
 * The current SU2 release has been coordinated by the
 * SU2 International Developers Society <www.su2devsociety.org>
 * with selected contributions from the open-source community.
 *
 * The main research teams contributing to the current release are:
 *  - Prof. Juan J. Alonso's group at Stanford University.
 *  - Prof. Piero Colonna's group at Delft University of Technology.
 *  - Prof. Nicolas R. Gauger's group at Kaiserslautern University of Technology.
 *  - Prof. Alberto Guardone's group at Polytechnic University of Milan.
 *  - Prof. Rafael Palacios' group at Imperial College London.
 *  - Prof. Vincent Terrapon's group at the University of Liege.
 *  - Prof. Edwin van der Weide's group at the University of Twente.
 *  - Lab. of New Concepts in Aeronautics at Tech. Institute of Aeronautics.
 *
 * Copyright 2012-2019, Francisco D. Palacios, Thomas D. Economon,
 *                      Tim Albring, and the SU2 contributors.
 *
 * SU2 is free software; you can redistribute it and/or
 * modify it under the terms of the GNU Lesser General Public
 * License as published by the Free Software Foundation; either
 * version 2.1 of the License, or (at your option) any later version.
 *
 * SU2 is distributed in the hope that it will be useful,
 * but WITHOUT ANY WARRANTY; without even the implied warranty of
 * MERCHANTABILITY or FITNESS FOR A PARTICULAR PURPOSE. See the GNU
 * Lesser General Public License for more details.
 *
 * You should have received a copy of the GNU Lesser General Public
 * License along with SU2. If not, see <http://www.gnu.org/licenses/>.
 */

#pragma once

#include "../solver_structure.hpp"

class CMeshSolver : public CFEASolver {
protected:

  bool time_domain;        /*!< \brief Number of dimensions. */
  bool multizone;

  bool stiffness_set;          /*!< \brief Element-based stiffness is set. */

  su2double *Coordinate;       /*!< \brief Auxiliary nDim vector. */

  su2double MinVolume_Ref,     /*!< \brief Minimum volume in  to make zeros and impose boundary conditions. */
            MinVolume_Curr;

  su2double MaxVolume_Ref,
            MaxVolume_Curr;

  su2double MinDistance;
  su2double MaxDistance;

  su2double E;                  /*!< \brief Young's modulus of elasticity. */
  su2double Nu;                 /*!< \brief Poisson's ratio. */

  su2double Mu;                 /*!< \brief Lame's coeficient. */
  su2double Lambda;             /*!< \brief Lame's coeficient. */

public:

  CMeshElement* element;         /*!< \brief Vector which stores element information for each problem. */

  /*!
   * \brief Constructor of the class.
   */
  CMeshSolver(CGeometry *geometry, CConfig *config);

  /*!
   * \brief Destructor of the class.
   */
  ~CMeshSolver(void);

  /*!
   * \brief Grid deformation using the linear elasticity equations.
   * \param[in] geometry - Geometrical definition of the problem.
   * \param[in] config - Definition of the particular problem.
   */
  void DeformMesh(CGeometry **geometry, CNumerics **numerics, CConfig *config);

  /*!
   * \brief Set the stiffness of the mesh.
   * \param[in] geometry - Geometrical definition of the problem.
   * \param[in] config - Definition of the particular problem.
   */
  void SetMesh_Stiffness(CGeometry **geometry, CNumerics **numerics, CConfig *config);

  /*!
   * \brief Compute the min and max volume of the elements in the domain.
   * \param[in] geometry - Geometrical definition of the problem.
   * \param[in] config - Definition of the particular problem.
   * \param[in] updated - Boolean, computes the volumes with the updated coordinates.
   * \return Value of the length of the smallest edge of the grid.
   */
  void SetMinMaxVolume(CGeometry *geometry, CConfig *config, bool updated);

  /*!
   * \brief Compute the min and max volume of the elements in the domain.
   * \param[in] geometry - Geometrical definition of the problem.
   * \param[in] config - Definition of the particular problem.
   */
  void SetWallDistance(CGeometry *geometry, CConfig *config);

  /*!
   * \brief Get the value of the reference coordinate to set on the element structure.
   * \param[in] geometry - Geometrical definition of the problem.
   * \param[in] indexNode - Index of the node.
   * \param[in] iDim - Dimension required.
   */
  inline su2double Get_ValCoord(CGeometry *geometry, unsigned long indexNode, unsigned short iDim) {
    return nodes->GetMesh_Coord(indexNode,iDim);
  }

  /*!
   * \brief Update the value of the coordinates after the grid movement.
   * \param[in] geometry - Geometrical definition of the problem.
   * \param[in] config - Definition of the particular problem.
   */
  void UpdateGridCoord(CGeometry *geometry, CConfig *config);

  /*!
   * \brief Update the dual grid after the grid movement (edges and control volumes).
   * \param[in] geometry - Geometrical definition of the problem.
   * \param[in] config - Definition of the particular problem.
   */
  void UpdateDualGrid(CGeometry *geometry, CConfig *config);

  /*!
   * \brief Compute the grid velocity form the displacements of the mesh.
   * \param[in] geometry - Geometrical definition of the problem.
   * \param[in] config - Definition of the particular problem.
   */
  void ComputeGridVelocity(CGeometry *geometry, CConfig *config);

  /*!
   * \brief Update the coarse multigrid levels after the grid movement.
   * \param[in] geometry - Geometrical definition of the problem.
   * \param[in] config - Definition of the particular problem.
   */
  void UpdateMultiGrid(CGeometry **geometry, CConfig *config);

  /*!
   * \brief Check the boundary vertex that are going to be moved.
   * \param[in] geometry - Geometrical definition of the problem.
   * \param[in] config - Definition of the particular problem.
   */
  void SetBoundaryDisplacements(CGeometry *geometry, CNumerics *numerics, CConfig *config);

  /*!
   * \brief Move the mesh in time.
   */
  void SetDualTime_Mesh(void);

  /*!
   * \brief Load a solution from a restart file.
   * \param[in] geometry - Geometrical definition of the problem.
   * \param[in] solver - Container vector with all of the solvers.
   * \param[in] config - Definition of the particular problem.
   * \param[in] val_iter - Current external iteration number.
   * \param[in] val_update_geo - Flag for updating coords and grid velocity.
   */
  void LoadRestart(CGeometry **geometry, CSolver ***solver, CConfig *config, int val_iter, bool val_update_geo);

  /*!
   * \brief Load the geometries at the previous time states n and nM1.
   * \param[in] geometry - Geometrical definition of the problem.
   */
  void Restart_OldGeometry(CGeometry *geometry, CConfig *config);

  /*!
   * \brief Get minimun volume in the mesh
   * \return 
   */
<<<<<<< HEAD
  inline void SetSolution_Old(void){
    for (unsigned long iPoint = 0; iPoint < nPoint; iPoint++)
      node[iPoint]->Set_OldSolution();
  }

  // void Surface_Plunging(CGeometry *geometry, CConfig *config, CSolver **solver, unsigned long iter, unsigned short iZone);
=======
  su2double GetMinimum_Volume(){return MinVolume_Curr;}
  
  /*!
   * \brief Get maximum volume in the mesh
   * \return 
   */
  su2double GetMaximum_Volume(){return MaxVolume_Curr;}
  
>>>>>>> 972606f5
};<|MERGE_RESOLUTION|>--- conflicted
+++ resolved
@@ -179,14 +179,7 @@
    * \brief Get minimun volume in the mesh
    * \return 
    */
-<<<<<<< HEAD
-  inline void SetSolution_Old(void){
-    for (unsigned long iPoint = 0; iPoint < nPoint; iPoint++)
-      node[iPoint]->Set_OldSolution();
-  }
-
   // void Surface_Plunging(CGeometry *geometry, CConfig *config, CSolver **solver, unsigned long iter, unsigned short iZone);
-=======
   su2double GetMinimum_Volume(){return MinVolume_Curr;}
   
   /*!
@@ -195,5 +188,4 @@
    */
   su2double GetMaximum_Volume(){return MaxVolume_Curr;}
   
->>>>>>> 972606f5
 };