--- conflicted
+++ resolved
@@ -972,100 +972,8 @@
 
   /*!
    * \brief Evaluate the vorticity and strain rate magnitude.
-<<<<<<< HEAD
-   * \tparam VelocityOffset - Index in the primitive variables where the velocity starts.
-   */
-  void ComputeVorticityAndStrainMag(const CConfig& config, unsigned short iMesh,
-                                    const size_t VelocityOffset = 1) {
-
-    auto& StrainMag = nodes->GetStrainMag();
-
-    ompMasterAssignBarrier(StrainMag_Max,0.0, Omega_Max,0.0);
-
-    su2double strainMax = 0.0, omegaMax = 0.0;
-
-    SU2_OMP_FOR_STAT(omp_chunk_size)
-    for (unsigned long iPoint = 0; iPoint < nPoint; ++iPoint) {
-
-      const auto VelocityGradient = nodes->GetGradient_Primitive(iPoint, VelocityOffset);
-      auto Vorticity = nodes->GetVorticity(iPoint);
-
-      /*--- Vorticity ---*/
-
-      Vorticity[0] = 0.0;
-      Vorticity[1] = 0.0;
-      Vorticity[2] = VelocityGradient(1,0)-VelocityGradient(0,1);
-
-      if (nDim == 3) {
-        Vorticity[0] = VelocityGradient(2,1)-VelocityGradient(1,2);
-        Vorticity[1] = -(VelocityGradient(2,0)-VelocityGradient(0,2));
-      }
-
-      /*--- Strain Magnitude ---*/
-
-      AD::StartPreacc();
-      AD::SetPreaccIn(VelocityGradient, nDim, nDim);
-
-      su2double Div = 0.0;
-      for (unsigned long iDim = 0; iDim < nDim; iDim++)
-        Div += VelocityGradient(iDim, iDim);
-      Div /= 3.0;
-
-      StrainMag(iPoint) = 0.0;
-
-      /*--- Add diagonal part ---*/
-
-      for (unsigned long iDim = 0; iDim < nDim; iDim++) {
-        StrainMag(iPoint) += pow(VelocityGradient(iDim, iDim) - Div, 2);
-      }
-      if (nDim == 2) {
-        StrainMag(iPoint) += pow(Div, 2);
-      }
-
-      /*--- Add off diagonals ---*/
-
-      StrainMag(iPoint) += 2.0*pow(0.5*(VelocityGradient(0,1) + VelocityGradient(1,0)), 2);
-
-      if (nDim == 3) {
-        StrainMag(iPoint) += 2.0*pow(0.5*(VelocityGradient(0,2) + VelocityGradient(2,0)), 2);
-        StrainMag(iPoint) += 2.0*pow(0.5*(VelocityGradient(1,2) + VelocityGradient(2,1)), 2);
-      }
-
-      StrainMag(iPoint) = sqrt(2.0*StrainMag(iPoint));
-      AD::SetPreaccOut(StrainMag(iPoint));
-
-      /*--- Max is not differentiable, so we not register them for preacc. ---*/
-      strainMax = max(strainMax, StrainMag(iPoint));
-      omegaMax = max(omegaMax, GeometryToolbox::Norm(3, Vorticity));
-
-      AD::EndPreacc();
-    }
-    END_SU2_OMP_FOR
-
-    if ((iMesh == MESH_0) && (config.GetComm_Level() == COMM_FULL)) {
-      SU2_OMP_CRITICAL {
-        StrainMag_Max = max(StrainMag_Max, strainMax);
-        Omega_Max = max(Omega_Max, omegaMax);
-      }
-      END_SU2_OMP_CRITICAL
-
-      SU2_OMP_BARRIER
-      SU2_OMP_MASTER {
-        su2double MyOmega_Max = Omega_Max;
-        su2double MyStrainMag_Max = StrainMag_Max;
-
-        SU2_MPI::Allreduce(&MyStrainMag_Max, &StrainMag_Max, 1, MPI_DOUBLE, MPI_MAX, SU2_MPI::GetComm());
-        SU2_MPI::Allreduce(&MyOmega_Max, &Omega_Max, 1, MPI_DOUBLE, MPI_MAX, SU2_MPI::GetComm());
-      }
-      END_SU2_OMP_MASTER
-      SU2_OMP_BARRIER
-    }
-
-  }
-=======
    */
   void ComputeVorticityAndStrainMag(const CConfig& config, unsigned short iMesh);
->>>>>>> 1249f9f6
 
   /*!
    * \brief Destructor.
