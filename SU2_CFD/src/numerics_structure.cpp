/*!
 * \file numerics_structure.cpp
 * \brief This file contains all the numerical methods.
 * \author F. Palacios, T. Economon
 * \version 6.2.0 "Falcon"
 *
 * The current SU2 release has been coordinated by the
 * SU2 International Developers Society <www.su2devsociety.org>
 * with selected contributions from the open-source community.
 *
 * The main research teams contributing to the current release are:
 *  - Prof. Juan J. Alonso's group at Stanford University.
 *  - Prof. Piero Colonna's group at Delft University of Technology.
 *  - Prof. Nicolas R. Gauger's group at Kaiserslautern University of Technology.
 *  - Prof. Alberto Guardone's group at Polytechnic University of Milan.
 *  - Prof. Rafael Palacios' group at Imperial College London.
 *  - Prof. Vincent Terrapon's group at the University of Liege.
 *  - Prof. Edwin van der Weide's group at the University of Twente.
 *  - Lab. of New Concepts in Aeronautics at Tech. Institute of Aeronautics.
 *
 * Copyright 2012-2019, Francisco D. Palacios, Thomas D. Economon,
 *                      Tim Albring, and the SU2 contributors.
 *
 * SU2 is free software; you can redistribute it and/or
 * modify it under the terms of the GNU Lesser General Public
 * License as published by the Free Software Foundation; either
 * version 2.1 of the License, or (at your option) any later version.
 *
 * SU2 is distributed in the hope that it will be useful,
 * but WITHOUT ANY WARRANTY; without even the implied warranty of
 * MERCHANTABILITY or FITNESS FOR A PARTICULAR PURPOSE. See the GNU
 * Lesser General Public License for more details.
 *
 * You should have received a copy of the GNU Lesser General Public
 * License along with SU2. If not, see <http://www.gnu.org/licenses/>.
 */

#include "../include/numerics_structure.hpp"

CNumerics::CNumerics(void) {

  Normal      = NULL;
  UnitNormal  = NULL;
  UnitNormald = NULL;
  
  U_n   = NULL;
  U_nM1 = NULL;
  U_nP1 = NULL;
 
  Proj_Flux_Tensor  = NULL;
  Flux_Tensor       = NULL;
 
  tau    = NULL;
  delta  = NULL;
  delta3 = NULL;

<<<<<<< HEAD
=======
  Diffusion_Coeff_i = NULL;
  Diffusion_Coeff_j = NULL;

  Vector = NULL;

>>>>>>> 27f3875c
  Enthalpy_formation = NULL;
  Theta_v = NULL;

  l = NULL;
  m = NULL;

}

CNumerics::CNumerics(unsigned short val_nDim, unsigned short val_nVar,
                     CConfig *config) {
  
  unsigned short iVar, iDim, jDim;
  
  Normal      = NULL;
  UnitNormal  = NULL;
  UnitNormald = NULL;
  
  U_n   = NULL;
  U_nM1 = NULL;
  U_nP1 = NULL;
  
  Proj_Flux_Tensor  = NULL;
  Flux_Tensor       = NULL;
  
  tau    = NULL;
  delta  = NULL;
  delta3 = NULL;

  Diffusion_Coeff_i = NULL;
  Diffusion_Coeff_j = NULL;

  Enthalpy_formation = NULL;
  Theta_v = NULL;

  l = NULL;
  m = NULL;

  MeanReynoldsStress  = NULL; 
  MeanPerturbedRSM    = NULL;
  A_ij                = NULL;
  Eig_Vec             = NULL;
  New_Eig_Vec         = NULL;
  newA_ij             = NULL;
  Corners             = NULL;
  Eig_Val             = NULL;
  Barycentric_Coord   = NULL;
  New_Coord           = NULL;    
 
  nDim = val_nDim;
  nVar = val_nVar;
  Gamma = config->GetGamma();
  Gamma_Minus_One = Gamma - 1.0;
  Prandtl_Lam = config->GetPrandtl_Lam();
  Prandtl_Turb = config->GetPrandtl_Turb();
  Gas_Constant = config->GetGas_ConstantND();

  UnitNormal = new su2double [nDim];
  UnitNormald = new su2double [nDim];

  Flux_Tensor = new su2double* [nVar];
  for (iVar = 0; iVar < (nVar); iVar++)
    Flux_Tensor[iVar] = new su2double [nDim];

  tau = new su2double* [nDim];
  for (iDim = 0; iDim < nDim; iDim++) {
    tau[iDim] = new su2double [nDim];
  }

  delta = new su2double* [nDim];
  for (iDim = 0; iDim < nDim; iDim++) {
    delta[iDim] = new su2double [nDim];
  }

  for (iDim = 0; iDim < nDim; iDim++) {
    for (jDim = 0; jDim < nDim; jDim++) {
      if (iDim == jDim) delta[iDim][jDim] = 1.0;
      else delta[iDim][jDim]=0.0;
    }
  }

  delta3 = new su2double* [3];
  for (iDim = 0; iDim < 3; iDim++) {
    delta3[iDim] = new su2double [3];
  }

  for (iDim = 0; iDim < 3; iDim++) {
    for (jDim = 0; jDim < 3; jDim++) {
      if (iDim == jDim) delta3[iDim][jDim] = 1.0;
      else delta3[iDim][jDim]=0.0;
    }
  }

  U_n   = new su2double [nVar];
  U_nM1 = new su2double [nVar];
  U_nP1 = new su2double [nVar];

  Proj_Flux_Tensor = new su2double [nVar];

  turb_ke_i = 0.0;
  turb_ke_j = 0.0;
  
  Vector = new su2double[nDim];
  
  l = new su2double [nDim];
  m = new su2double [nDim];
  
  Dissipation_ij = 1.0;

  /* --- Initializing variables for the UQ methodology --- */
  using_uq = config->GetUsing_UQ();
  if (using_uq){
    MeanReynoldsStress  = new su2double* [3];
    MeanPerturbedRSM    = new su2double* [3];
    A_ij                = new su2double* [3];          
    newA_ij             = new su2double* [3];
    Eig_Vec             = new su2double* [3];
    New_Eig_Vec         = new su2double* [3];
    Corners             = new su2double* [3];
    Eig_Val             = new su2double [3];
    Barycentric_Coord   = new su2double [2];
    New_Coord           = new su2double [2];
    for (iDim = 0; iDim < 3; iDim++){
      MeanReynoldsStress[iDim]  = new su2double [3];
      MeanPerturbedRSM[iDim]    = new su2double [3];
      A_ij[iDim]                = new su2double [3];
      newA_ij[iDim]             = new su2double [3];
      Eig_Vec[iDim]             = new su2double [3];
      New_Eig_Vec[iDim]         = new su2double [3];
      Corners[iDim]             = new su2double [2];
      Eig_Val[iDim]             = 0;
    }
    Eig_Val_Comp = config->GetEig_Val_Comp();
    uq_delta_b = config->GetUQ_Delta_B();
    uq_urlx = config->GetUQ_URLX();
    uq_permute = config->GetUQ_Permute();

    /* define barycentric traingle corner points */
    Corners[0][0] = 1.0;
    Corners[0][1] = 0.0;
    Corners[1][0] = 0.0;
    Corners[1][1] = 0.0;
    Corners[2][0] = 0.5;
    Corners[2][1] = 0.866025;
  }
  
}

CNumerics::~CNumerics(void) {

  if (UnitNormal!= NULL) delete [] UnitNormal;
  if (UnitNormald!= NULL) delete [] UnitNormald;

  if (U_n!= NULL) delete [] U_n;
  if (U_nM1!= NULL) delete [] U_nM1;
  if (U_nP1!= NULL) delete [] U_nP1;

  // visc
  if (Proj_Flux_Tensor!= NULL) delete [] Proj_Flux_Tensor;

  if (Flux_Tensor!= NULL) {
    for (unsigned short iVar = 0; iVar < nVar; iVar++) {
      delete [] Flux_Tensor[iVar];
    }
    delete [] Flux_Tensor;
  }

  if (tau != NULL) {
    for (unsigned short iDim = 0; iDim < nDim; iDim++) {
      delete [] tau[iDim];
    }
    delete [] tau;
  }

  if (delta != NULL) {
    for (unsigned short iDim = 0; iDim < nDim; iDim++) {
      delete [] delta[iDim];
    }
    delete [] delta;
  }

<<<<<<< HEAD
=======
  if (delta3 != NULL) {
    for (unsigned short iDim = 0; iDim < 3; iDim++) {
      delete [] delta3[iDim];
    }
    delete [] delta3;
  }

  if (Diffusion_Coeff_i != NULL) delete [] Diffusion_Coeff_i;
  if (Diffusion_Coeff_j != NULL) delete [] Diffusion_Coeff_j;
>>>>>>> 27f3875c
  if (Vector != NULL) delete [] Vector;

  if(Enthalpy_formation != NULL) delete [] Enthalpy_formation;
  if(Theta_v != NULL) delete [] Theta_v;

  if (l != NULL) delete [] l;
  if (m != NULL) delete [] m;

  if (using_uq) {
    for (unsigned short iDim = 0; iDim < 3; iDim++){
      delete [] MeanReynoldsStress[iDim];
      delete [] MeanPerturbedRSM[iDim];
      delete [] A_ij[iDim];
      delete [] newA_ij[iDim];
      delete [] Eig_Vec[iDim];
      delete [] New_Eig_Vec[iDim];
      delete [] Corners[iDim];
    }
    delete [] MeanReynoldsStress;
    delete [] MeanPerturbedRSM;
    delete [] A_ij;
    delete [] newA_ij;
    delete [] Eig_Vec;
    delete [] New_Eig_Vec;
    delete [] Corners;
    delete [] Eig_Val;
    delete [] Barycentric_Coord;
    delete [] New_Coord;
  }

}

void CNumerics::GetInviscidFlux(su2double val_density, su2double *val_velocity,
    su2double val_pressure, su2double val_enthalpy) {
  if (nDim == 3) {
    Flux_Tensor[0][0] = val_density*val_velocity[0];
    Flux_Tensor[1][0] = Flux_Tensor[0][0]*val_velocity[0]+val_pressure;
    Flux_Tensor[2][0] = Flux_Tensor[0][0]*val_velocity[1];
    Flux_Tensor[3][0] = Flux_Tensor[0][0]*val_velocity[2];
    Flux_Tensor[4][0] = Flux_Tensor[0][0]*val_enthalpy;

    Flux_Tensor[0][1] = val_density*val_velocity[1];
    Flux_Tensor[1][1] = Flux_Tensor[0][1]*val_velocity[0];
    Flux_Tensor[2][1] = Flux_Tensor[0][1]*val_velocity[1]+val_pressure;
    Flux_Tensor[3][1] = Flux_Tensor[0][1]*val_velocity[2];
    Flux_Tensor[4][1] = Flux_Tensor[0][1]*val_enthalpy;

    Flux_Tensor[0][2] = val_density*val_velocity[2];
    Flux_Tensor[1][2] = Flux_Tensor[0][2]*val_velocity[0];
    Flux_Tensor[2][2] = Flux_Tensor[0][2]*val_velocity[1];
    Flux_Tensor[3][2] = Flux_Tensor[0][2]*val_velocity[2]+val_pressure;
    Flux_Tensor[4][2] = Flux_Tensor[0][2]*val_enthalpy;

  }
  if (nDim == 2) {
    Flux_Tensor[0][0] = val_density*val_velocity[0];
    Flux_Tensor[1][0] = Flux_Tensor[0][0]*val_velocity[0]+val_pressure;
    Flux_Tensor[2][0] = Flux_Tensor[0][0]*val_velocity[1];
    Flux_Tensor[3][0] = Flux_Tensor[0][0]*val_enthalpy;

    Flux_Tensor[0][1] = val_density*val_velocity[1];
    Flux_Tensor[1][1] = Flux_Tensor[0][1]*val_velocity[0];
    Flux_Tensor[2][1] = Flux_Tensor[0][1]*val_velocity[1]+val_pressure;
    Flux_Tensor[3][1] = Flux_Tensor[0][1]*val_enthalpy;
  }
}

void CNumerics::GetInviscidProjFlux(su2double *val_density,
                                    su2double *val_velocity,
                                    su2double *val_pressure,
                                    su2double *val_enthalpy,
                                    su2double *val_normal,
                                    su2double *val_Proj_Flux) {
  
    su2double rhou, rhov, rhow;
    
  if (nDim == 2) {
    
    rhou = (*val_density)*val_velocity[0];
    rhov = (*val_density)*val_velocity[1];

    val_Proj_Flux[0] = rhou*val_normal[0];
    val_Proj_Flux[1] = (rhou*val_velocity[0]+(*val_pressure))*val_normal[0];
    val_Proj_Flux[2] = rhou*val_velocity[1]*val_normal[0];
    val_Proj_Flux[3] = rhou*(*val_enthalpy)*val_normal[0];

    val_Proj_Flux[0] += rhov*val_normal[1];
    val_Proj_Flux[1] += rhov*val_velocity[0]*val_normal[1];
    val_Proj_Flux[2] += (rhov*val_velocity[1]+(*val_pressure))*val_normal[1];
    val_Proj_Flux[3] += rhov*(*val_enthalpy)*val_normal[1];
    
  } 
  else {
    
    rhou = (*val_density)*val_velocity[0];
    rhov = (*val_density)*val_velocity[1];
    rhow = (*val_density)*val_velocity[2];

    val_Proj_Flux[0] = rhou*val_normal[0];
    val_Proj_Flux[1] = (rhou*val_velocity[0]+(*val_pressure))*val_normal[0];
    val_Proj_Flux[2] = rhou*val_velocity[1]*val_normal[0];
    val_Proj_Flux[3] = rhou*val_velocity[2]*val_normal[0];
    val_Proj_Flux[4] = rhou*(*val_enthalpy)*val_normal[0];

    val_Proj_Flux[0] += rhov*val_normal[1];
    val_Proj_Flux[1] += rhov*val_velocity[0]*val_normal[1];
    val_Proj_Flux[2] += (rhov*val_velocity[1]+(*val_pressure))*val_normal[1];
    val_Proj_Flux[3] += rhov*val_velocity[2]*val_normal[1];
    val_Proj_Flux[4] += rhov*(*val_enthalpy)*val_normal[1];

    val_Proj_Flux[0] += rhow*val_normal[2];
    val_Proj_Flux[1] += rhow*val_velocity[0]*val_normal[2];
    val_Proj_Flux[2] += rhow*val_velocity[1]*val_normal[2];
    val_Proj_Flux[3] += (rhow*val_velocity[2]+(*val_pressure))*val_normal[2];
    val_Proj_Flux[4] += rhow*(*val_enthalpy)*val_normal[2];
    
  }

}

void CNumerics::GetInviscidIncProjFlux(su2double *val_density,
                                           su2double *val_velocity,
                                           su2double *val_pressure,
                                           su2double *val_betainc2,
                                           su2double *val_enthalpy,
                                           su2double *val_normal,
                                           su2double *val_Proj_Flux) {
  su2double rhou, rhov, rhow;
    
  if (nDim == 2) {
    rhou = (*val_density)*val_velocity[0];
    rhov = (*val_density)*val_velocity[1];

    val_Proj_Flux[0] = rhou*val_normal[0] + rhov*val_normal[1];
    val_Proj_Flux[1] = (rhou*val_velocity[0]+(*val_pressure))*val_normal[0] + rhou*val_velocity[1]*val_normal[1];
    val_Proj_Flux[2] = rhov*val_velocity[0]*val_normal[0] + (rhov*val_velocity[1]+(*val_pressure))*val_normal[1];
    val_Proj_Flux[3] = (rhou*val_normal[0] + rhov*val_normal[1])*(*val_enthalpy);
  }
  else {
    rhou = (*val_density)*val_velocity[0];
    rhov = (*val_density)*val_velocity[1];
    rhow = (*val_density)*val_velocity[2];
    
    val_Proj_Flux[0] = rhou*val_normal[0] + rhov*val_normal[1] + rhow*val_normal[2];
    val_Proj_Flux[1] = (rhou*val_velocity[0]+(*val_pressure))*val_normal[0] + rhou*val_velocity[1]*val_normal[1] + rhou*val_velocity[2]*val_normal[2];
    val_Proj_Flux[2] = rhov*val_velocity[0]*val_normal[0] + (rhov*val_velocity[1]+(*val_pressure))*val_normal[1] + rhov*val_velocity[2]*val_normal[2];
    val_Proj_Flux[3] = rhow*val_velocity[0]*val_normal[0] + rhow*val_velocity[1]*val_normal[1] + (rhow*val_velocity[2]+(*val_pressure))*val_normal[2];
    val_Proj_Flux[4] = (rhou*val_normal[0] + rhov*val_normal[1] + rhow*val_normal[2])*(*val_enthalpy);
  }
  
}

void CNumerics::GetInviscidProjJac(su2double *val_velocity, su2double *val_energy,
                                   su2double *val_normal, su2double val_scale,
                                   su2double **val_Proj_Jac_Tensor) {
  AD_BEGIN_PASSIVE
  unsigned short iDim, jDim;
  su2double sqvel, proj_vel, phi, a1, a2;
  
  sqvel = 0.0; proj_vel = 0.0;
  for (iDim = 0; iDim < nDim; iDim++) {
    sqvel    += val_velocity[iDim]*val_velocity[iDim];
    proj_vel += val_velocity[iDim]*val_normal[iDim];
  }
  
  phi = 0.5*Gamma_Minus_One*sqvel;
  a1 = Gamma*(*val_energy)-phi;
  a2 = Gamma-1.0;
  
  val_Proj_Jac_Tensor[0][0] = 0.0;
  for (iDim = 0; iDim < nDim; iDim++)
    val_Proj_Jac_Tensor[0][iDim+1] = val_scale*val_normal[iDim];
  val_Proj_Jac_Tensor[0][nDim+1] = 0.0;
  
  for (iDim = 0; iDim < nDim; iDim++) {
    val_Proj_Jac_Tensor[iDim+1][0] = val_scale*(val_normal[iDim]*phi - val_velocity[iDim]*proj_vel);
    for (jDim = 0; jDim < nDim; jDim++)
      val_Proj_Jac_Tensor[iDim+1][jDim+1] = val_scale*(val_normal[jDim]*val_velocity[iDim]-a2*val_normal[iDim]*val_velocity[jDim]);
    val_Proj_Jac_Tensor[iDim+1][iDim+1] += val_scale*proj_vel;
    val_Proj_Jac_Tensor[iDim+1][nDim+1] = val_scale*a2*val_normal[iDim];
  }
  
  val_Proj_Jac_Tensor[nDim+1][0] = val_scale*proj_vel*(phi-a1);
  for (iDim = 0; iDim < nDim; iDim++)
    val_Proj_Jac_Tensor[nDim+1][iDim+1] = val_scale*(val_normal[iDim]*a1-a2*val_velocity[iDim]*proj_vel);
  val_Proj_Jac_Tensor[nDim+1][nDim+1] = val_scale*Gamma*proj_vel;
  AD_END_PASSIVE
}


void CNumerics::GetInviscidProjJac(su2double *val_velocity, su2double *val_enthalpy,
    su2double *val_chi, su2double *val_kappa,
    su2double *val_normal, su2double val_scale,
    su2double **val_Proj_Jac_Tensor) {
  AD_BEGIN_PASSIVE
  unsigned short iDim, jDim;
  su2double sqvel, proj_vel, phi, a1, a2;

  sqvel = 0.0; proj_vel = 0.0;
  for (iDim = 0; iDim < nDim; iDim++) {
    sqvel += val_velocity[iDim]*val_velocity[iDim];
    proj_vel += val_velocity[iDim]*val_normal[iDim];
  }

  phi = *val_chi + 0.5*sqvel*(*val_kappa);
  a1 = *val_enthalpy;
  a2 = *val_kappa;

  val_Proj_Jac_Tensor[0][0] = 0.0;
  for (iDim = 0; iDim < nDim; iDim++)
    val_Proj_Jac_Tensor[0][iDim+1] = val_scale*val_normal[iDim];
  val_Proj_Jac_Tensor[0][nDim+1] = 0.0;

  for (iDim = 0; iDim < nDim; iDim++) {
    val_Proj_Jac_Tensor[iDim+1][0] = val_scale*(val_normal[iDim]*phi - val_velocity[iDim]*proj_vel);
    for (jDim = 0; jDim < nDim; jDim++)
      val_Proj_Jac_Tensor[iDim+1][jDim+1] = val_scale*(val_normal[jDim]*val_velocity[iDim]-a2*val_normal[iDim]*val_velocity[jDim]);
    val_Proj_Jac_Tensor[iDim+1][iDim+1] += val_scale*proj_vel;
    val_Proj_Jac_Tensor[iDim+1][nDim+1] = val_scale*a2*val_normal[iDim];
  }

  val_Proj_Jac_Tensor[nDim+1][0] = val_scale*proj_vel*(phi-a1);
  for (iDim = 0; iDim < nDim; iDim++)
    val_Proj_Jac_Tensor[nDim+1][iDim+1] = val_scale*(val_normal[iDim]*a1-a2*val_velocity[iDim]*proj_vel);
  val_Proj_Jac_Tensor[nDim+1][nDim+1] = val_scale*(a2+1)*proj_vel;
  AD_END_PASSIVE
}

void CNumerics::GetInviscidIncProjJac(su2double *val_density, su2double *val_velocity, su2double *val_betainc2, su2double *val_cp, su2double *val_temperature, su2double *val_dRhodT, su2double *val_normal,
    su2double val_scale, su2double **val_Proj_Jac_Tensor) {
  AD_BEGIN_PASSIVE
  unsigned short iDim;
  su2double proj_vel;

  proj_vel = 0.0;
  for (iDim = 0; iDim < nDim; iDim++)
    proj_vel += val_velocity[iDim]*val_normal[iDim];

  if (nDim == 2) {

    val_Proj_Jac_Tensor[0][0] = val_scale*(proj_vel/(*val_betainc2));
    val_Proj_Jac_Tensor[0][1] = val_scale*(val_normal[0]*(*val_density));
    val_Proj_Jac_Tensor[0][2] = val_scale*(val_normal[1]*(*val_density));
    val_Proj_Jac_Tensor[0][3] = val_scale*((*val_dRhodT)*proj_vel);

    val_Proj_Jac_Tensor[1][0] = val_scale*(val_normal[0] + val_velocity[0]*proj_vel/(*val_betainc2));
    val_Proj_Jac_Tensor[1][1] = val_scale*((*val_density)*(val_normal[0]*val_velocity[0] + proj_vel));
    val_Proj_Jac_Tensor[1][2] = val_scale*(val_normal[1]*(*val_density)*val_velocity[0]);
    val_Proj_Jac_Tensor[1][3] = val_scale*((*val_dRhodT)*val_velocity[0]*proj_vel);

    val_Proj_Jac_Tensor[2][0] = val_scale*(val_normal[1] + val_velocity[1]*proj_vel/(*val_betainc2));
    val_Proj_Jac_Tensor[2][1] = val_scale*(val_normal[0]*(*val_density)*val_velocity[1]);
    val_Proj_Jac_Tensor[2][2] = val_scale*((*val_density)*(proj_vel + val_normal[1]*val_velocity[1]));
    val_Proj_Jac_Tensor[2][3] = val_scale*((*val_dRhodT)*val_velocity[1]*proj_vel);

    val_Proj_Jac_Tensor[3][0] = val_scale*((*val_cp)*(*val_temperature)*proj_vel/(*val_betainc2));
    val_Proj_Jac_Tensor[3][1] = val_scale*((*val_cp)*(*val_temperature)*val_normal[0]*(*val_density));
    val_Proj_Jac_Tensor[3][2] = val_scale*((*val_cp)*(*val_temperature)*val_normal[1]*(*val_density));
    val_Proj_Jac_Tensor[3][3] = val_scale*((*val_cp)*((*val_temperature)*(*val_dRhodT) + (*val_density))*proj_vel);

  } else {

    val_Proj_Jac_Tensor[0][0] = val_scale*(proj_vel/(*val_betainc2));
    val_Proj_Jac_Tensor[0][1] = val_scale*(val_normal[0]*(*val_density));
    val_Proj_Jac_Tensor[0][2] = val_scale*(val_normal[1]*(*val_density));
    val_Proj_Jac_Tensor[0][3] = val_scale*(val_normal[2]*(*val_density));
    val_Proj_Jac_Tensor[0][4] = val_scale*((*val_dRhodT)*proj_vel);

    val_Proj_Jac_Tensor[1][0] = val_scale*(val_normal[0] + val_velocity[0]*proj_vel/(*val_betainc2));
    val_Proj_Jac_Tensor[1][1] = val_scale*((*val_density)*(val_normal[0]*val_velocity[0] + proj_vel));
    val_Proj_Jac_Tensor[1][2] = val_scale*(val_normal[1]*(*val_density)*val_velocity[0]);
    val_Proj_Jac_Tensor[1][3] = val_scale*(val_normal[2]*(*val_density)*val_velocity[0]);
    val_Proj_Jac_Tensor[1][4] = val_scale*((*val_dRhodT)*val_velocity[0]*proj_vel);

    val_Proj_Jac_Tensor[2][0] = val_scale*(val_normal[1] + val_velocity[1]*proj_vel/(*val_betainc2));
    val_Proj_Jac_Tensor[2][1] = val_scale*(val_normal[0]*(*val_density)*val_velocity[1]);
    val_Proj_Jac_Tensor[2][2] = val_scale*((*val_density)*(proj_vel + val_normal[1]*val_velocity[1]));
    val_Proj_Jac_Tensor[2][3] = val_scale*(val_normal[2]*(*val_density)*val_velocity[1]);
    val_Proj_Jac_Tensor[2][4] = val_scale*((*val_dRhodT)*val_velocity[1]*proj_vel);

    val_Proj_Jac_Tensor[3][0] = val_scale*(val_normal[2] + val_velocity[2]*proj_vel/(*val_betainc2));
    val_Proj_Jac_Tensor[3][1] = val_scale*(val_normal[0]*(*val_density)*val_velocity[2]);
    val_Proj_Jac_Tensor[3][2] = val_scale*(val_normal[1]*(*val_density)*val_velocity[2]);
    val_Proj_Jac_Tensor[3][3] = val_scale*((*val_density)*(proj_vel + val_normal[2]*val_velocity[2]));
    val_Proj_Jac_Tensor[3][4] = val_scale*((*val_dRhodT)*val_velocity[2]*proj_vel);

    val_Proj_Jac_Tensor[4][0] = val_scale*((*val_cp)*(*val_temperature)*proj_vel/(*val_betainc2));
    val_Proj_Jac_Tensor[4][1] = val_scale*((*val_cp)*(*val_temperature)*val_normal[0]*(*val_density));
    val_Proj_Jac_Tensor[4][2] = val_scale*((*val_cp)*(*val_temperature)*val_normal[1]*(*val_density));
    val_Proj_Jac_Tensor[4][3] = val_scale*((*val_cp)*(*val_temperature)*val_normal[2]*(*val_density));
    val_Proj_Jac_Tensor[4][4] = val_scale*((*val_cp)*((*val_temperature)*(*val_dRhodT) + (*val_density))*proj_vel);

  }
  AD_END_PASSIVE
}

void CNumerics::GetPreconditioner(su2double *val_density, su2double *val_velocity, su2double *val_betainc2, su2double *val_cp, su2double *val_temperature, su2double *val_drhodt, su2double **val_Precon) {
  unsigned short iDim, jDim;

  val_Precon[0][0] = 1.0/(*val_betainc2);
  for (iDim = 0; iDim < nDim; iDim++)
    val_Precon[iDim+1][0] = val_velocity[iDim]/(*val_betainc2);
  val_Precon[nDim+1][0] = (*val_cp)*(*val_temperature)/(*val_betainc2);

  for (jDim = 0; jDim < nDim; jDim++) {
    val_Precon[0][jDim+1] = 0.0;
    for (iDim = 0; iDim < nDim; iDim++) {
      if (iDim == jDim) val_Precon[iDim+1][jDim+1] = (*val_density);
      else val_Precon[iDim+1][jDim+1] = 0.0;
    }
    val_Precon[nDim+1][jDim+1] = 0.0;
  }

  val_Precon[0][nDim+1] = (*val_drhodt);
  for (iDim = 0; iDim < nDim; iDim++)
    val_Precon[iDim+1][nDim+1] = val_velocity[iDim]*(*val_drhodt);
  val_Precon[nDim+1][nDim+1] = (*val_cp)*((*val_drhodt)*(*val_temperature) + (*val_density));

}

void CNumerics::GetPreconditionedProjJac(su2double *val_density, su2double *val_lambda, su2double *val_betainc2, su2double *val_normal, su2double **val_invPrecon_A) {
  unsigned short iDim, jDim, kDim;

  val_invPrecon_A[0][0] = val_lambda[nDim]/2.0 + val_lambda[nDim+1]/2.0;
  for (iDim = 0; iDim < nDim; iDim++)
    val_invPrecon_A[iDim+1][0] = val_normal[iDim]*(-val_lambda[nDim] + val_lambda[nDim+1])/(2.0*sqrt((*val_betainc2))*(*val_density));
  val_invPrecon_A[nDim+1][0] = 0.0;

  for (jDim = 0; jDim < nDim; jDim++) {
    val_invPrecon_A[0][jDim+1] = sqrt((*val_betainc2))*val_normal[jDim]*(*val_density)*(-val_lambda[nDim] + val_lambda[nDim+1])/(2.0);
    for (iDim = 0; iDim < nDim; iDim++) {
      if (iDim == jDim) {
        val_invPrecon_A[iDim+1][jDim+1] = (val_lambda[nDim] + val_lambda[nDim+1])*val_normal[iDim]*val_normal[iDim]/2.0;
        for (kDim = 0; kDim < nDim; kDim++) {
          if (kDim != iDim) val_invPrecon_A[iDim+1][jDim+1] += 2.0*val_lambda[0]*val_normal[kDim]*val_normal[kDim];
        }
      }
      else {
        val_invPrecon_A[iDim+1][jDim+1] = val_normal[iDim]*val_normal[jDim]*(-2.0*val_lambda[0] + val_lambda[nDim] + val_lambda[nDim+1])/(2.0);
      }
    }
    val_invPrecon_A[nDim+1][jDim+1] = 0.0;
  }

  val_invPrecon_A[0][nDim+1] = 0.0;
  for (iDim = 0; iDim < nDim; iDim++)
    val_invPrecon_A[iDim+1][nDim+1] = 0.0;
  val_invPrecon_A[nDim+1][nDim+1] = val_lambda[nDim-1];
  
}

void CNumerics::SetPastSol (su2double *val_u_nM1, su2double *val_u_n, su2double *val_u_nP1) {
  unsigned short iVar;

  for (iVar = 0; iVar < nVar; iVar++) {
    U_nM1[iVar] = val_u_nM1[iVar];
    U_n[iVar] = val_u_n[iVar];
    U_nP1[iVar] = val_u_nP1[iVar];
  }

}
void CNumerics::SetPastVolume (su2double val_volume_nM1, su2double val_volume_n, su2double val_volume_nP1) {
  Volume_nM1 = val_volume_nM1;
  Volume_n = val_volume_n;
  Volume_nP1 = val_volume_nP1;
}


void CNumerics::GetPMatrix(su2double *val_density, su2double *val_velocity,
                           su2double *val_soundspeed, su2double *val_normal, su2double **val_p_tensor) {
  
  su2double sqvel, rhooc, rhoxc;
  //su2double c2;
  
  rhooc = *val_density / *val_soundspeed;
  rhoxc = *val_density * *val_soundspeed;
  //c2 = *val_soundspeed * *val_soundspeed;
  
  if (nDim == 2) {
    
    sqvel = val_velocity[0]*val_velocity[0]+val_velocity[1]*val_velocity[1];
    
    val_p_tensor[0][0] = 1.0;
    val_p_tensor[0][1]=0.0;
    val_p_tensor[0][2]=0.5*rhooc;
    val_p_tensor[0][3]=0.5*rhooc;
    
    val_p_tensor[1][0]=val_velocity[0];
    val_p_tensor[1][1]=*val_density*val_normal[1];
    val_p_tensor[1][2]=0.5*(val_velocity[0]*rhooc+val_normal[0]**val_density);
    val_p_tensor[1][3]=0.5*(val_velocity[0]*rhooc-val_normal[0]**val_density);
    
    val_p_tensor[2][0]=val_velocity[1];
    val_p_tensor[2][1]=-*val_density*val_normal[0];
    val_p_tensor[2][2]=0.5*(val_velocity[1]*rhooc+val_normal[1]**val_density);
    val_p_tensor[2][3]=0.5*(val_velocity[1]*rhooc-val_normal[1]**val_density);
    
    val_p_tensor[3][0]=0.5*sqvel;
    val_p_tensor[3][1]=*val_density*val_velocity[0]*val_normal[1]-*val_density*val_velocity[1]*val_normal[0];
    val_p_tensor[3][2]=0.5*(0.5*sqvel*rhooc+*val_density*val_velocity[0]*val_normal[0]+*val_density*val_velocity[1]*val_normal[1]+rhoxc/Gamma_Minus_One);
    val_p_tensor[3][3]=0.5*(0.5*sqvel*rhooc-*val_density*val_velocity[0]*val_normal[0]-*val_density*val_velocity[1]*val_normal[1]+rhoxc/Gamma_Minus_One);
    
  }
  else {
    
    sqvel = val_velocity[0]*val_velocity[0]+val_velocity[1]*val_velocity[1]+val_velocity[2]*val_velocity[2];
    
    val_p_tensor[0][0]=val_normal[0];
    val_p_tensor[0][1]=val_normal[1];
    val_p_tensor[0][2]=val_normal[2];
    val_p_tensor[0][3]=0.5*rhooc;
    val_p_tensor[0][4]=0.5*rhooc;
    
    val_p_tensor[1][0]=val_velocity[0]*val_normal[0];
    val_p_tensor[1][1]=val_velocity[0]*val_normal[1]-*val_density*val_normal[2];
    val_p_tensor[1][2]=val_velocity[0]*val_normal[2]+*val_density*val_normal[1];
    val_p_tensor[1][3]=0.5*(val_velocity[0]*rhooc+*val_density*val_normal[0]);
    val_p_tensor[1][4]=0.5*(val_velocity[0]*rhooc-*val_density*val_normal[0]);
    
    val_p_tensor[2][0]=val_velocity[1]*val_normal[0]+*val_density*val_normal[2];
    val_p_tensor[2][1]=val_velocity[1]*val_normal[1];
    val_p_tensor[2][2]=val_velocity[1]*val_normal[2]-*val_density*val_normal[0];
    val_p_tensor[2][3]=0.5*(val_velocity[1]*rhooc+*val_density*val_normal[1]);
    val_p_tensor[2][4]=0.5*(val_velocity[1]*rhooc-*val_density*val_normal[1]);
    
    val_p_tensor[3][0]=val_velocity[2]*val_normal[0]-*val_density*val_normal[1];
    val_p_tensor[3][1]=val_velocity[2]*val_normal[1]+*val_density*val_normal[0];
    val_p_tensor[3][2]=val_velocity[2]*val_normal[2];
    val_p_tensor[3][3]=0.5*(val_velocity[2]*rhooc+*val_density*val_normal[2]);
    val_p_tensor[3][4]=0.5*(val_velocity[2]*rhooc-*val_density*val_normal[2]);
    
    val_p_tensor[4][0]=0.5*sqvel*val_normal[0]+*val_density*val_velocity[1]*val_normal[2]-*val_density*val_velocity[2]*val_normal[1];
    val_p_tensor[4][1]=0.5*sqvel*val_normal[1]-*val_density*val_velocity[0]*val_normal[2]+*val_density*val_velocity[2]*val_normal[0];
    val_p_tensor[4][2]=0.5*sqvel*val_normal[2]+*val_density*val_velocity[0]*val_normal[1]-*val_density*val_velocity[1]*val_normal[0];
    val_p_tensor[4][3]=0.5*(0.5*sqvel*rhooc+*val_density*(val_velocity[0]*val_normal[0]+val_velocity[1]*val_normal[1]+val_velocity[2]*val_normal[2])+rhoxc/Gamma_Minus_One);
    val_p_tensor[4][4]=0.5*(0.5*sqvel*rhooc-*val_density*(val_velocity[0]*val_normal[0]+val_velocity[1]*val_normal[1]+val_velocity[2]*val_normal[2])+rhoxc/Gamma_Minus_One);
    
  }
  
}

void CNumerics::GetPMatrix(su2double *val_density, su2double *val_velocity,
    su2double *val_soundspeed, su2double *val_enthalpy, su2double *val_chi, su2double *val_kappa, su2double *val_normal, su2double **val_p_tensor) {

  su2double sqvel, rhooc, zeta;
  //su2double rhoxc, c2;
  
  rhooc = *val_density / *val_soundspeed;
  //rhoxc = *val_density * *val_soundspeed;
  //c2 = *val_soundspeed * *val_soundspeed;

  if (nDim == 2) {
    sqvel = val_velocity[0]*val_velocity[0]+val_velocity[1]*val_velocity[1];
    zeta = sqvel - (*val_kappa*0.5*sqvel + *val_chi)/(*val_kappa);

    val_p_tensor[0][0] = 1.0;
    val_p_tensor[0][1]=0.0;
    val_p_tensor[0][2]=0.5*rhooc;
    val_p_tensor[0][3]=0.5*rhooc;

    val_p_tensor[1][0]=val_velocity[0];
    val_p_tensor[1][1]=*val_density*val_normal[1];
    val_p_tensor[1][2]=0.5*(val_velocity[0]*rhooc+val_normal[0]**val_density);
    val_p_tensor[1][3]=0.5*(val_velocity[0]*rhooc-val_normal[0]**val_density);

    val_p_tensor[2][0]=val_velocity[1];
    val_p_tensor[2][1]=-*val_density*val_normal[0];
    val_p_tensor[2][2]=0.5*(val_velocity[1]*rhooc+val_normal[1]**val_density);
    val_p_tensor[2][3]=0.5*(val_velocity[1]*rhooc-val_normal[1]**val_density);

    val_p_tensor[3][0]= zeta;
    val_p_tensor[3][1]=*val_density*val_velocity[0]*val_normal[1]-*val_density*val_velocity[1]*val_normal[0];
    val_p_tensor[3][2]=0.5*(*val_enthalpy*rhooc+*val_density*val_velocity[0]*val_normal[0]+*val_density*val_velocity[1]*val_normal[1]);
    val_p_tensor[3][3]=0.5*(*val_enthalpy*rhooc-*val_density*val_velocity[0]*val_normal[0]-*val_density*val_velocity[1]*val_normal[1]);
  }
  else {
    sqvel = val_velocity[0]*val_velocity[0]+val_velocity[1]*val_velocity[1]+val_velocity[2]*val_velocity[2];
    zeta = sqvel - (*val_kappa*0.5*sqvel + *val_chi)/(*val_kappa);

    val_p_tensor[0][0]=val_normal[0];
    val_p_tensor[0][1]=val_normal[1];
    val_p_tensor[0][2]=val_normal[2];
    val_p_tensor[0][3]=0.5*rhooc;
    val_p_tensor[0][4]=0.5*rhooc;

    val_p_tensor[1][0]=val_velocity[0]*val_normal[0];
    val_p_tensor[1][1]=val_velocity[0]*val_normal[1]-*val_density*val_normal[2];
    val_p_tensor[1][2]=val_velocity[0]*val_normal[2]+*val_density*val_normal[1];
    val_p_tensor[1][3]=0.5*(val_velocity[0]*rhooc+*val_density*val_normal[0]);
    val_p_tensor[1][4]=0.5*(val_velocity[0]*rhooc-*val_density*val_normal[0]);

    val_p_tensor[2][0]=val_velocity[1]*val_normal[0]+*val_density*val_normal[2];
    val_p_tensor[2][1]=val_velocity[1]*val_normal[1];
    val_p_tensor[2][2]=val_velocity[1]*val_normal[2]-*val_density*val_normal[0];
    val_p_tensor[2][3]=0.5*(val_velocity[1]*rhooc+*val_density*val_normal[1]);
    val_p_tensor[2][4]=0.5*(val_velocity[1]*rhooc-*val_density*val_normal[1]);

    val_p_tensor[3][0]=val_velocity[2]*val_normal[0]-*val_density*val_normal[1];
    val_p_tensor[3][1]=val_velocity[2]*val_normal[1]+*val_density*val_normal[0];
    val_p_tensor[3][2]=val_velocity[2]*val_normal[2];
    val_p_tensor[3][3]=0.5*(val_velocity[2]*rhooc+*val_density*val_normal[2]);
    val_p_tensor[3][4]=0.5*(val_velocity[2]*rhooc-*val_density*val_normal[2]);

    val_p_tensor[4][0]=zeta*val_normal[0]+*val_density*val_velocity[1]*val_normal[2]-*val_density*val_velocity[2]*val_normal[1];
    val_p_tensor[4][1]=zeta*val_normal[1]-*val_density*val_velocity[0]*val_normal[2]+*val_density*val_velocity[2]*val_normal[0];
    val_p_tensor[4][2]=zeta*val_normal[2]+*val_density*val_velocity[0]*val_normal[1]-*val_density*val_velocity[1]*val_normal[0];
    val_p_tensor[4][3]=0.5*(*val_enthalpy*rhooc+*val_density*(val_velocity[0]*val_normal[0]+val_velocity[1]*val_normal[1]+val_velocity[2]*val_normal[2]));
    val_p_tensor[4][4]=0.5*(*val_enthalpy*rhooc-*val_density*(val_velocity[0]*val_normal[0]+val_velocity[1]*val_normal[1]+val_velocity[2]*val_normal[2]));
  }

}

void CNumerics::GetPMatrix_inv(su2double *val_density, su2double *val_velocity,
    su2double *val_soundspeed, su2double *val_normal, su2double **val_invp_tensor) {
  
  su2double rhoxc, c2, gm1, k0orho, k1orho, gm1_o_c2, gm1_o_rhoxc, sqvel;

  rhoxc = *val_density * *val_soundspeed;
  c2 = *val_soundspeed * *val_soundspeed;
  gm1 = Gamma_Minus_One;
  k0orho = val_normal[0] / *val_density;
  k1orho = val_normal[1] / *val_density;
  gm1_o_c2 = gm1/c2;
  gm1_o_rhoxc = gm1/rhoxc;

  if (nDim == 3) {
    
    sqvel = val_velocity[0]*val_velocity[0]+val_velocity[1]*val_velocity[1]+val_velocity[2]*val_velocity[2];

    val_invp_tensor[0][0]=val_normal[0]-val_normal[2]*val_velocity[1] / *val_density+val_normal[1]*val_velocity[2] / *val_density-val_normal[0]*0.5*gm1*sqvel/c2;
    val_invp_tensor[0][1]=val_normal[0]*gm1*val_velocity[0]/c2;
    val_invp_tensor[0][2]=val_normal[2] / *val_density+val_normal[0]*gm1*val_velocity[1]/c2;
    val_invp_tensor[0][3]=-val_normal[1] / *val_density+val_normal[0]*gm1*val_velocity[2]/c2;
    val_invp_tensor[0][4]=-val_normal[0]*gm1/c2;

    val_invp_tensor[1][0]=val_normal[1]+val_normal[2]*val_velocity[0] / *val_density-val_normal[0]*val_velocity[2] / *val_density-val_normal[1]*0.5*gm1*sqvel/c2;
    val_invp_tensor[1][1]=-val_normal[2] / *val_density+val_normal[1]*gm1*val_velocity[0]/c2;
    val_invp_tensor[1][2]=val_normal[1]*gm1*val_velocity[1]/c2;
    val_invp_tensor[1][3]=val_normal[0] / *val_density+val_normal[1]*gm1*val_velocity[2]/c2;
    val_invp_tensor[1][4]=-val_normal[1]*gm1/c2;

    val_invp_tensor[2][0]=val_normal[2]-val_normal[1]*val_velocity[0] / *val_density+val_normal[0]*val_velocity[1] / *val_density-val_normal[2]*0.5*gm1*sqvel/c2;
    val_invp_tensor[2][1]=val_normal[1] / *val_density+val_normal[2]*gm1*val_velocity[0]/c2;
    val_invp_tensor[2][2]=-val_normal[0] / *val_density+val_normal[2]*gm1*val_velocity[1]/c2;
    val_invp_tensor[2][3]=val_normal[2]*gm1*val_velocity[2]/c2;
    val_invp_tensor[2][4]=-val_normal[2]*gm1/c2;

    val_invp_tensor[3][0]=-(val_normal[0]*val_velocity[0]+val_normal[1]*val_velocity[1]+val_normal[2]*val_velocity[2]) / *val_density+0.5*gm1*sqvel/rhoxc;
    val_invp_tensor[3][1]=val_normal[0] / *val_density-gm1*val_velocity[0]/rhoxc;
    val_invp_tensor[3][2]=val_normal[1] / *val_density-gm1*val_velocity[1]/rhoxc;
    val_invp_tensor[3][3]=val_normal[2] / *val_density-gm1*val_velocity[2]/rhoxc;
    val_invp_tensor[3][4]=Gamma_Minus_One/rhoxc;

    val_invp_tensor[4][0]=(val_normal[0]*val_velocity[0]+val_normal[1]*val_velocity[1]+val_normal[2]*val_velocity[2]) / *val_density+0.5*gm1*sqvel/rhoxc;
    val_invp_tensor[4][1]=-val_normal[0] / *val_density-gm1*val_velocity[0]/rhoxc;
    val_invp_tensor[4][2]=-val_normal[1] / *val_density-gm1*val_velocity[1]/rhoxc;
    val_invp_tensor[4][3]=-val_normal[2] / *val_density-gm1*val_velocity[2]/rhoxc;
    val_invp_tensor[4][4]=Gamma_Minus_One/rhoxc;
    
  }
  if (nDim == 2) {
    
    sqvel = val_velocity[0]*val_velocity[0]+val_velocity[1]*val_velocity[1];

    val_invp_tensor[0][0] = 1.0-0.5*gm1_o_c2*sqvel;
    val_invp_tensor[0][1]=gm1_o_c2*val_velocity[0];
    val_invp_tensor[0][2]=gm1_o_c2*val_velocity[1];
    val_invp_tensor[0][3]=-gm1_o_c2;

    val_invp_tensor[1][0]=-k1orho*val_velocity[0]+k0orho*val_velocity[1];
    val_invp_tensor[1][1]=k1orho;
    val_invp_tensor[1][2]=-k0orho;
    val_invp_tensor[1][3]=0.0;

    val_invp_tensor[2][0]=-k0orho*val_velocity[0]-k1orho*val_velocity[1]+0.5*gm1_o_rhoxc*sqvel;
    val_invp_tensor[2][1]=k0orho-gm1_o_rhoxc*val_velocity[0];
    val_invp_tensor[2][2]=k1orho-gm1_o_rhoxc*val_velocity[1];
    val_invp_tensor[2][3]=gm1_o_rhoxc;

    val_invp_tensor[3][0]=k0orho*val_velocity[0]+k1orho*val_velocity[1]+0.5*gm1_o_rhoxc*sqvel;
    val_invp_tensor[3][1]=-k0orho-gm1_o_rhoxc*val_velocity[0];
    val_invp_tensor[3][2]=-k1orho-gm1_o_rhoxc*val_velocity[1];
    val_invp_tensor[3][3]=gm1_o_rhoxc;
    
  }
}

void CNumerics::GetPMatrix_inv(su2double **val_invp_tensor, su2double *val_density, su2double *val_velocity,
    su2double *val_soundspeed, su2double *val_chi, su2double *val_kappa, su2double *val_normal) {

  su2double rhoxc, c2, k0orho, k1orho, sqvel, k_o_c2, k_o_rhoxc, dp_drho;

  rhoxc = *val_density * *val_soundspeed;
  c2 = *val_soundspeed * *val_soundspeed;
  k0orho = val_normal[0] / *val_density;
  k1orho = val_normal[1] / *val_density;
  k_o_c2 = (*val_kappa)/c2;
  k_o_rhoxc = (*val_kappa)/rhoxc;


  if (nDim == 3) {
    sqvel = val_velocity[0]*val_velocity[0]+val_velocity[1]*val_velocity[1]+val_velocity[2]*val_velocity[2];
    dp_drho = *val_chi + 0.5*sqvel*(*val_kappa);

    val_invp_tensor[0][0]=val_normal[0]-val_normal[2]*val_velocity[1] / *val_density + val_normal[1]*val_velocity[2] / *val_density - val_normal[0]*dp_drho/c2;
    val_invp_tensor[0][1]=val_normal[0]*val_velocity[0]*k_o_c2;
    val_invp_tensor[0][2]=val_normal[2] / *val_density + val_normal[0]*val_velocity[1]*k_o_c2;
    val_invp_tensor[0][3]=-val_normal[1] / *val_density + val_normal[0]*val_velocity[2]*k_o_c2;
    val_invp_tensor[0][4]=-val_normal[0]*k_o_c2;

    val_invp_tensor[1][0]=val_normal[1]+val_normal[2]*val_velocity[0] / *val_density - val_normal[0]*val_velocity[2] / *val_density - val_normal[1]*dp_drho/c2;
    val_invp_tensor[1][1]=-val_normal[2] / *val_density + val_normal[1]*val_velocity[0]*k_o_c2;
    val_invp_tensor[1][2]=val_normal[1]*val_velocity[1]*k_o_c2;
    val_invp_tensor[1][3]=val_normal[0] / *val_density + val_normal[1]*val_velocity[2]*k_o_c2;
    val_invp_tensor[1][4]=-val_normal[1]*k_o_c2;

    val_invp_tensor[2][0]=val_normal[2]-val_normal[1]*val_velocity[0] / *val_density + val_normal[0]*val_velocity[1] / *val_density - val_normal[2]*dp_drho/c2;
    val_invp_tensor[2][1]=val_normal[1] / *val_density + val_normal[2]*val_velocity[0]*k_o_c2;
    val_invp_tensor[2][2]=-val_normal[0] / *val_density + val_normal[2]*val_velocity[1]*k_o_c2;
    val_invp_tensor[2][3]=val_normal[2]*val_velocity[2]*k_o_c2;
    val_invp_tensor[2][4]=-val_normal[2]*k_o_c2;

    val_invp_tensor[3][0]=-(val_normal[0]*val_velocity[0]+val_normal[1]*val_velocity[1]+val_normal[2]*val_velocity[2]) / *val_density+ dp_drho/rhoxc;
    val_invp_tensor[3][1]=val_normal[0] / *val_density - val_velocity[0]*k_o_rhoxc;
    val_invp_tensor[3][2]=val_normal[1] / *val_density- val_velocity[1]*k_o_rhoxc;
    val_invp_tensor[3][3]=val_normal[2] / *val_density- val_velocity[2]*k_o_rhoxc;
    val_invp_tensor[3][4]= k_o_rhoxc;

    val_invp_tensor[4][0]=(val_normal[0]*val_velocity[0]+val_normal[1]*val_velocity[1]+val_normal[2]*val_velocity[2]) / *val_density+ dp_drho/rhoxc;
    val_invp_tensor[4][1]=-val_normal[0] / *val_density- val_velocity[0]*k_o_rhoxc;
    val_invp_tensor[4][2]=-val_normal[1] / *val_density- val_velocity[1]*k_o_rhoxc;
    val_invp_tensor[4][3]=-val_normal[2] / *val_density- val_velocity[2]*k_o_rhoxc;
    val_invp_tensor[4][4]= k_o_rhoxc;
  }
  if (nDim == 2) {
    sqvel = val_velocity[0]*val_velocity[0]+val_velocity[1]*val_velocity[1];
    dp_drho = *val_chi + 0.5*sqvel*(*val_kappa);

    val_invp_tensor[0][0] = 1.0 - dp_drho/c2;
    val_invp_tensor[0][1]= k_o_c2*val_velocity[0];
    val_invp_tensor[0][2]= k_o_c2*val_velocity[1];
    val_invp_tensor[0][3]=-k_o_c2;

    val_invp_tensor[1][0]=-k1orho*val_velocity[0]+k0orho*val_velocity[1];
    val_invp_tensor[1][1]=k1orho;
    val_invp_tensor[1][2]=-k0orho;
    val_invp_tensor[1][3]=0.0;

    val_invp_tensor[2][0]=-k0orho*val_velocity[0]-k1orho*val_velocity[1] + dp_drho/rhoxc;
    val_invp_tensor[2][1]=k0orho - k_o_rhoxc*val_velocity[0];
    val_invp_tensor[2][2]=k1orho - k_o_rhoxc*val_velocity[1];
    val_invp_tensor[2][3]=k_o_rhoxc;

    val_invp_tensor[3][0]=k0orho*val_velocity[0]+k1orho*val_velocity[1] + dp_drho/rhoxc;
    val_invp_tensor[3][1]=-k0orho - k_o_rhoxc*val_velocity[0];
    val_invp_tensor[3][2]=-k1orho - k_o_rhoxc*val_velocity[1];
    val_invp_tensor[3][3]= k_o_rhoxc;
  }
}

void CNumerics::GetinvRinvPe(su2double Beta2, su2double val_enthalpy,
                             su2double val_soundspeed, su2double val_density,
                             su2double* val_velocity, su2double **invRinvPe) {

  su2double sqvel;
  su2double factor = 1.0/(val_soundspeed*val_soundspeed*Beta2);

  if (nDim == 2) {

    sqvel = val_velocity[0]*val_velocity[0]+val_velocity[1]*val_velocity[1];

    invRinvPe[0][0] = factor;
    invRinvPe[0][1] = 0.0;
    invRinvPe[0][2] = 0.0;
    invRinvPe[0][3] = -val_density/Gamma;

    invRinvPe[1][0] = val_velocity[0]*factor;
    invRinvPe[1][1] = val_density;
    invRinvPe[1][2] = 0.0;
    invRinvPe[1][3] = -val_density*val_velocity[0]/Gamma;

    invRinvPe[2][0] = val_velocity[1]*factor;
    invRinvPe[2][1] = 0;
    invRinvPe[2][2] = val_density;
    invRinvPe[2][3] = -val_density*val_velocity[1]/Gamma;

    invRinvPe[3][0] = val_enthalpy*factor;
    invRinvPe[3][1] = val_density*val_velocity[0];
    invRinvPe[3][2] = val_density*val_velocity[1];
    invRinvPe[3][3] = -val_density*sqvel/(2.0*Gamma);
  }
  else {

    sqvel = val_velocity[0]*val_velocity[0]+val_velocity[1]*val_velocity[1]+val_velocity[2]*val_velocity[2];

    invRinvPe[0][0] =  factor;
    invRinvPe[0][1] = 0.0;
    invRinvPe[0][2] = 0.0;
    invRinvPe[0][3] = 0.0;
    invRinvPe[0][4] = -val_density/Gamma;

    invRinvPe[1][0] = val_velocity[0]*factor;
    invRinvPe[1][1] = val_density;
    invRinvPe[1][2] = 0.0;
    invRinvPe[1][3] = 0.0;
    invRinvPe[1][4] = -val_density*val_velocity[0]/Gamma;

    invRinvPe[2][0] = val_velocity[1]*factor;
    invRinvPe[2][1] = 0;
    invRinvPe[2][2] = val_density;
    invRinvPe[2][3] = 0.0;
    invRinvPe[2][4] = -val_density*val_velocity[1]/Gamma;


    invRinvPe[3][0] = val_velocity[2]*factor;
    invRinvPe[3][1] = 0;
    invRinvPe[3][2] = 0;
    invRinvPe[3][3] = val_density;
    invRinvPe[3][4] = -val_density*val_velocity[2]/Gamma;

    invRinvPe[4][0] = val_enthalpy*factor;
    invRinvPe[4][1] = val_density*val_velocity[0];
    invRinvPe[4][2] = val_density*val_velocity[1];
    invRinvPe[4][3] = val_density*val_velocity[2];
    invRinvPe[4][4] = -val_density*sqvel/(2.0*Gamma);

  }

}

void CNumerics::GetRMatrix(su2double val_pressure, su2double val_soundspeed, su2double val_density, su2double* val_velocity, su2double **R_Matrix) {

  su2double sqvel;
  //su2double factor = 1.0/(val_soundspeed*val_soundspeed*1);
  su2double gm1 = Gamma - 1.0;

  if (nDim == 2) {

    sqvel = val_velocity[0]*val_velocity[0]+val_velocity[1]*val_velocity[1];

    R_Matrix[0][0] =  0.5*gm1*sqvel;
    R_Matrix[0][1] = -val_velocity[0]*gm1;
    R_Matrix[0][2] = -val_velocity[1]*gm1;
    R_Matrix[0][3] = gm1;

    R_Matrix[1][0] = -val_velocity[0]/val_density;
    R_Matrix[1][1] = 1.0/val_density;
    R_Matrix[1][2] = 0.0;
    R_Matrix[1][3] = 0.0;

    R_Matrix[2][0] = -val_velocity[1]/val_density;
    R_Matrix[2][1] = 0.0;
    R_Matrix[2][2] = 1.0/val_density;
    R_Matrix[2][3] = 0.0;

    R_Matrix[3][0] = 0.5*gm1*sqvel/val_pressure - Gamma/val_density;
    R_Matrix[3][1] = -gm1*val_velocity[0]/val_pressure;
    R_Matrix[3][2] = -gm1*val_velocity[1]/val_pressure;
    R_Matrix[3][3] = gm1/val_pressure;
  }
  else {

    sqvel = val_velocity[0]*val_velocity[0]+val_velocity[1]*val_velocity[1]+val_velocity[2]*val_velocity[2];

    R_Matrix[0][0] =  0.5*gm1*sqvel;
    R_Matrix[0][1] = -val_velocity[0]*gm1;
    R_Matrix[0][2] = -val_velocity[1]*gm1;
    R_Matrix[0][3] = -val_velocity[2]*gm1;
    R_Matrix[0][4] = gm1;

    R_Matrix[1][0] = -val_velocity[0]/val_density;
    R_Matrix[1][1] = 1.0/val_density;
    R_Matrix[1][2] = 0.0;
    R_Matrix[1][3] = 0.0;
    R_Matrix[1][4] = 0.0;

    R_Matrix[2][0] = -val_velocity[1]/val_density;
    R_Matrix[2][1] = 0.0;
    R_Matrix[2][2] = 1.0/val_density;
    R_Matrix[2][3] = 0.0;
    R_Matrix[2][4] = 0.0;

    R_Matrix[3][0] = -val_velocity[2]/val_density;
    R_Matrix[3][1] = 0.0;
    R_Matrix[3][2] = 0.0;
    R_Matrix[3][3] = 1.0/val_density;
    R_Matrix[3][4] = 0.0;

    R_Matrix[4][0] = 0.5*gm1*sqvel/val_pressure - Gamma/val_density;
    R_Matrix[4][1] = -gm1*val_velocity[0]/val_pressure;
    R_Matrix[4][2] = -gm1*val_velocity[1]/val_pressure;
    R_Matrix[4][3] = -gm1*val_velocity[2]/val_pressure;
    R_Matrix[4][4] = gm1/val_pressure;

  }

}



void CNumerics::GetRMatrix(su2double val_soundspeed, su2double val_density, su2double **R_Matrix) {

  su2double cc, rhoc;
  cc = val_soundspeed*val_soundspeed;
  rhoc = val_density*val_soundspeed;
  if (nDim == 2) {
    R_Matrix[0][0] = -1.0/cc;
    R_Matrix[0][1] = 0.0;
    R_Matrix[0][2] = 0.5/cc;
    R_Matrix[0][3] = 0.5/cc;

    R_Matrix[1][0] = 0.0;
    R_Matrix[1][1] = 0.0;
    R_Matrix[1][2] = 0.5/rhoc;
    R_Matrix[1][3] = -0.5/rhoc;

    R_Matrix[2][0] = 0.0;
    R_Matrix[2][1] = 1.0/rhoc;
    R_Matrix[2][2] = 0.0;
    R_Matrix[2][3] = 0.0;

    R_Matrix[3][0] = 0.0;
    R_Matrix[3][1] = 0.0;
    R_Matrix[3][2] = 0.5;
    R_Matrix[3][3] = 0.5;

  }
  else {

    R_Matrix[0][0] = -1.0/cc;
    R_Matrix[0][1] = 0.0;
    R_Matrix[0][2] = 0.0;
    R_Matrix[0][3] = 0.5/cc;
    R_Matrix[0][4] = 0.5/cc;

    R_Matrix[1][0] = 0.0;
    R_Matrix[1][1] = 0.0;
    R_Matrix[1][2] = 0.0;
    R_Matrix[1][3] = 0.5/rhoc;
    R_Matrix[1][4] = -0.5/rhoc;

    R_Matrix[2][0] = 0.0;
    R_Matrix[2][1] = 1.0/rhoc;
    R_Matrix[2][2] = 0.0;
    R_Matrix[2][3] = 0.0;
    R_Matrix[2][4] = 0.0;

    R_Matrix[3][0] = 0.0;
    R_Matrix[3][1] = 0.0;
    R_Matrix[3][2] = 1.0/rhoc;
    R_Matrix[3][3] = 0.0;
    R_Matrix[3][4] = 0.0;

    R_Matrix[4][0] = 0.0;
    R_Matrix[4][1] = 0.0;
    R_Matrix[4][2] = 0.0;
    R_Matrix[4][3] = 0.5;
    R_Matrix[4][4] = 0.5;

}

}

void CNumerics::GetLMatrix(su2double val_soundspeed, su2double val_density, su2double **L_Matrix) {

  su2double cc, rhoc;
  cc = val_soundspeed*val_soundspeed;
  rhoc = val_density*val_soundspeed;
  if (nDim == 2) {

    L_Matrix[0][0] = -cc;
    L_Matrix[0][1] = 0.0;
    L_Matrix[0][2] = 0.0;
    L_Matrix[0][3] = 1.0;

    L_Matrix[1][0] = 0.0;
    L_Matrix[1][1] = 0.0;
    L_Matrix[1][2] = rhoc;
    L_Matrix[1][3] = 0.0;

    L_Matrix[2][0] = 0.0;
    L_Matrix[2][1] = rhoc;
    L_Matrix[2][2] = 0.0;
    L_Matrix[2][3] = 1.0;

    L_Matrix[3][0] = 0.0;
    L_Matrix[3][1] = -rhoc;
    L_Matrix[3][2] = 0.0;
    L_Matrix[3][3] = 1.0;
  }
  else {

    L_Matrix[0][0] = -cc;
    L_Matrix[0][1] = 0.0;
    L_Matrix[0][2] = 0.0;
    L_Matrix[0][3] = 0.0;
    L_Matrix[0][4] = 1.0;

    L_Matrix[1][0] = 0.0;
    L_Matrix[1][1] = 0.0;
    L_Matrix[1][2] = rhoc;
    L_Matrix[1][3] = 0.0;
    L_Matrix[1][4] = 0.0;

    L_Matrix[2][0] = 0.0;
    L_Matrix[2][1] = 0.0;
    L_Matrix[2][2] = 0.0;
    L_Matrix[2][3] = rhoc;
    L_Matrix[2][4] = 0.0;

    L_Matrix[3][0] = 0.0;
    L_Matrix[3][1] = rhoc;
    L_Matrix[3][2] = 0.0;
    L_Matrix[3][3] = 0.0;
    L_Matrix[3][4] = 1.0;

    L_Matrix[4][0] = 0.0;
    L_Matrix[4][1] = -rhoc;
    L_Matrix[4][2] = 0.0;
    L_Matrix[4][3] = 0.0;
    L_Matrix[4][4] = 1.0;

  }

}

void CNumerics::ComputeResJacobianGiles(CFluidModel *FluidModel, su2double pressure, su2double density, su2double *turboVel, su2double alphaInBC, su2double gammaInBC,  su2double **R_c, su2double **R_c_inv){
  su2double rhoc, cc;
  su2double dhdrho_P, dhdP_rho, dsdrho_P,dsdP_rho;

  FluidModel->ComputeDerivativeNRBC_Prho(pressure, density);
  cc   = FluidModel->GetSoundSpeed2();
  rhoc = density*sqrt(cc);


  dhdrho_P  = FluidModel->Getdhdrho_P();
  dhdP_rho  = FluidModel->GetdhdP_rho();
  dsdrho_P  = FluidModel->Getdsdrho_P();
  dsdP_rho  = FluidModel->GetdsdP_rho();

  if (nDim == 2){

    R_c[0][0] = -1/cc*dsdrho_P;                   //a11
    R_c[0][1] = 0.0;                                //a12
    R_c[0][2] = 0.5/cc*dsdrho_P + 0.5*dsdP_rho;    //a13

    R_c[1][0] = 0.0;                                //a21
    R_c[1][1] = 1/rhoc;                           //a22
    R_c[1][2] = -0.5/rhoc*tan(alphaInBC);          //a23

    R_c[2][0] = -1/cc*dhdrho_P;                                //a31
    R_c[2][1] = turboVel[1]/rhoc;                                       //a32
    R_c[2][2] = 0.5/cc*dhdrho_P + 0.5*turboVel[0]/rhoc + 0.5*dhdP_rho;  //a33

    InvMatrix3D(R_c, R_c_inv);
  }
  else{
    R_c[0][0] = -1/cc*dsdrho_P;                     //a11
    R_c[0][1] = 0.0;                                //a12
    R_c[0][2] = 0.0;                                //a13
    R_c[0][3] = 0.5/cc*dsdrho_P + 0.5*dsdP_rho;     //a14

    R_c[1][0] = 0.0;                                //a21
    R_c[1][1] = 1/rhoc;                             //a22
    R_c[1][2] = 0.0;                                //a23
    R_c[1][3] = -0.5/rhoc*tan(alphaInBC);           //a24

    R_c[2][0] = 0.0;                                //a31
    R_c[2][1] = 0.0;                                //a32
    R_c[2][2] = 1/rhoc;                             //a33
    R_c[2][3] = -0.5/rhoc*tan(gammaInBC);           //a34

    R_c[3][0] = -1/cc*dhdrho_P;                                          //a41
    R_c[3][1] = turboVel[1]/rhoc;                                        //a42
    R_c[3][2] = turboVel[2]/rhoc;                                        //a43
    R_c[3][3] = 0.5/cc*dhdrho_P + 0.5*turboVel[0]/rhoc + 0.5*dhdP_rho;   //a44

    InvMatrix4D(R_c, R_c_inv);
  }
}

void CNumerics::InvMatrix3D(su2double **matrix, su2double **invMatrix){

  su2double invDet;

  invDet = 1 /
      (- matrix[0][2]*matrix[1][1]*matrix[2][0] + matrix[0][1]*matrix[1][2]*matrix[2][0] + matrix[0][2]*matrix[1][0]*matrix[2][1] -
         matrix[0][0]*matrix[1][2]*matrix[2][1] - matrix[0][1]*matrix[1][0]*matrix[2][2] + matrix[0][0]*matrix[1][1]*matrix[2][2]);

  invMatrix[0][0] = invDet*( - matrix[1][2]*matrix[2][1] + matrix[1][1]*matrix[2][2] );
  invMatrix[0][1] = invDet*( + matrix[0][2]*matrix[2][1] - matrix[0][1]*matrix[2][2] );
  invMatrix[0][2] = invDet*( - matrix[0][2]*matrix[1][1] + matrix[0][1]*matrix[1][2] );

  invMatrix[1][0] = invDet*( + matrix[1][2]*matrix[2][0] - matrix[1][0]*matrix[2][2] );
  invMatrix[1][1] = invDet*( - matrix[0][2]*matrix[2][0] + matrix[0][0]*matrix[2][2] );
  invMatrix[1][2] = invDet*( + matrix[0][2]*matrix[1][0] - matrix[0][0]*matrix[1][2] );

  invMatrix[2][0] = invDet*( - matrix[1][1]*matrix[2][0] + matrix[1][0]*matrix[2][1] );
  invMatrix[2][1] = invDet*( + matrix[0][1]*matrix[2][0] - matrix[0][0]*matrix[2][1] );
  invMatrix[2][2] = invDet*( - matrix[0][1]*matrix[1][0] + matrix[0][0]*matrix[1][1] );

}

void CNumerics::InvMatrix4D(su2double **matrix, su2double **invMatrix){
  su2double invDet;

  invDet = 1 /
      (matrix[0][3]*matrix[1][2]*matrix[2][1]*matrix[3][0] - matrix[0][2]*matrix[1][3]*matrix[2][1]*matrix[3][0] - matrix[0][3]*matrix[1][1]*matrix[2][2]*matrix[3][0] +
          matrix[0][1]*matrix[1][3]*matrix[2][2]*matrix[3][0] + matrix[0][2]*matrix[1][1]*matrix[2][3]*matrix[3][0] - matrix[0][1]*matrix[1][2]*matrix[2][3]*matrix[3][0] -
          matrix[0][3]*matrix[1][2]*matrix[2][0]*matrix[3][1] + matrix[0][2]*matrix[1][3]*matrix[2][0]*matrix[3][1] + matrix[0][3]*matrix[1][0]*matrix[2][2]*matrix[3][1] -
          matrix[0][0]*matrix[1][3]*matrix[2][2]*matrix[3][1] - matrix[0][2]*matrix[1][0]*matrix[2][3]*matrix[3][1] + matrix[0][0]*matrix[1][2]*matrix[2][3]*matrix[3][1] +
          matrix[0][3]*matrix[1][1]*matrix[2][0]*matrix[3][2] - matrix[0][1]*matrix[1][3]*matrix[2][0]*matrix[3][2] - matrix[0][3]*matrix[1][0]*matrix[2][1]*matrix[3][2] +
          matrix[0][0]*matrix[1][3]*matrix[2][1]*matrix[3][2] + matrix[0][1]*matrix[1][0]*matrix[2][3]*matrix[3][2] - matrix[0][0]*matrix[1][1]*matrix[2][3]*matrix[3][2] -
          matrix[0][2]*matrix[1][1]*matrix[2][0]*matrix[3][3] + matrix[0][1]*matrix[1][2]*matrix[2][0]*matrix[3][3] + matrix[0][2]*matrix[1][0]*matrix[2][1]*matrix[3][3] -
          matrix[0][0]*matrix[1][2]*matrix[2][1]*matrix[3][3] - matrix[0][1]*matrix[1][0]*matrix[2][2]*matrix[3][3] + matrix[0][0]*matrix[1][1]*matrix[2][2]*matrix[3][3]);

  invMatrix[0][0] = invDet*(- matrix[1][3]*matrix[2][2]*matrix[3][1] + matrix[1][2]*matrix[2][3]*matrix[3][1] + matrix[1][3]*matrix[2][1]*matrix[3][2] - matrix[1][1]*matrix[2][3]*matrix[3][2] - matrix[1][2]*matrix[2][1]*matrix[3][3] + matrix[1][1]*matrix[2][2]*matrix[3][3]) ;
  invMatrix[0][1] = invDet*(  matrix[0][3]*matrix[2][2]*matrix[3][1] - matrix[0][2]*matrix[2][3]*matrix[3][1] - matrix[0][3]*matrix[2][1]*matrix[3][2] + matrix[0][1]*matrix[2][3]*matrix[3][2] + matrix[0][2]*matrix[2][1]*matrix[3][3] - matrix[0][1]*matrix[2][2]*matrix[3][3]) ;
  invMatrix[0][2] = invDet*(- matrix[0][3]*matrix[1][2]*matrix[3][1] + matrix[0][2]*matrix[1][3]*matrix[3][1] + matrix[0][3]*matrix[1][1]*matrix[3][2] - matrix[0][1]*matrix[1][3]*matrix[3][2] - matrix[0][2]*matrix[1][1]*matrix[3][3] + matrix[0][1]*matrix[1][2]*matrix[3][3]) ;
  invMatrix[0][3] = invDet*(  matrix[0][3]*matrix[1][2]*matrix[2][1] - matrix[0][2]*matrix[1][3]*matrix[2][1] - matrix[0][3]*matrix[1][1]*matrix[2][2] + matrix[0][1]*matrix[1][3]*matrix[2][2] + matrix[0][2]*matrix[1][1]*matrix[2][3] - matrix[0][1]*matrix[1][2]*matrix[2][3]) ;

  invMatrix[1][0] = invDet*(  matrix[1][3]*matrix[2][2]*matrix[3][0] - matrix[1][2]*matrix[2][3]*matrix[3][0] - matrix[1][3]*matrix[2][0]*matrix[3][2] + matrix[1][0]*matrix[2][3]*matrix[3][2] + matrix[1][2]*matrix[2][0]*matrix[3][3] - matrix[1][0]*matrix[2][2]*matrix[3][3]) ;
  invMatrix[1][1] = invDet*(- matrix[0][3]*matrix[2][2]*matrix[3][0] + matrix[0][2]*matrix[2][3]*matrix[3][0] + matrix[0][3]*matrix[2][0]*matrix[3][2] - matrix[0][0]*matrix[2][3]*matrix[3][2] - matrix[0][2]*matrix[2][0]*matrix[3][3] + matrix[0][0]*matrix[2][2]*matrix[3][3]) ;
  invMatrix[1][2] = invDet*(  matrix[0][3]*matrix[1][2]*matrix[3][0] - matrix[0][2]*matrix[1][3]*matrix[3][0] - matrix[0][3]*matrix[1][0]*matrix[3][2] + matrix[0][0]*matrix[1][3]*matrix[3][2] + matrix[0][2]*matrix[1][0]*matrix[3][3] - matrix[0][0]*matrix[1][2]*matrix[3][3]) ;
  invMatrix[1][3] = invDet*(- matrix[0][3]*matrix[1][2]*matrix[2][0] + matrix[0][2]*matrix[1][3]*matrix[2][0] + matrix[0][3]*matrix[1][0]*matrix[2][2] - matrix[0][0]*matrix[1][3]*matrix[2][2] - matrix[0][2]*matrix[1][0]*matrix[2][3] + matrix[0][0]*matrix[1][2]*matrix[2][3]) ;

  invMatrix[2][0] = invDet*(- matrix[1][3]*matrix[2][1]*matrix[3][0] + matrix[1][1]*matrix[2][3]*matrix[3][0] + matrix[1][3]*matrix[2][0]*matrix[3][1] - matrix[1][0]*matrix[2][3]*matrix[3][1] - matrix[1][1]*matrix[2][0]*matrix[3][3] + matrix[1][0]*matrix[2][1]*matrix[3][3]) ;
  invMatrix[2][1] = invDet*(  matrix[0][3]*matrix[2][1]*matrix[3][0] - matrix[0][1]*matrix[2][3]*matrix[3][0] - matrix[0][3]*matrix[2][0]*matrix[3][1] + matrix[0][0]*matrix[2][3]*matrix[3][1] + matrix[0][1]*matrix[2][0]*matrix[3][3] - matrix[0][0]*matrix[2][1]*matrix[3][3]) ;
  invMatrix[2][2] = invDet*(- matrix[0][3]*matrix[1][1]*matrix[3][0] + matrix[0][1]*matrix[1][3]*matrix[3][0] + matrix[0][3]*matrix[1][0]*matrix[3][1] - matrix[0][0]*matrix[1][3]*matrix[3][1] - matrix[0][1]*matrix[1][0]*matrix[3][3] + matrix[0][0]*matrix[1][1]*matrix[3][3]) ;
  invMatrix[2][3] = invDet*(  matrix[0][3]*matrix[1][1]*matrix[2][0] - matrix[0][1]*matrix[1][3]*matrix[2][0] - matrix[0][3]*matrix[1][0]*matrix[2][1] + matrix[0][0]*matrix[1][3]*matrix[2][1] + matrix[0][1]*matrix[1][0]*matrix[2][3] - matrix[0][0]*matrix[1][1]*matrix[2][3]) ;

  invMatrix[3][0] = invDet*(  matrix[1][2]*matrix[2][1]*matrix[3][0] - matrix[1][1]*matrix[2][2]*matrix[3][0] - matrix[1][2]*matrix[2][0]*matrix[3][1] + matrix[1][0]*matrix[2][2]*matrix[3][1] + matrix[1][1]*matrix[2][0]*matrix[3][2] - matrix[1][0]*matrix[2][1]*matrix[3][2]) ;
  invMatrix[3][1] = invDet*(- matrix[0][2]*matrix[2][1]*matrix[3][0] + matrix[0][1]*matrix[2][2]*matrix[3][0] + matrix[0][2]*matrix[2][0]*matrix[3][1] - matrix[0][0]*matrix[2][2]*matrix[3][1] - matrix[0][1]*matrix[2][0]*matrix[3][2] + matrix[0][0]*matrix[2][1]*matrix[3][2]) ;
  invMatrix[3][2] = invDet*(  matrix[0][2]*matrix[1][1]*matrix[3][0] - matrix[0][1]*matrix[1][2]*matrix[3][0] - matrix[0][2]*matrix[1][0]*matrix[3][1] + matrix[0][0]*matrix[1][2]*matrix[3][1] + matrix[0][1]*matrix[1][0]*matrix[3][2] - matrix[0][0]*matrix[1][1]*matrix[3][2]) ;
  invMatrix[3][3] = invDet*(- matrix[0][2]*matrix[1][1]*matrix[2][0] + matrix[0][1]*matrix[1][2]*matrix[2][0] + matrix[0][2]*matrix[1][0]*matrix[2][1] - matrix[0][0]*matrix[1][2]*matrix[2][1] - matrix[0][1]*matrix[1][0]*matrix[2][2] + matrix[0][0]*matrix[1][1]*matrix[2][2]) ;


}

void CNumerics::GetCharJump(su2double val_soundspeed, su2double val_density, su2double *delta_prim, su2double *delta_char){

  su2double cc, rhoc;
  cc = val_soundspeed*val_soundspeed;
  rhoc = val_density*val_soundspeed;
  if (nDim == 2) {
    delta_char[0] = -cc*delta_prim[0] + delta_prim[3];
    delta_char[1] = rhoc*delta_prim[2];
    delta_char[2] = rhoc*delta_prim[1] + delta_prim[3];																	;
    delta_char[3] = -rhoc*delta_prim[1] + delta_prim[3];
  }else {
    delta_char[0] = -cc*delta_prim[0] + delta_prim[4];
    delta_char[1] = rhoc*delta_prim[2];
    delta_char[2] = rhoc*delta_prim[3];
    delta_char[3] = rhoc*delta_prim[1] + delta_prim[4];
    delta_char[4] = -rhoc*delta_prim[1] + delta_prim[4];
  }
}

void CNumerics::GetPrecondJacobian(su2double Beta2, su2double r_hat, su2double s_hat, su2double t_hat, su2double rB2a2, su2double* Lambda, su2double *val_normal,
    su2double **val_absPeJac) {

  su2double lam1, lam2, lam3, lam4;
  lam1 = Lambda[0]; lam2 = Lambda[1]; lam3 = Lambda[2]; lam4 = Lambda[3];

  if (nDim == 2) {

    val_absPeJac[0][0] =  lam3*s_hat/(2.0*t_hat) - lam4*r_hat/(2.0*t_hat);
    val_absPeJac[0][1] = -lam3*rB2a2*val_normal[0]/(2.0*t_hat) + lam4*rB2a2*val_normal[0]/(2.0*t_hat);
    val_absPeJac[0][2] = -lam3*rB2a2*val_normal[1]/(2.0*t_hat) + lam4*rB2a2*val_normal[1]/(2.0*t_hat);
    val_absPeJac[0][3] =  0.0;

    val_absPeJac[1][0] = r_hat*val_normal[0]*lam3*s_hat/(2.0*t_hat*rB2a2) + s_hat*val_normal[0]*lam4*(-r_hat)/(2.0*t_hat*rB2a2);
    val_absPeJac[1][1] = lam2*(val_normal[1]*val_normal[1]) - lam3*r_hat*val_normal[0]*val_normal[0]/(2.0*t_hat) + lam4*s_hat*val_normal[0]*val_normal[0]/(2.0*t_hat);
    val_absPeJac[1][2] = -lam2*val_normal[0]*val_normal[1] - lam3*r_hat*val_normal[0]*val_normal[1]/(2.0*t_hat) + lam4*s_hat*val_normal[0]*val_normal[1]/(2.0*t_hat);
    val_absPeJac[1][3] = 0.0;

    val_absPeJac[2][0] = lam3*r_hat*val_normal[1]*s_hat/(2.0*t_hat*rB2a2) - s_hat*val_normal[1]*lam4*r_hat/(2.0*t_hat*rB2a2);
    val_absPeJac[2][1] = -val_normal[0]*val_normal[1]*lam2 - r_hat*val_normal[1]*val_normal[0]*lam3/(2.0*t_hat) + s_hat*val_normal[0]*val_normal[1]*lam4/(2.0*t_hat);
    val_absPeJac[2][2] = val_normal[0]*val_normal[0]*lam2 -r_hat*val_normal[1]*val_normal[1]*lam3/(2.0*t_hat) + s_hat*val_normal[1]*val_normal[1]*lam4/(2.0*t_hat);
    val_absPeJac[2][3] = 0.0;

    val_absPeJac[3][0] = 0.0;
    val_absPeJac[3][1] = 0.0;
    val_absPeJac[3][2] = 0.0;
    val_absPeJac[3][3] = lam1;

  }
  else {

    su2double lam5 = Lambda[4];

    val_absPeJac[0][0] =  lam4*s_hat/(2.0*t_hat) - lam5*r_hat/(2.0*t_hat);
    val_absPeJac[0][1] = -lam4*rB2a2*val_normal[0]/(2.0*t_hat) + lam5*rB2a2*val_normal[0]/(2.0*t_hat);
    val_absPeJac[0][2] = -lam4*rB2a2*val_normal[1]/(2.0*t_hat) + lam5*rB2a2*val_normal[1]/(2.0*t_hat);
    val_absPeJac[0][3] = -lam4*rB2a2*val_normal[2]/(2.0*t_hat) + lam5*rB2a2*val_normal[2]/(2.0*t_hat);
    val_absPeJac[0][4] =  0.0;

    val_absPeJac[1][0] = r_hat*val_normal[0]*lam4*s_hat/(2.0*t_hat*rB2a2) + s_hat*val_normal[0]*lam5*(-r_hat)/(2.0*t_hat*rB2a2);
    val_absPeJac[1][1] = lam2*(val_normal[2]*val_normal[2] + val_normal[1]*val_normal[1]) - lam4*r_hat*val_normal[0]*val_normal[0]/(2.0*t_hat) + lam5*s_hat*val_normal[0]*val_normal[0]/(2.0*t_hat);
    val_absPeJac[1][2] = -lam2*val_normal[0]*val_normal[1] - lam4*r_hat*val_normal[0]*val_normal[1]/(2.0*t_hat) + lam5*s_hat*val_normal[0]*val_normal[1]/(2.0*t_hat);
    val_absPeJac[1][3] = -lam2*val_normal[0]*val_normal[2] - lam4*r_hat*val_normal[0]*val_normal[2]/(2.0*t_hat) + lam5*s_hat*val_normal[0]*val_normal[2]/(2.0*t_hat);
    val_absPeJac[1][4] = 0.0;

    val_absPeJac[2][0] = lam4*r_hat*val_normal[1]*s_hat/(2.0*t_hat*rB2a2) - s_hat*val_normal[1]*lam5*r_hat/(2.0*t_hat*rB2a2);
    val_absPeJac[2][1] = -val_normal[0]*val_normal[1]*lam2 - r_hat*val_normal[1]*val_normal[0]*lam4/(2.0*t_hat) + s_hat*val_normal[0]*val_normal[1]*lam5/(2.0*t_hat);
    val_absPeJac[2][2] = val_normal[0]*val_normal[0]*lam2 + val_normal[2]*val_normal[2]*lam3 -r_hat*val_normal[1]*val_normal[1]*lam4/(2.0*t_hat) + s_hat*val_normal[1]*val_normal[1]*lam5/(2.0*t_hat);
    val_absPeJac[2][3] = -val_normal[2]*val_normal[1]*lam2 - r_hat*val_normal[2]*val_normal[1]*lam4/(2.0*t_hat) + s_hat*lam5*val_normal[1]*val_normal[2]/(2.0*t_hat);
    val_absPeJac[2][4] = 0.0;

    val_absPeJac[3][0] = r_hat*s_hat*val_normal[2]*lam4/(2.0*t_hat*rB2a2) - r_hat*s_hat*val_normal[2]*lam5/(2.0*t_hat*rB2a2);
    val_absPeJac[3][1] = -val_normal[0]*val_normal[2]*lam3 - lam4*val_normal[0]*val_normal[2]*r_hat/(2.0*t_hat) + lam5*val_normal[0]*val_normal[2]*s_hat/(2.0*t_hat);
    val_absPeJac[3][2] = -val_normal[1]*val_normal[2]*lam3 - lam4*val_normal[1]*val_normal[2]*r_hat/(2.0*t_hat) + lam5*val_normal[1]*val_normal[2]*s_hat/(2.0*t_hat);
    val_absPeJac[3][3] = (val_normal[1]*val_normal[1] + val_normal[0]*val_normal[0])*lam3 - lam4*val_normal[2]*val_normal[2]*r_hat/(2.0*t_hat) + lam5*val_normal[2]*val_normal[2]*s_hat/(2.0*t_hat);
    val_absPeJac[3][4] = 0.0;

    val_absPeJac[4][0] = 0.0;
    val_absPeJac[4][1] = 0.0;
    val_absPeJac[4][2] = 0.0;
    val_absPeJac[4][3] = 0.0;
    val_absPeJac[4][4] = lam1;

  }

}

void CNumerics::GetJacInviscidLambda_fabs(su2double *val_velocity, su2double val_soundspeed,
    su2double *val_normal, su2double *val_Lambda_Vector) {
  su2double ProjVelocity = 0;

  for (unsigned short iDim = 0; iDim < nDim; iDim++)
    ProjVelocity += val_velocity[iDim]*val_normal[iDim];

  if (nDim == 3) {
    val_Lambda_Vector[0] = fabs(ProjVelocity);
    val_Lambda_Vector[1] = fabs(ProjVelocity);
    val_Lambda_Vector[2] = fabs(ProjVelocity);
    val_Lambda_Vector[3] = fabs(ProjVelocity + val_soundspeed);
    val_Lambda_Vector[4] = fabs(ProjVelocity - val_soundspeed);
  }

  if (nDim == 2) {
    val_Lambda_Vector[0] = fabs(ProjVelocity);
    val_Lambda_Vector[1] = fabs(ProjVelocity);
    val_Lambda_Vector[2] = fabs(ProjVelocity + val_soundspeed);
    val_Lambda_Vector[3] = fabs(ProjVelocity - val_soundspeed);
  }
}

void CNumerics::GetAdjViscousFlux_Jac(su2double Pressure_i, su2double Pressure_j, su2double Density_i, su2double Density_j,
                                      su2double ViscDens_i, su2double ViscDens_j, su2double *Velocity_i, su2double *Velocity_j,
                                      su2double sq_vel_i, su2double sq_vel_j,
                                      su2double XiDens_i, su2double XiDens_j, su2double **Mean_GradPhi, su2double *Mean_GradPsiE,
                                      su2double dPhiE_dn, su2double *Normal, su2double *Edge_Vector, su2double dist_ij_2, su2double *val_residual_i, su2double *val_residual_j,
                                      su2double **val_Jacobian_ii, su2double **val_Jacobian_ij, su2double **val_Jacobian_ji,
                                      su2double **val_Jacobian_jj, bool implicit) {
  
  su2double Sigma_xx, Sigma_yy, Sigma_zz, Sigma_xy, Sigma_xz, Sigma_yz,
  Sigma_xx5, Sigma_yy5, Sigma_zz5, Sigma_xy5, Sigma_xz5,
  Sigma_yz5, Sigma_5, eta_xx, eta_yy, eta_zz, eta_xy, eta_xz, eta_yz;
  su2double dSigmaxx_phi1, dSigmayy_phi1, dSigmazz_phi1, dSigmaxy_phi1, dSigmaxz_phi1, dSigmayz_phi1;
  su2double dSigmaxx_phi2, dSigmayy_phi2, dSigmazz_phi2, dSigmaxy_phi2, dSigmaxz_phi2, dSigmayz_phi2;
  su2double dSigmaxx_phi3, dSigmayy_phi3, dSigmazz_phi3, dSigmaxy_phi3, dSigmaxz_phi3, dSigmayz_phi3;
  su2double dSigma5_psi5;
  unsigned short iVar, jVar;
  
  if (nDim == 3) {
    
    /*--- Residual at iPoint ---*/
    
    Sigma_xx = ViscDens_i * (FOUR3 * Mean_GradPhi[0][0] -  TWO3 * Mean_GradPhi[1][1] - TWO3  * Mean_GradPhi[2][2]);
    Sigma_yy = ViscDens_i * (-TWO3 * Mean_GradPhi[0][0] + FOUR3 * Mean_GradPhi[1][1] - TWO3  * Mean_GradPhi[2][2]);
    Sigma_zz = ViscDens_i * (-TWO3 * Mean_GradPhi[0][0] -  TWO3 * Mean_GradPhi[1][1] + FOUR3 * Mean_GradPhi[2][2]);
    Sigma_xy = ViscDens_i * (Mean_GradPhi[1][0] + Mean_GradPhi[0][1]);
    Sigma_xz = ViscDens_i * (Mean_GradPhi[2][0] + Mean_GradPhi[0][2]);
    Sigma_yz = ViscDens_i * (Mean_GradPhi[2][1] + Mean_GradPhi[1][2]);
    Sigma_xx5 = ViscDens_i * ( FOUR3 * Velocity_i[0] * Mean_GradPsiE[0] -  TWO3 * Velocity_i[1] * Mean_GradPsiE[1] -  TWO3 * Velocity_i[2] * Mean_GradPsiE[2]);
    Sigma_yy5 = ViscDens_i * (- TWO3 * Velocity_i[0] * Mean_GradPsiE[0] + FOUR3 * Velocity_i[1] * Mean_GradPsiE[1] -  TWO3 * Velocity_i[2] * Mean_GradPsiE[2]);
    Sigma_zz5 = ViscDens_i * (- TWO3 * Velocity_i[0] * Mean_GradPsiE[0] -  TWO3 * Velocity_i[1] * Mean_GradPsiE[1] + FOUR3 * Velocity_i[2] * Mean_GradPsiE[2]);
    Sigma_xy5 = ViscDens_i * (Velocity_i[0] * Mean_GradPsiE[1] + Velocity_i[1] * Mean_GradPsiE[0]);
    Sigma_xz5 = ViscDens_i * (Velocity_i[0] * Mean_GradPsiE[2] + Velocity_i[2] * Mean_GradPsiE[0]);
    Sigma_yz5 = ViscDens_i * (Velocity_i[1] * Mean_GradPsiE[2] + Velocity_i[2] * Mean_GradPsiE[1]);
    Sigma_5   = XiDens_i * dPhiE_dn;
    eta_xx = Sigma_xx + Sigma_xx5; eta_yy = Sigma_yy + Sigma_yy5; eta_zz = Sigma_zz + Sigma_zz5;
    eta_xy = Sigma_xy + Sigma_xy5; eta_xz = Sigma_xz + Sigma_xz5; eta_yz = Sigma_yz + Sigma_yz5;
    
    val_residual_i[0] = - (Velocity_i[0] * Normal[0] * eta_xx  + Velocity_i[1] * Normal[1] * eta_yy + Velocity_i[2] * Normal[2] * eta_zz
                           + (Velocity_i[0] * Normal[1] + Velocity_i[1] * Normal[0]) * eta_xy
                           + (Velocity_i[0] * Normal[2] + Velocity_i[2] * Normal[0]) * eta_xz
                           + (Velocity_i[2] * Normal[1] + Velocity_i[1] * Normal[2]) * eta_yz
                           - (sq_vel_i - Pressure_i/(Density_i*Gamma_Minus_One)) * Sigma_5);
    
    val_residual_i[1] = (eta_xx * Normal[0] + eta_xy * Normal[1] + eta_xz * Normal[2] - Velocity_i[0] * Sigma_5);
    val_residual_i[2] = (eta_xy * Normal[0] + eta_yy * Normal[1] + eta_yz * Normal[2] - Velocity_i[1] * Sigma_5);
    val_residual_i[3] = (eta_xz * Normal[0] + eta_yz * Normal[1] + eta_zz * Normal[2] - Velocity_i[2] * Sigma_5);
    val_residual_i[4] = (Sigma_5);
    
    /*--- Computation of the Jacobians at Point i---*/
    
    if (implicit) {
      
      dSigmaxx_phi1 = -FOUR3 * ViscDens_i * Edge_Vector[0]/dist_ij_2;
      dSigmaxx_phi2 =   TWO3 * ViscDens_i * Edge_Vector[1]/dist_ij_2;
      dSigmaxx_phi3 =   TWO3 * ViscDens_i * Edge_Vector[2]/dist_ij_2;
      dSigmayy_phi1 =   TWO3 * ViscDens_i * Edge_Vector[0]/dist_ij_2;
      dSigmayy_phi2 = -FOUR3 * ViscDens_i * Edge_Vector[1]/dist_ij_2;
      dSigmayy_phi3 =   TWO3 * ViscDens_i * Edge_Vector[2]/dist_ij_2;
      dSigmazz_phi1 =   TWO3 * ViscDens_i * Edge_Vector[0]/dist_ij_2;
      dSigmazz_phi2 =   TWO3 * ViscDens_i * Edge_Vector[1]/dist_ij_2;
      dSigmazz_phi3 = -FOUR3 * ViscDens_i * Edge_Vector[2]/dist_ij_2;
      dSigmaxy_phi1 = -ViscDens_i * Edge_Vector[1]/dist_ij_2;
      dSigmaxy_phi2 = -ViscDens_i * Edge_Vector[0]/dist_ij_2;
      dSigmaxy_phi3 = 0;
      dSigmaxz_phi1 = -ViscDens_i * Edge_Vector[2]/dist_ij_2;
      dSigmaxz_phi2 = 0;
      dSigmaxz_phi3 = -ViscDens_i * Edge_Vector[0]/dist_ij_2;
      dSigmayz_phi1 = 0;
      dSigmayz_phi2 = -ViscDens_i * Edge_Vector[2]/dist_ij_2;
      dSigmayz_phi3 = -ViscDens_i * Edge_Vector[1]/dist_ij_2;
      
      //      dSigmaxx5_psi5 = -ViscDens_i * ( FOUR3*Velocity_i[0]*Edge_Vector[0] -  TWO3*Velocity_i[1]*Edge_Vector[1] -  TWO3*Velocity_i[2]*Edge_Vector[2])/dist_ij_2;
      //      dSigmayy5_psi5 = -ViscDens_i * (- TWO3*Velocity_i[0]*Edge_Vector[0] + FOUR3*Velocity_i[1]*Edge_Vector[1] -  TWO3*Velocity_i[2]*Edge_Vector[2])/dist_ij_2;
      //      dSigmazz5_psi5 = -ViscDens_i * (- TWO3*Velocity_i[0]*Edge_Vector[0] -  TWO3*Velocity_i[1]*Edge_Vector[1] + FOUR3*Velocity_i[2]*Edge_Vector[2])/dist_ij_2;
      //      dSigmaxy5_psi5 = -ViscDens_i * ( Velocity_i[0]*Edge_Vector[1] + Velocity_i[1]*Edge_Vector[0] )/dist_ij_2;
      //      dSigmaxz5_psi5 = -ViscDens_i * ( Velocity_i[0]*Edge_Vector[2] + Velocity_i[2]*Edge_Vector[0] )/dist_ij_2;
      //      dSigmayz5_psi5 = -ViscDens_i * ( Velocity_i[1]*Edge_Vector[2] + Velocity_i[2]*Edge_Vector[1] )/dist_ij_2;
      dSigma5_psi5   = -XiDens_i * ( Edge_Vector[0]*Normal[0] + Edge_Vector[1]*Normal[1] + Edge_Vector[2]*Normal[2] )/dist_ij_2;
      
      val_Jacobian_ii[0][0] = 0;
      val_Jacobian_ii[0][1] = -( Velocity_i[0]*Normal[0]*dSigmaxx_phi1 + Velocity_i[1]*Normal[1]*dSigmayy_phi1 + Velocity_i[2]*Normal[2]*dSigmazz_phi1
                                + (Velocity_i[0]*Normal[1] + Velocity_i[1]*Normal[0])*dSigmaxy_phi1
                                + (Velocity_i[0]*Normal[2] + Velocity_i[2]*Normal[0])*dSigmaxz_phi1
                                + (Velocity_i[2]*Normal[1] + Velocity_i[1]*Normal[2])*dSigmayz_phi1 );
      val_Jacobian_ii[0][2] = -( Velocity_i[0]*Normal[0]*dSigmaxx_phi2 + Velocity_i[1]*Normal[1]*dSigmayy_phi2 + Velocity_i[2]*Normal[2]*dSigmazz_phi2
                                + (Velocity_i[0]*Normal[1] + Velocity_i[1]*Normal[0])*dSigmaxy_phi2
                                + (Velocity_i[0]*Normal[2] + Velocity_i[2]*Normal[0])*dSigmaxz_phi2
                                + (Velocity_i[2]*Normal[1] + Velocity_i[1]*Normal[2])*dSigmayz_phi2 );
      val_Jacobian_ii[0][3] = -( Velocity_i[0]*Normal[0]*dSigmaxx_phi3 + Velocity_i[1]*Normal[1]*dSigmayy_phi3 + Velocity_i[2]*Normal[2]*dSigmazz_phi3
                                + (Velocity_i[0]*Normal[1] + Velocity_i[1]*Normal[0])*dSigmaxy_phi3
                                + (Velocity_i[0]*Normal[2] + Velocity_i[2]*Normal[0])*dSigmaxz_phi3
                                + (Velocity_i[2]*Normal[1] + Velocity_i[1]*Normal[2])*dSigmayz_phi3 );
      val_Jacobian_ii[0][4] = (sq_vel_i - Pressure_i/(Density_i*Gamma_Minus_One)) * dSigma5_psi5;
      
      val_Jacobian_ii[1][0] = 0;
      val_Jacobian_ii[1][1] = Normal[0]*dSigmaxx_phi1 + Normal[1]*dSigmaxy_phi1 + Normal[2]*dSigmaxz_phi1;
      val_Jacobian_ii[1][2] = Normal[0]*dSigmaxx_phi2 + Normal[1]*dSigmaxy_phi2 + Normal[2]*dSigmaxz_phi2;
      val_Jacobian_ii[1][3] = Normal[0]*dSigmaxx_phi3 + Normal[1]*dSigmaxy_phi3 + Normal[2]*dSigmaxz_phi3;
      val_Jacobian_ii[1][4] = -Velocity_i[0]*dSigma5_psi5;
      
      val_Jacobian_ii[2][0] = 0;
      val_Jacobian_ii[2][1] = Normal[0]*dSigmaxy_phi1 + Normal[1]*dSigmayy_phi1 + Normal[2]*dSigmayz_phi1;
      val_Jacobian_ii[2][2] = Normal[0]*dSigmaxy_phi2 + Normal[1]*dSigmayy_phi2 + Normal[2]*dSigmayz_phi2;
      val_Jacobian_ii[2][3] = Normal[0]*dSigmaxy_phi3 + Normal[1]*dSigmayy_phi3 + Normal[2]*dSigmayz_phi3;
      val_Jacobian_ii[2][4] = -Velocity_i[1]*dSigma5_psi5;
      
      val_Jacobian_ii[3][0] = 0;
      val_Jacobian_ii[3][1] = Normal[0]*dSigmaxz_phi1 + Normal[1]*dSigmayz_phi1 + Normal[2]*dSigmazz_phi1;
      val_Jacobian_ii[3][2] = Normal[0]*dSigmaxz_phi2 + Normal[1]*dSigmayz_phi2 + Normal[2]*dSigmazz_phi2;
      val_Jacobian_ii[3][3] = Normal[0]*dSigmaxz_phi3 + Normal[1]*dSigmayz_phi3 + Normal[2]*dSigmazz_phi3;
      val_Jacobian_ii[3][4] = -Velocity_i[2]*dSigma5_psi5;
      
      val_Jacobian_ii[4][0] = 0;
      val_Jacobian_ii[4][1] = 0;
      val_Jacobian_ii[4][2] = 0;
      val_Jacobian_ii[4][3] = 0;
      val_Jacobian_ii[4][4] = dSigma5_psi5;
      
      for (iVar = 0; iVar < nVar; iVar++)
        for (jVar = 0; jVar < nVar; jVar++)
          val_Jacobian_ij[iVar][jVar] = -val_Jacobian_ii[iVar][jVar];
    }
    
    /*--- Residual at jPoint ---*/
    
    Sigma_xx = ViscDens_j * (FOUR3 * Mean_GradPhi[0][0] -  TWO3 * Mean_GradPhi[1][1] - TWO3  * Mean_GradPhi[2][2]);
    Sigma_yy = ViscDens_j * (-TWO3 * Mean_GradPhi[0][0] + FOUR3 * Mean_GradPhi[1][1] - TWO3  * Mean_GradPhi[2][2]);
    Sigma_zz = ViscDens_j * (-TWO3 * Mean_GradPhi[0][0] -  TWO3 * Mean_GradPhi[1][1] + FOUR3 * Mean_GradPhi[2][2]);
    Sigma_xy = ViscDens_j * (Mean_GradPhi[1][0] + Mean_GradPhi[0][1]);
    Sigma_xz = ViscDens_j * (Mean_GradPhi[2][0] + Mean_GradPhi[0][2]);
    Sigma_yz = ViscDens_j * (Mean_GradPhi[2][1] + Mean_GradPhi[1][2]);
    Sigma_xx5 = ViscDens_j * ( FOUR3 * Velocity_j[0] * Mean_GradPsiE[0] -  TWO3 * Velocity_j[1] * Mean_GradPsiE[1] -  TWO3 * Velocity_j[2] * Mean_GradPsiE[2]);
    Sigma_yy5 = ViscDens_j * (- TWO3 * Velocity_j[0] * Mean_GradPsiE[0] + FOUR3 * Velocity_j[1] * Mean_GradPsiE[1] -  TWO3 * Velocity_j[2] * Mean_GradPsiE[2]);
    Sigma_zz5 = ViscDens_j * (- TWO3 * Velocity_j[0] * Mean_GradPsiE[0] -  TWO3 * Velocity_j[1] * Mean_GradPsiE[1] + FOUR3 * Velocity_j[2] * Mean_GradPsiE[2]);
    Sigma_xy5 = ViscDens_j * (Velocity_j[0] * Mean_GradPsiE[1] + Velocity_j[1] * Mean_GradPsiE[0]);
    Sigma_xz5 = ViscDens_j * (Velocity_j[0] * Mean_GradPsiE[2] + Velocity_j[2] * Mean_GradPsiE[0]);
    Sigma_yz5 = ViscDens_j * (Velocity_j[1] * Mean_GradPsiE[2] + Velocity_j[2] * Mean_GradPsiE[1]);
    Sigma_5   = XiDens_j * dPhiE_dn;
    eta_xx = Sigma_xx + Sigma_xx5; eta_yy = Sigma_yy + Sigma_yy5; eta_zz = Sigma_zz + Sigma_zz5;
    eta_xy = Sigma_xy + Sigma_xy5; eta_xz = Sigma_xz + Sigma_xz5; eta_yz = Sigma_yz + Sigma_yz5;
    
    val_residual_j[0] = - (Velocity_j[0] * Normal[0] * eta_xx  + Velocity_j[1] * Normal[1] * eta_yy + Velocity_j[2] * Normal[2] * eta_zz
                           + (Velocity_j[0] * Normal[1] + Velocity_j[1] * Normal[0]) * eta_xy
                           + (Velocity_j[0] * Normal[2] + Velocity_j[2] * Normal[0]) * eta_xz
                           + (Velocity_j[2] * Normal[1] + Velocity_j[1] * Normal[2]) * eta_yz
                           - (sq_vel_j - Pressure_j/(Density_j*Gamma_Minus_One)) * Sigma_5);
    val_residual_j[1] = (eta_xx * Normal[0] + eta_xy * Normal[1] + eta_xz * Normal[2] - Velocity_j[0] * Sigma_5);
    val_residual_j[2] = (eta_xy * Normal[0] + eta_yy * Normal[1] + eta_yz * Normal[2] - Velocity_j[1] * Sigma_5);
    val_residual_j[3] = (eta_xz * Normal[0] + eta_yz * Normal[1] + eta_zz * Normal[2] - Velocity_j[2] * Sigma_5);
    val_residual_j[4] = (Sigma_5);
    
    /*--- Computation of the Jacobians at Point j---*/
    
    if (implicit) {
      
      dSigmaxx_phi1 = FOUR3 * ViscDens_j * Edge_Vector[0]/dist_ij_2;
      dSigmaxx_phi2 = -TWO3 * ViscDens_j * Edge_Vector[1]/dist_ij_2;
      dSigmaxx_phi3 = -TWO3 * ViscDens_j * Edge_Vector[2]/dist_ij_2;
      dSigmayy_phi1 = -TWO3 * ViscDens_j * Edge_Vector[0]/dist_ij_2;
      dSigmayy_phi2 = FOUR3 * ViscDens_j * Edge_Vector[1]/dist_ij_2;
      dSigmayy_phi3 = -TWO3 * ViscDens_j * Edge_Vector[2]/dist_ij_2;
      dSigmazz_phi1 = -TWO3 * ViscDens_j * Edge_Vector[0]/dist_ij_2;
      dSigmazz_phi2 = -TWO3 * ViscDens_j * Edge_Vector[1]/dist_ij_2;
      dSigmazz_phi3 = FOUR3 * ViscDens_j * Edge_Vector[2]/dist_ij_2;
      dSigmaxy_phi1 = ViscDens_j * Edge_Vector[1]/dist_ij_2;
      dSigmaxy_phi2 = ViscDens_j * Edge_Vector[0]/dist_ij_2;
      dSigmaxy_phi3 = 0;
      dSigmaxz_phi1 = ViscDens_j * Edge_Vector[2]/dist_ij_2;
      dSigmaxz_phi2 = 0;
      dSigmaxz_phi3 = ViscDens_j * Edge_Vector[0]/dist_ij_2;
      dSigmayz_phi1 = 0;
      dSigmayz_phi2 = ViscDens_j * Edge_Vector[2]/dist_ij_2;
      dSigmayz_phi3 = ViscDens_j * Edge_Vector[1]/dist_ij_2;
      
      //      dSigmaxx5_psi5 = ViscDens_j * ( FOUR3*Velocity_j[0]*Edge_Vector[0] -  TWO3*Velocity_j[1]*Edge_Vector[1] -  TWO3*Velocity_j[2]*Edge_Vector[2])/dist_ij_2;
      //      dSigmayy5_psi5 = ViscDens_j * (- TWO3*Velocity_j[0]*Edge_Vector[0] + FOUR3*Velocity_j[1]*Edge_Vector[1] -  TWO3*Velocity_j[2]*Edge_Vector[2])/dist_ij_2;
      //      dSigmazz5_psi5 = ViscDens_j * (- TWO3*Velocity_j[0]*Edge_Vector[0] -  TWO3*Velocity_j[1]*Edge_Vector[1] + FOUR3*Velocity_j[2]*Edge_Vector[2])/dist_ij_2;
      //      dSigmaxy5_psi5 = ViscDens_j * ( Velocity_j[0]*Edge_Vector[1] + Velocity_j[1]*Edge_Vector[0] )/dist_ij_2;
      //      dSigmaxz5_psi5 = ViscDens_j * ( Velocity_j[0]*Edge_Vector[2] + Velocity_j[2]*Edge_Vector[0] )/dist_ij_2;
      //      dSigmayz5_psi5 = ViscDens_j * ( Velocity_j[1]*Edge_Vector[2] + Velocity_j[2]*Edge_Vector[1] )/dist_ij_2;
      dSigma5_psi5   = XiDens_j * ( Edge_Vector[0]*Normal[0] + Edge_Vector[1]*Normal[1] + Edge_Vector[2]*Normal[2] )/dist_ij_2;
      
      val_Jacobian_jj[0][0] = 0;
      val_Jacobian_jj[0][1] = -( Velocity_j[0]*Normal[0]*dSigmaxx_phi1 + Velocity_j[1]*Normal[1]*dSigmayy_phi1 + Velocity_j[2]*Normal[2]*dSigmazz_phi1
                                + (Velocity_j[0]*Normal[1] + Velocity_j[1]*Normal[0])*dSigmaxy_phi1
                                + (Velocity_j[0]*Normal[2] + Velocity_j[2]*Normal[0])*dSigmaxz_phi1
                                + (Velocity_j[2]*Normal[1] + Velocity_j[1]*Normal[2])*dSigmayz_phi1 );
      val_Jacobian_jj[0][2] = -( Velocity_j[0]*Normal[0]*dSigmaxx_phi2 + Velocity_j[1]*Normal[1]*dSigmayy_phi2 + Velocity_j[2]*Normal[2]*dSigmazz_phi2
                                + (Velocity_j[0]*Normal[1] + Velocity_j[1]*Normal[0])*dSigmaxy_phi2
                                + (Velocity_j[0]*Normal[2] + Velocity_j[2]*Normal[0])*dSigmaxz_phi2
                                + (Velocity_j[2]*Normal[1] + Velocity_j[1]*Normal[2])*dSigmayz_phi2 );
      val_Jacobian_jj[0][3] = -( Velocity_j[0]*Normal[0]*dSigmaxx_phi3 + Velocity_j[1]*Normal[1]*dSigmayy_phi3 + Velocity_j[2]*Normal[2]*dSigmazz_phi3
                                + (Velocity_j[0]*Normal[1] + Velocity_j[1]*Normal[0])*dSigmaxy_phi3
                                + (Velocity_j[0]*Normal[2] + Velocity_j[2]*Normal[0])*dSigmaxz_phi3
                                + (Velocity_j[2]*Normal[1] + Velocity_j[1]*Normal[2])*dSigmayz_phi3 );
      val_Jacobian_jj[0][4] = (sq_vel_j - Pressure_j/(Density_j*Gamma_Minus_One)) * dSigma5_psi5;
      
      val_Jacobian_jj[1][0] = 0;
      val_Jacobian_jj[1][1] = Normal[0]*dSigmaxx_phi1 + Normal[1]*dSigmaxy_phi1 + Normal[2]*dSigmaxz_phi1;
      val_Jacobian_jj[1][2] = Normal[0]*dSigmaxx_phi2 + Normal[1]*dSigmaxy_phi2 + Normal[2]*dSigmaxz_phi2;
      val_Jacobian_jj[1][3] = Normal[0]*dSigmaxx_phi3 + Normal[1]*dSigmaxy_phi3 + Normal[2]*dSigmaxz_phi3;
      val_Jacobian_jj[1][4] = -Velocity_j[0]*dSigma5_psi5;
      
      val_Jacobian_jj[2][0] = 0;
      val_Jacobian_jj[2][1] = Normal[0]*dSigmaxy_phi1 + Normal[1]*dSigmayy_phi1 + Normal[2]*dSigmayz_phi1;
      val_Jacobian_jj[2][2] = Normal[0]*dSigmaxy_phi2 + Normal[1]*dSigmayy_phi2 + Normal[2]*dSigmayz_phi2;
      val_Jacobian_jj[2][3] = Normal[0]*dSigmaxy_phi3 + Normal[1]*dSigmayy_phi3 + Normal[2]*dSigmayz_phi3;
      val_Jacobian_jj[2][4] = -Velocity_j[1]*dSigma5_psi5;
      
      val_Jacobian_jj[3][0] = 0;
      val_Jacobian_jj[3][1] = Normal[0]*dSigmaxz_phi1 + Normal[1]*dSigmayz_phi1 + Normal[2]*dSigmazz_phi1;
      val_Jacobian_jj[3][2] = Normal[0]*dSigmaxz_phi2 + Normal[1]*dSigmayz_phi2 + Normal[2]*dSigmazz_phi2;
      val_Jacobian_jj[3][3] = Normal[0]*dSigmaxz_phi3 + Normal[1]*dSigmayz_phi3 + Normal[2]*dSigmazz_phi3;
      val_Jacobian_jj[3][4] = -Velocity_j[2]*dSigma5_psi5;
      
      val_Jacobian_jj[4][0] = 0;
      val_Jacobian_jj[4][1] = 0;
      val_Jacobian_jj[4][2] = 0;
      val_Jacobian_jj[4][3] = 0;
      val_Jacobian_jj[4][4] = dSigma5_psi5;
      
      for (iVar = 0; iVar < nVar; iVar++)
        for (jVar = 0; jVar < nVar; jVar++)
          val_Jacobian_ji[iVar][jVar] = -val_Jacobian_jj[iVar][jVar];
    }
    
  }
  else if (nDim == 2) {
    
    /*--- Residual at iPoint ---*/
    
    Sigma_xx = ViscDens_i * (FOUR3 * Mean_GradPhi[0][0] -  TWO3 * Mean_GradPhi[1][1]);
    Sigma_yy = ViscDens_i * (-TWO3 * Mean_GradPhi[0][0] + FOUR3 * Mean_GradPhi[1][1]);
    Sigma_xy = ViscDens_i * (Mean_GradPhi[1][0] + Mean_GradPhi[0][1]);
    Sigma_xx5 = ViscDens_i * ( FOUR3 * Velocity_i[0] * Mean_GradPsiE[0] -  TWO3 * Velocity_i[1] * Mean_GradPsiE[1]);
    Sigma_yy5 = ViscDens_i * (- TWO3 * Velocity_i[0] * Mean_GradPsiE[0] + FOUR3 * Velocity_i[1] * Mean_GradPsiE[1]);
    Sigma_xy5 = ViscDens_i * (Velocity_i[0] * Mean_GradPsiE[1] + Velocity_i[1] * Mean_GradPsiE[0]);
    Sigma_5   = XiDens_i * dPhiE_dn;
    eta_xx = Sigma_xx + Sigma_xx5; eta_yy = Sigma_yy + Sigma_yy5; eta_xy = Sigma_xy + Sigma_xy5;
    
    val_residual_i[0] = - (Velocity_i[0] * Normal[0] * eta_xx  + Velocity_i[1] * Normal[1] * eta_yy
                           + (Velocity_i[0] * Normal[1] + Velocity_i[1] * Normal[0]) * eta_xy
                           - (sq_vel_i - Pressure_i/(Density_i*Gamma_Minus_One)) * Sigma_5);
    val_residual_i[1] = (eta_xx * Normal[0] + eta_xy * Normal[1] - Velocity_i[0] * Sigma_5);
    val_residual_i[2] = (eta_xy * Normal[0] + eta_yy * Normal[1] - Velocity_i[1] * Sigma_5);
    val_residual_i[3] = (Sigma_5);
    
    /*--- Computation of the Jacobians at Point i---*/
    
    if (implicit) {
      
      dSigmaxx_phi1 = -FOUR3 * ViscDens_i * Edge_Vector[0]/dist_ij_2;
      dSigmaxx_phi2 =   TWO3 * ViscDens_i * Edge_Vector[1]/dist_ij_2;
      dSigmayy_phi1 =   TWO3 * ViscDens_i * Edge_Vector[0]/dist_ij_2;
      dSigmayy_phi2 = -FOUR3 * ViscDens_i * Edge_Vector[1]/dist_ij_2;
      dSigmaxy_phi1 = -ViscDens_i * Edge_Vector[1]/dist_ij_2;
      dSigmaxy_phi2 = -ViscDens_i * Edge_Vector[0]/dist_ij_2;
      
      //      dSigmaxx5_psi5 = -ViscDens_i * ( FOUR3*Velocity_i[0]*Edge_Vector[0] -  TWO3*Velocity_i[1]*Edge_Vector[1] )/dist_ij_2;
      //      dSigmayy5_psi5 = -ViscDens_i * (- TWO3*Velocity_i[0]*Edge_Vector[0] + FOUR3*Velocity_i[1]*Edge_Vector[1] )/dist_ij_2;
      //      dSigmaxy5_psi5 = -ViscDens_i * ( Velocity_i[0]*Edge_Vector[1] + Velocity_i[1]*Edge_Vector[0] )/dist_ij_2;
      dSigma5_psi5   = -XiDens_i * ( Edge_Vector[0]*Normal[0] + Edge_Vector[1]*Normal[1] )/dist_ij_2;
      
      val_Jacobian_ii[0][0] = 0;
      
      val_Jacobian_ii[0][1] = -( Velocity_i[0]*Normal[0]*dSigmaxx_phi1 + Velocity_i[1]*Normal[1]*dSigmayy_phi1
                                + (Velocity_i[0]*Normal[1] + Velocity_i[1]*Normal[0])*dSigmaxy_phi1 );
      val_Jacobian_ii[0][2] = -( Velocity_i[0]*Normal[0]*dSigmaxx_phi2 + Velocity_i[1]*Normal[1]*dSigmayy_phi2
                                + (Velocity_i[0]*Normal[1] + Velocity_i[1]*Normal[0])*dSigmaxy_phi2 );
      val_Jacobian_ii[0][3] = (sq_vel_i - Pressure_i/(Density_i*Gamma_Minus_One)) * dSigma5_psi5;
      
      val_Jacobian_ii[1][0] = 0;
      val_Jacobian_ii[1][1] = Normal[0]*dSigmaxx_phi1 + Normal[1]*dSigmaxy_phi1;
      val_Jacobian_ii[1][2] = Normal[0]*dSigmaxx_phi2 + Normal[1]*dSigmaxy_phi2;
      val_Jacobian_ii[1][3] = -Velocity_i[0]*dSigma5_psi5;
      
      val_Jacobian_ii[2][0] = 0;
      val_Jacobian_ii[2][1] = Normal[0]*dSigmaxy_phi1 + Normal[1]*dSigmayy_phi1;
      val_Jacobian_ii[2][2] = Normal[0]*dSigmaxy_phi2 + Normal[1]*dSigmayy_phi2;
      val_Jacobian_ii[2][3] = -Velocity_i[1]*dSigma5_psi5;
      
      val_Jacobian_ii[3][0] = 0;
      val_Jacobian_ii[3][1] = 0;
      val_Jacobian_ii[3][2] = 0;
      val_Jacobian_ii[3][3] = dSigma5_psi5;
      
      for (iVar = 0; iVar < nVar; iVar++)
        for (jVar = 0; jVar < nVar; jVar++)
          val_Jacobian_ij[iVar][jVar] = -val_Jacobian_ii[iVar][jVar];
    }
    
    /*--- Residual at jPoint ---*/
    Sigma_xx = ViscDens_j * (FOUR3 * Mean_GradPhi[0][0] -  TWO3 * Mean_GradPhi[1][1]);
    Sigma_yy = ViscDens_j * (-TWO3 * Mean_GradPhi[0][0] + FOUR3 * Mean_GradPhi[1][1]);
    Sigma_xy = ViscDens_j * (Mean_GradPhi[1][0] + Mean_GradPhi[0][1]);
    Sigma_xx5 = ViscDens_j * ( FOUR3 * Velocity_j[0] * Mean_GradPsiE[0] -  TWO3 * Velocity_j[1] * Mean_GradPsiE[1]);
    Sigma_yy5 = ViscDens_j * (- TWO3 * Velocity_j[0] * Mean_GradPsiE[0] + FOUR3 * Velocity_j[1] * Mean_GradPsiE[1]);
    Sigma_xy5 = ViscDens_j * (Velocity_j[0] * Mean_GradPsiE[1] + Velocity_j[1] * Mean_GradPsiE[0]);
    Sigma_5   = XiDens_j * dPhiE_dn;
    eta_xx = Sigma_xx + Sigma_xx5; eta_yy = Sigma_yy + Sigma_yy5; eta_xy = Sigma_xy + Sigma_xy5;
    
    val_residual_j[0] = - (Velocity_j[0] * Normal[0] * eta_xx  + Velocity_j[1] * Normal[1] * eta_yy
                           + (Velocity_j[0] * Normal[1] + Velocity_j[1] * Normal[0]) * eta_xy
                           - (sq_vel_j - Pressure_j/(Density_j*Gamma_Minus_One)) * Sigma_5);
    val_residual_j[1] = (eta_xx * Normal[0] + eta_xy * Normal[1]  - Velocity_j[0] * Sigma_5);
    val_residual_j[2] = (eta_xy * Normal[0] + eta_yy * Normal[1]  - Velocity_j[1] * Sigma_5);
    val_residual_j[3] = (Sigma_5);
    
    /*--- Computation of the Jacobians at Point j---*/
    if (implicit) {
      dSigmaxx_phi1 = FOUR3 * ViscDens_j * Edge_Vector[0]/dist_ij_2;
      dSigmaxx_phi2 = -TWO3 * ViscDens_j * Edge_Vector[1]/dist_ij_2;
      dSigmayy_phi1 = -TWO3 * ViscDens_j * Edge_Vector[0]/dist_ij_2;
      dSigmayy_phi2 = FOUR3 * ViscDens_j * Edge_Vector[1]/dist_ij_2;
      dSigmaxy_phi1 = ViscDens_j * Edge_Vector[1]/dist_ij_2;
      dSigmaxy_phi2 = ViscDens_j * Edge_Vector[0]/dist_ij_2;
      
      //      dSigmaxx5_psi5 = ViscDens_j * ( FOUR3*Velocity_j[0]*Edge_Vector[0] -  TWO3*Velocity_j[1]*Edge_Vector[1] )/dist_ij_2;
      //      dSigmayy5_psi5 = ViscDens_j * (- TWO3*Velocity_j[0]*Edge_Vector[0] + FOUR3*Velocity_j[1]*Edge_Vector[1] )/dist_ij_2;
      //      dSigmaxy5_psi5 = ViscDens_j * ( Velocity_j[0]*Edge_Vector[1] + Velocity_j[1]*Edge_Vector[0] )/dist_ij_2;
      dSigma5_psi5   = XiDens_j * ( Edge_Vector[0]*Normal[0] + Edge_Vector[1]*Normal[1] )/dist_ij_2;
      
      val_Jacobian_jj[0][0] = 0;
      val_Jacobian_jj[0][1] = -( Velocity_j[0]*Normal[0]*dSigmaxx_phi1 + Velocity_j[1]*Normal[1]*dSigmayy_phi1
                                + (Velocity_j[0]*Normal[1] + Velocity_j[1]*Normal[0])*dSigmaxy_phi1 );
      val_Jacobian_jj[0][2] = -( Velocity_j[0]*Normal[0]*dSigmaxx_phi2 + Velocity_j[1]*Normal[1]*dSigmayy_phi2
                                + (Velocity_j[0]*Normal[1] + Velocity_j[1]*Normal[0])*dSigmaxy_phi2 );
      val_Jacobian_jj[0][3] = (sq_vel_j - Pressure_j/(Density_j*Gamma_Minus_One)) * dSigma5_psi5;
      
      val_Jacobian_jj[1][0] = 0;
      val_Jacobian_jj[1][1] = Normal[0]*dSigmaxx_phi1 + Normal[1]*dSigmaxy_phi1;
      val_Jacobian_jj[1][2] = Normal[0]*dSigmaxx_phi2 + Normal[1]*dSigmaxy_phi2;
      val_Jacobian_jj[1][3] = -Velocity_j[0]*dSigma5_psi5;
      
      val_Jacobian_jj[2][0] = 0;
      val_Jacobian_jj[2][1] = Normal[0]*dSigmaxy_phi1 + Normal[1]*dSigmayy_phi1;
      val_Jacobian_jj[2][2] = Normal[0]*dSigmaxy_phi2 + Normal[1]*dSigmayy_phi2;
      val_Jacobian_jj[2][3] = -Velocity_j[1]*dSigma5_psi5;
      
      val_Jacobian_jj[3][0] = 0;
      val_Jacobian_jj[3][1] = 0;
      val_Jacobian_jj[3][2] = 0;
      val_Jacobian_jj[3][3] = dSigma5_psi5;
      
      for (iVar = 0; iVar < nVar; iVar++)
        for (jVar = 0; jVar < nVar; jVar++)
          val_Jacobian_ji[iVar][jVar] = -val_Jacobian_jj[iVar][jVar];
    }
  }
 
}

void CNumerics::GetPrimitive2Conservative (su2double *val_Mean_PrimVar, su2double *val_Mean_SecVar, su2double **val_Jac_PC) {

  unsigned short iVar, jVar, iDim;

  // order of primitives: T, vx, vy, vz, P, rho, h, c, MuLam, MuEddy, kt, Cp
  // order of secondary: dPdrho_e, dPde_rho, dTdrho_e, dTde_rho, dmudrho_T, dmudT_rho, dktdrho_T, dktdT_rho

  su2double vx = val_Mean_PrimVar[1];
  su2double vy = val_Mean_PrimVar[2];
  su2double vz = val_Mean_PrimVar[3];
  su2double rho = val_Mean_PrimVar[nDim+2];
  su2double P = val_Mean_PrimVar[nDim+1];
  su2double e = val_Mean_PrimVar[nDim+3] - P/rho;
  su2double dTdrho_e = val_Mean_SecVar[2];
  su2double dTde_rho = val_Mean_SecVar[3];

  su2double sqvel = 0.0;

  for (iDim = 0; iDim < nDim; iDim++) {
    sqvel += val_Mean_PrimVar[iDim+1]*val_Mean_PrimVar[iDim+1];
  }

  /*--- Initialize the Jacobian matrix ---*/
  for (iVar = 0; iVar < nVar; iVar++) {
    for (jVar = 0; jVar < nVar; jVar++) {
      val_Jac_PC[iVar][jVar] = 0.0;
    }
  }

  /*--- Primitives to conservatives Jacobian matrix : (T, vx, vy, vz, rho) --> (u1, u2, u3, u4, u5) ---*/
  if (nDim == 2) {

  val_Jac_PC[0][0] = dTdrho_e - e/rho*dTde_rho + 0.5*dTde_rho*sqvel/rho;
  val_Jac_PC[0][1] = -1/rho*dTde_rho*vx;
  val_Jac_PC[0][2] = -1/rho*dTde_rho*vy;
  val_Jac_PC[0][3] = 1/rho*dTde_rho;

  val_Jac_PC[1][0] = -vx/rho;
  val_Jac_PC[1][1] = 1/rho;
  val_Jac_PC[1][2] = 0.0;
  val_Jac_PC[1][3] = 0.0;

  val_Jac_PC[2][0] = -vy/rho;
  val_Jac_PC[2][1] = 0.0;
  val_Jac_PC[2][2] = 1/rho;
  val_Jac_PC[2][3] = 0.0;

  val_Jac_PC[3][0] = 1.0;
  val_Jac_PC[3][1] = 0.0;
  val_Jac_PC[3][2] = 0.0;
  val_Jac_PC[3][3] = 0.0;

  }
  else {

  val_Jac_PC[0][0] = dTdrho_e - e/rho*dTde_rho + 0.5*dTde_rho*sqvel/rho;
  val_Jac_PC[0][1] = -1/rho*dTde_rho*vx;
  val_Jac_PC[0][2] = -1/rho*dTde_rho*vy;
  val_Jac_PC[0][3] = -1/rho*dTde_rho*vz;
  val_Jac_PC[0][4] = 1/rho*dTde_rho;

  val_Jac_PC[1][0] = -vx/rho;
  val_Jac_PC[1][1] = 1/rho;
  val_Jac_PC[1][2] = 0.0;
  val_Jac_PC[1][3] = 0.0;
  val_Jac_PC[1][4] = 0.0;

  val_Jac_PC[2][0] = -vy/rho;
  val_Jac_PC[2][1] = 0.0;
  val_Jac_PC[2][2] = 1/rho;
  val_Jac_PC[2][3] = 0.0;
  val_Jac_PC[2][4] = 0.0;

  val_Jac_PC[3][0] = -vz/rho;
  val_Jac_PC[3][1] = 0.0;
  val_Jac_PC[3][2] = 0.0;
  val_Jac_PC[3][3] = 1/rho;
  val_Jac_PC[3][4] = 0.0;

  val_Jac_PC[4][0] = 1.0;
  val_Jac_PC[4][1] = 0.0;
  val_Jac_PC[4][2] = 0.0;
  val_Jac_PC[4][3] = 0.0;
  val_Jac_PC[4][4] = 0.0;

  }
}



void CNumerics::CreateBasis(su2double *val_Normal) {
  unsigned short iDim;
  su2double modm, modl;
  
  /*--- Define l as a vector in the plane normal to the supplied vector ---*/
  l[0] = 0.0;
  l[1] = -val_Normal[2];
  l[2] = val_Normal[1];
  
  /*--- Check for the zero vector and re-assign if needed ---*/
  if (l[0] == 0.0 && l[1] == 0.0 && l[2] == 0.0) {
    l[0] = -val_Normal[2];
    l[1] = 0.0;
    l[2] = val_Normal[0];
  }
  
  /*--- Take vector product of n * l to make m ---*/
  m[0] = val_Normal[1]*l[2] - val_Normal[2]*l[1];
  m[1] = val_Normal[2]*l[0] - val_Normal[0]*l[2];
  m[2] = val_Normal[0]*l[1] - val_Normal[1]*l[0];
  
  /*--- Normalize ---*/
  modm =0 ; modl = 0;
  for (iDim =0 ; iDim < nDim; iDim++) {
    modm += m[iDim]*m[iDim];
    modl += l[iDim]*l[iDim];
  }
  modm = sqrt(modm);
  modl = sqrt(modl);
  for (iDim =0 ; iDim < nDim; iDim++) {
    l[iDim] = l[iDim]/modl;
    m[iDim] = m[iDim]/modm;
  }
}

void CNumerics::SetRoe_Dissipation(const su2double Dissipation_i,
                                   const su2double Dissipation_j,
                                   const su2double Sensor_i,
                                   const su2double Sensor_j,
                                   su2double& Dissipation_ij,
                                   CConfig *config) {

  /*--- Check for valid input ---*/

  unsigned short roe_low_diss = config->GetKind_RoeLowDiss();

  assert((Dissipation_i >= 0) && (Dissipation_i <= 1));
  assert((Dissipation_j >= 0) && (Dissipation_j <= 1));
  if (roe_low_diss == FD_DUCROS || roe_low_diss == NTS_DUCROS) {
    assert((Sensor_i >= 0) && (Sensor_i <= 1));
    assert((Sensor_j >= 0) && (Sensor_j <= 1));
  }

  /*--- A minimum level of upwinding is used to enhance stability ---*/

  const su2double Min_Dissipation = 0.05;
  
  const su2double Mean_Dissipation = 0.5*(Dissipation_i + Dissipation_j);
  const su2double Mean_Sensor = 0.5*(Sensor_i + Sensor_j);
  
  if (roe_low_diss == FD || roe_low_diss == FD_DUCROS){

    Dissipation_ij = max(0.05,1.0 - (0.5 * (Dissipation_i + Dissipation_j)));
    
    if (roe_low_diss == FD_DUCROS){
      
      /*--- See Jonhsen et al. JCP 229 (2010) pag. 1234 ---*/

      su2double Ducros_ij;
      
      if (0.5*(Sensor_i + Sensor_j) > 0.65)
        Ducros_ij = 1.0;
      else
        Ducros_ij = 0.05;
      
      Dissipation_ij = max(Ducros_ij, Dissipation_ij);
    }

  } else if (roe_low_diss == NTS) {
    
    Dissipation_ij = max(Min_Dissipation, Mean_Dissipation);

  } else if (roe_low_diss == NTS_DUCROS) {

    /*--- See Xiao et al. INT J HEAT FLUID FL 51 (2015) pag. 141
     * https://doi.org/10.1016/j.ijheatfluidflow.2014.10.007 ---*/

    const su2double phi1 = Mean_Sensor;
    const su2double phi2 = Mean_Dissipation;

    Dissipation_ij = max(Min_Dissipation, phi1 + phi2 - (phi1*phi2));

  } else {

    SU2_MPI::Error("Unrecognized upwind/central blending scheme!",
                   CURRENT_FUNCTION);

  }

}

void CNumerics::EigenDecomposition(su2double **A_ij, su2double **Eig_Vec, su2double *Eig_Val, unsigned short n){
  int iDim,jDim;
  su2double *e = new su2double [n];
  for (iDim= 0; iDim< n; iDim++){
    e[iDim] = 0;
    for (jDim = 0; jDim < n; jDim++){
      Eig_Vec[iDim][jDim] = A_ij[iDim][jDim];
    }
  }
  tred2(Eig_Vec, Eig_Val, e, n);
  tql2(Eig_Vec, Eig_Val, e, n);

  delete [] e;
}

void CNumerics::EigenRecomposition(su2double **A_ij, su2double **Eig_Vec, su2double *Eig_Val, unsigned short n){
  unsigned short i,j,k;
  su2double **tmp = new su2double* [n];
  su2double **deltaN = new su2double* [n];

  for (i= 0; i< n; i++){
    tmp[i] = new su2double [n];
    deltaN[i] = new su2double [n];
  }

  for (i = 0; i < n; i++) {
    for (j = 0; j < n; j++) {
      if (i == j) deltaN[i][j] = 1.0;
      else deltaN[i][j]=0.0;
    }
  }

  for (i= 0; i< n; i++){
    for (j = 0; j < n; j++){
      tmp[i][j] = 0.0;
      for (k = 0; k < n; k++){
        tmp[i][j] += Eig_Vec[i][k] * Eig_Val[k] * deltaN[k][j];
      }
    }
  }

  for (i= 0; i< n; i++){
    for (j = 0; j < n; j++){
      A_ij[i][j] = 0.0;
      for (k = 0; k < n; k++){
        A_ij[i][j] += tmp[i][k] * Eig_Vec[j][k];
      }
    }
  }

  for (i = 0; i < n; i++){
    delete [] tmp[i];
    delete [] deltaN[i];
  }
  delete [] tmp;
  delete [] deltaN;
}

void CNumerics::tred2(su2double **V, su2double *d, su2double *e, unsigned short n) {
/* Author:

 * Original FORTRAN77 version by Smith, Boyle, Dongarra, Garbow, Ikebe,
 * Klema, Moler.
 * C++ version by Aashwin Mishra and Jayant Mukhopadhaya.

 * Reference:

 * Martin, Reinsch, Wilkinson,
 * TRED2,
 * Numerische Mathematik,
 * Volume 11, pages 181-195, 1968.

 * James Wilkinson, Christian Reinsch,
 * Handbook for Automatic Computation,
 * Volume II, Linear Algebra, Part 2,
 * Springer, 1971,
 * ISBN: 0387054146,
 * LC: QA251.W67.

 * Brian Smith, James Boyle, Jack Dongarra, Burton Garbow,
 * Yasuhiko Ikebe, Virginia Klema, Cleve Moler,
 * Matrix Eigensystem Routines, EISPACK Guide,
 * Lecture Notes in Computer Science, Volume 6,
 * Springer Verlag, 1976,
 * ISBN13: 978-3540075462,
 * LC: QA193.M37

*/

  unsigned short i,j,k;

  for (j = 0; j < n; j++) {
    d[j] = V[n-1][j];
  }

  /* Householder reduction to tridiagonal form. */

  for (i = n-1; i > 0; i--) {

    /* Scale to avoid under/overflow. */

    su2double scale = 0.0;
    su2double h = 0.0;
    for (k = 0; k < i; k++) {
      scale = scale + fabs(d[k]);
    }
    if (scale == 0.0) {
      e[i] = d[i-1];
      for (j = 0; j < i; j++) {
        d[j] = V[i-1][j];
        V[i][j] = 0.0;
        V[j][i] = 0.0;
      }
    }
    else {

      /* Generate Householder vector. */

      for (k = 0; k < i; k++) {
        d[k] /= scale;
        h += d[k] * d[k];
      }
      su2double f = d[i-1];
      su2double g = sqrt(h);
      if (f > 0) {
        g = -g;
      }
      e[i] = scale * g;
      h = h - f * g;
      d[i-1] = f - g;
      for (j = 0; j < i; j++) {
        e[j] = 0.0;
      }

      /* Apply similarity transformation to remaining columns. */

      for (j = 0; j < i; j++) {
        f = d[j];
        V[j][i] = f;
        g = e[j] + V[j][j] * f;
        for (k = j+1; k <= i-1; k++) {
          g += V[k][j] * d[k];
          e[k] += V[k][j] * f;
        }
        e[j] = g;
      }
      f = 0.0;
      for (j = 0; j < i; j++) {
        e[j] /= h;
        f += e[j] * d[j];
      }
      su2double hh = f / (h + h);
      for (j = 0; j < i; j++) {
        e[j] -= hh * d[j];
      }
      for (j = 0; j < i; j++) {
        f = d[j];
        g = e[j];
        for (k = j; k <= i-1; k++) {
            V[k][j] -= (f * e[k] + g * d[k]);
        }
        d[j] = V[i-1][j];
        V[i][j] = 0.0;
      }
    }
    d[i] = h;
  }

  /* Accumulate transformations. */

  for (i = 0; i < n-1; i++) {
    V[n-1][i] = V[i][i];
    V[i][i] = 1.0;
    su2double h = d[i+1];
    if (h != 0.0) {
      for (k = 0; k <= i; k++) {
        d[k] = V[k][i+1] / h;
      }
      for (j = 0; j <= i; j++) {
        su2double g = 0.0;
        for (k = 0; k <= i; k++) {
          g += V[k][i+1] * V[k][j];
        }
        for (k = 0; k <= i; k++) {
          V[k][j] -= g * d[k];
        }
      }
    }
    for (k = 0; k <= i; k++) {
      V[k][i+1] = 0.0;
    }
  }
  for (j = 0; j < n; j++) {
    d[j] = V[n-1][j];
    V[n-1][j] = 0.0;
  }
  V[n-1][n-1] = 1.0;
  e[0] = 0.0;
}

void CNumerics::tql2(su2double **V, su2double *d, su2double *e, unsigned short n) {

/* Author:

 * Original FORTRAN77 version by Smith, Boyle, Dongarra, Garbow, Ikebe,
 * Klema, Moler.
 * C++ version by Aashwin Mishra and Jayant Mukhopadhaya.

 * Reference:

 * Bowdler, Martin, Reinsch, Wilkinson,
 * TQL2,
 * Numerische Mathematik,
 * Volume 11, pages 293-306, 1968.

 * James Wilkinson, Christian Reinsch,
 * Handbook for Automatic Computation,
 * Volume II, Linear Algebra, Part 2,
 * Springer, 1971,
 * ISBN: 0387054146,
 * LC: QA251.W67.

 * Brian Smith, James Boyle, Jack Dongarra, Burton Garbow,
 * Yasuhiko Ikebe, Virginia Klema, Cleve Moler,
 * Matrix Eigensystem Routines, EISPACK Guide,
 * Lecture Notes in Computer Science, Volume 6,
 * Springer Verlag, 1976,
 * ISBN13: 978-3540075462,
 * LC: QA193.M37

*/
  
  int i,j,k,l;
  for (i = 1; i < n; i++) {
    e[i-1] = e[i];
  }
  e[n-1] = 0.0;

  su2double f = 0.0;
  su2double tst1 = 0.0;
  su2double eps = pow(2.0,-52.0);
  for (l = 0; l < n; l++) {

    /* Find small subdiagonal element */

    tst1 = max(tst1,(fabs(d[l]) + fabs(e[l])));
    int m = l;
    while (m < n) {
      if (fabs(e[m]) <= eps*tst1) {
        break;
      }
      m++;
    }

    /* If m == l, d[l] is an eigenvalue, */
    /* otherwise, iterate.               */

    if (m > l) {
      int iter = 0;
      do {
        iter = iter + 1;  /* (Could check iteration count here.) */

        /* Compute implicit shift */

        su2double g = d[l];
        su2double p = (d[l+1] - g) / (2.0 * e[l]);
        su2double r = sqrt(p*p+1.0);
        if (p < 0) {
          r = -r;
        }
        d[l] = e[l] / (p + r);
        d[l+1] = e[l] * (p + r);
        su2double dl1 = d[l+1];
        su2double h = g - d[l];
        for (i = l+2; i < n; i++) {
          d[i] -= h;
        }
        f = f + h;

        /* Implicit QL transformation. */

        p = d[m];
        su2double c = 1.0;
        su2double c2 = c;
        su2double c3 = c;
        su2double el1 = e[l+1];
        su2double s = 0.0;
        su2double s2 = 0.0;
        for (i = m-1; i >= l; i--) {
          c3 = c2;
          c2 = c;
          s2 = s;
          g = c * e[i];
          h = c * p;
          r = sqrt(p*p+e[i]*e[i]);
          e[i+1] = s * r;
          s = e[i] / r;
          c = p / r;
          p = c * d[i] - s * g;
          d[i+1] = h + s * (c * g + s * d[i]);

          /* Accumulate transformation. */

          for (k = 0; k < n; k++) {
            h = V[k][i+1];
            V[k][i+1] = s * V[k][i] + c * h;
            V[k][i] = c * V[k][i] - s * h;
          }
        }
        p = -s * s2 * c3 * el1 * e[l] / dl1;
        e[l] = s * p;
        d[l] = c * p;

        /* Check for convergence. */

      } while (fabs(e[l]) > eps*tst1);
    }
    d[l] = d[l] + f;
    e[l] = 0.0;
  }

  /* Sort eigenvalues and corresponding vectors. */

  for (i = 0; i < n-1; i++) {
    k = i;
    su2double p = d[i];
    for (j = i+1; j < n; j++) {
      if (d[j] < p) {
        k = j;
        p = d[j];
      }
    }
    if (k != i) {
      d[k] = d[i];
      d[i] = p;
      for (j = 0; j < n; j++) {
          p = V[j][i];
          V[j][i] = V[j][k];
          V[j][k] = p;
      }
    }
  }
}

CSourceNothing::CSourceNothing(unsigned short val_nDim, unsigned short val_nVar, CConfig *config) : CNumerics(val_nDim, val_nVar, config) { }

CSourceNothing::~CSourceNothing(void) { }<|MERGE_RESOLUTION|>--- conflicted
+++ resolved
@@ -54,14 +54,11 @@
   delta  = NULL;
   delta3 = NULL;
 
-<<<<<<< HEAD
-=======
   Diffusion_Coeff_i = NULL;
   Diffusion_Coeff_j = NULL;
 
   Vector = NULL;
 
->>>>>>> 27f3875c
   Enthalpy_formation = NULL;
   Theta_v = NULL;
 
@@ -242,8 +239,6 @@
     delete [] delta;
   }
 
-<<<<<<< HEAD
-=======
   if (delta3 != NULL) {
     for (unsigned short iDim = 0; iDim < 3; iDim++) {
       delete [] delta3[iDim];
@@ -251,9 +246,6 @@
     delete [] delta3;
   }
 
-  if (Diffusion_Coeff_i != NULL) delete [] Diffusion_Coeff_i;
-  if (Diffusion_Coeff_j != NULL) delete [] Diffusion_Coeff_j;
->>>>>>> 27f3875c
   if (Vector != NULL) delete [] Vector;
 
   if(Enthalpy_formation != NULL) delete [] Enthalpy_formation;
