--- conflicted
+++ resolved
@@ -518,7 +518,6 @@
   case NONE:
     break;
   }
-<<<<<<< HEAD
   
   switch(scalar_model){
     case PASSIVE_SCALAR:
@@ -528,11 +527,8 @@
       break;
   }
   
-  if (config->GetGrid_Movement()){
-=======
 
   if (config->GetDynamic_Grid()){
->>>>>>> f3c2ef6c
     SetVolumeOutputValue("GRID_VELOCITY-X", iPoint, Node_Geo->GetGridVel(iPoint)[0]);
     SetVolumeOutputValue("GRID_VELOCITY-Y", iPoint, Node_Geo->GetGridVel(iPoint)[1]);
     if (nDim == 3)
