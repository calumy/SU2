--- conflicted
+++ resolved
@@ -455,72 +455,11 @@
     unsigned short val_iZone,
     unsigned short val_iInst)      {
 
-<<<<<<< HEAD
-  bool output_files = false;
-
-  /*--- Determine whether a solution needs to be written
-   after the current iteration ---*/
-
-  if (
-
-      /*--- General if statements to print output statements ---*/
-
-      /*--- Fixed CL problem, output solution just before finite differencing ---*/
-
-      ((config[ZONE_0]->GetFixed_CL_Mode()) &&
-       (solver[val_iZone][val_iInst][MESH_0][FLOW_SOL]->GetStart_AoA_FD()) && 
-       Iter == solver[val_iZone][val_iInst][MESH_0][FLOW_SOL]->GetIter_Update_AoA()) ||
-
-      /*--- Steady problems ---*/
-
-      ((Iter % config[ZONE_0]->GetWrt_Sol_Freq() == 0) && (Iter != 0) &&
-       ((config[ZONE_0]->GetUnsteady_Simulation() == STEADY) ||
-        (config[ZONE_0]->GetUnsteady_Simulation() == HARMONIC_BALANCE) ||
-        (config[ZONE_0]->GetUnsteady_Simulation() == ROTATIONAL_FRAME))) ||
-
-      /*--- No inlet profile file found. Print template. ---*/
-
-      (config[ZONE_0]->GetWrt_InletFile())
-
-      ) {
-
-    output_files = true;
-
-  }
-
-  /*--- Don't write a solution if in Finite Differencing mode ---*/
-
-  if (config[ZONE_0]->GetFixed_CL_Mode()) {
-    if (solver[val_iZone][val_iInst][MESH_0][FLOW_SOL]->GetStart_AoA_FD() && 
-      Iter != solver[val_iZone][val_iInst][MESH_0][FLOW_SOL]->GetIter_Update_AoA()) output_files = false;
-    
-  }
-
-  /*--- write the solution ---*/
-
-  if (output_files) {
-
-    if (rank == MASTER_NODE) cout << endl << "-------------------------- File Output Summary --------------------------";
-
-    /*--- Execute the routine for writing restart, volume solution,
-     surface solution, and surface comma-separated value files. ---*/
-
-    output->SetResult_Files_Parallel(solver, geometry, config, Iter, nZone);
-
-    /*--- Execute the routine for writing special output. ---*/
-    output->SetSpecial_Output(solver, geometry, config, Iter, nZone);
-
-
-    if (rank == MASTER_NODE) cout << "-------------------------------------------------------------------------" << endl << endl;
-
-  }
-=======
   
   output->SetResult_Files(geometry[val_iZone][INST_0][MESH_0],
                           config[val_iZone],
                           solver[val_iZone][INST_0][MESH_0], InnerIter);
   
->>>>>>> 4ed59ac7
 
 }
 void CIteration::Postprocess(COutput *output,
