/*!
 * \file solver_structure.cpp
 * \brief Main subrotuines for solving direct, adjoint and linearized problems.
 * \author F. Palacios, T. Economon
 * \version 4.3.0 "Cardinal"
 *
 * SU2 Lead Developers: Dr. Francisco Palacios (Francisco.D.Palacios@boeing.com).
 *                      Dr. Thomas D. Economon (economon@stanford.edu).
 *
 * SU2 Developers: Prof. Juan J. Alonso's group at Stanford University.
 *                 Prof. Piero Colonna's group at Delft University of Technology.
 *                 Prof. Nicolas R. Gauger's group at Kaiserslautern University of Technology.
 *                 Prof. Alberto Guardone's group at Polytechnic University of Milan.
 *                 Prof. Rafael Palacios' group at Imperial College London.
 *                 Prof. Edwin van der Weide's group at the University of Twente.
 *                 Prof. Vincent Terrapon's group at the University of Liege.
 *
 * Copyright (C) 2012-2016 SU2, the open-source CFD code.
 *
 * SU2 is free software; you can redistribute it and/or
 * modify it under the terms of the GNU Lesser General Public
 * License as published by the Free Software Foundation; either
 * version 2.1 of the License, or (at your option) any later version.
 *
 * SU2 is distributed in the hope that it will be useful,
 * but WITHOUT ANY WARRANTY; without even the implied warranty of
 * MERCHANTABILITY or FITNESS FOR A PARTICULAR PURPOSE. See the GNU
 * Lesser General Public License for more details.
 *
 * You should have received a copy of the GNU Lesser General Public
 * License along with SU2. If not, see <http://www.gnu.org/licenses/>.
 */

#include "../include/solver_structure.hpp"

CSolver::CSolver(void) {
  
  /*--- Array initialization ---*/
  
  OutputHeadingNames = NULL;
<<<<<<< HEAD
  Residual_RMS = NULL;
  Residual_Max = NULL;
  Residual_BGS = NULL;
  Residual_Max_BGS = NULL;
  Residual = NULL;
  Residual_i = NULL;
  Residual_j = NULL;
  Point_Max = NULL;
  Point_Max_Coord = NULL;
  Point_Max_BGS = NULL;
  Point_Max_Coord_BGS = NULL;
  Solution = NULL;
  Solution_i = NULL;
  Solution_j = NULL;
  Vector = NULL;
  Vector_i = NULL;
  Vector_j = NULL;
  Res_Conv = NULL;
  Res_Visc = NULL;
  Res_Sour = NULL;
  Res_Conv_i = NULL;
  Res_Visc_i = NULL;
  Res_Conv_j = NULL;
  Res_Visc_j = NULL;
  Jacobian_i = NULL;
  Jacobian_j = NULL;
  Jacobian_ii = NULL;
  Jacobian_ij = NULL;
  Jacobian_ji = NULL;
  Jacobian_jj = NULL;
  Smatrix = NULL;
  cvector = NULL;
  node = NULL;
  nOutputVariables = 0;
=======
  Residual_RMS       = NULL;
  Residual_Max       = NULL;
  Residual           = NULL;
  Residual_i         = NULL;
  Residual_j         = NULL;
  Point_Max          = NULL;
  Point_Max_Coord    = NULL;
  Solution           = NULL;
  Solution_i         = NULL;
  Solution_j         = NULL;
  Vector             = NULL;
  Vector_i           = NULL;
  Vector_j           = NULL;
  Res_Conv           = NULL;
  Res_Visc           = NULL;
  Res_Sour           = NULL;
  Res_Conv_i         = NULL;
  Res_Visc_i         = NULL;
  Res_Conv_j         = NULL;
  Res_Visc_j         = NULL;
  Jacobian_i         = NULL;
  Jacobian_j         = NULL;
  Jacobian_ii        = NULL;
  Jacobian_ij        = NULL;
  Jacobian_ji        = NULL;
  Jacobian_jj        = NULL;
  Smatrix            = NULL;
  Cvector            = NULL;
  node               = NULL;
  nOutputVariables   = 0;
>>>>>>> 9bfd1744
  
}

CSolver::~CSolver(void) {

  unsigned short iVar, iDim;
  unsigned long iPoint;
  
  /*--- Public variables, may be accessible outside ---*/

  if ( OutputHeadingNames != NULL) {
    delete [] OutputHeadingNames;
  }

  if (node != NULL) {
    for (iPoint = 0; iPoint < nPoint; iPoint++) {
      delete node[iPoint];
    }
    delete [] node;
  }

  /*--- Private ---*/

  if (Residual_RMS != NULL) delete [] Residual_RMS;
  if (Residual_Max != NULL) delete [] Residual_Max;
  if (Residual != NULL) delete [] Residual;
  if (Residual_i != NULL) delete [] Residual_i;
  if (Residual_j != NULL) delete [] Residual_j;
  if (Point_Max != NULL) delete [] Point_Max;

  if (Residual_BGS != NULL) delete [] Residual_BGS;
  if (Residual_Max_BGS != NULL) delete [] Residual_Max_BGS;
  if (Point_Max_BGS != NULL) delete [] Point_Max_BGS;

  if (Point_Max_Coord != NULL) {
    for (iVar = 0; iVar < nVar; iVar++) {
      delete [] Point_Max_Coord[iVar];
    }
    delete [] Point_Max_Coord;
  }

  if (Point_Max_Coord_BGS != NULL) {
    for (iVar = 0; iVar < nVar; iVar++) {
      delete [] Point_Max_Coord_BGS[iVar];
    }
    delete [] Point_Max_Coord_BGS;
  }

  if (Solution != NULL) delete [] Solution;
  if (Solution_i != NULL) delete [] Solution_i;
  if (Solution_j != NULL) delete [] Solution_j;
  if (Vector != NULL) delete [] Vector;
  if (Vector_i != NULL) delete [] Vector_i;
  if (Vector_j != NULL) delete [] Vector_j;
  if (Res_Conv != NULL) delete [] Res_Conv;
  if (Res_Visc != NULL) delete [] Res_Visc;
  if (Res_Sour != NULL) delete [] Res_Sour;
  if (Res_Conv_i != NULL) delete [] Res_Conv_i;
  if (Res_Visc_i != NULL) delete [] Res_Visc_i;
  if (Res_Visc_j != NULL) delete [] Res_Visc_j;


  if (Jacobian_i != NULL) {
    for (iVar = 0; iVar < nVar; iVar++)
      delete [] Jacobian_i[iVar];
    delete [] Jacobian_i;
  }

  if (Jacobian_j != NULL) {
    for (iVar = 0; iVar < nVar; iVar++)
      delete [] Jacobian_j[iVar];
    delete [] Jacobian_j;
  }

  if (Jacobian_ii != NULL) {
    for (iVar = 0; iVar < nVar; iVar++)
      delete [] Jacobian_ii[iVar];
    delete [] Jacobian_ii;
  }

  if (Jacobian_ij != NULL) {
    for (iVar = 0; iVar < nVar; iVar++)
      delete [] Jacobian_ij[iVar];
    delete [] Jacobian_ij;
  }

  if (Jacobian_ji != NULL) {
    for (iVar = 0; iVar < nVar; iVar++)
      delete [] Jacobian_ji[iVar];
    delete [] Jacobian_ji;
  }

  if (Jacobian_jj != NULL) {
    for (iVar = 0; iVar < nVar; iVar++)
      delete [] Jacobian_jj[iVar];
    delete [] Jacobian_jj;
  }

  if (Smatrix != NULL) {
    for (iDim = 0; iDim < nDim; iDim++)
      delete [] Smatrix[iDim];
    delete [] Smatrix;
  }

  if (Cvector != NULL) {
    for (iVar = 0; iVar < nVarGrad; iVar++)
      delete [] Cvector[iVar];
    delete [] Cvector;
  }

}

void CSolver::SetResidual_RMS(CGeometry *geometry, CConfig *config) {
  unsigned short iVar;
  
#ifndef HAVE_MPI
  
  for (iVar = 0; iVar < nVar; iVar++) {
    
    if (GetRes_RMS(iVar) != GetRes_RMS(iVar)) {
      cout << "\n !!! Error: SU2 has diverged. Now exiting... !!! \n" << endl;
      exit(EXIT_FAILURE);
    }

    SetRes_RMS(iVar, max(EPS*EPS, sqrt(GetRes_RMS(iVar)/geometry->GetnPoint())));
    
  }
  
#else
  
  int nProcessor, iProcessor, rank;
  MPI_Comm_size(MPI_COMM_WORLD, &nProcessor);
  MPI_Comm_rank(MPI_COMM_WORLD, &rank);
  
  su2double *sbuf_residual, *rbuf_residual, *sbuf_coord, *rbuf_coord, *Coord;
  unsigned long *sbuf_point, *rbuf_point, Local_nPointDomain, Global_nPointDomain;
  unsigned short iDim;
  
  /*--- Set the L2 Norm residual in all the processors ---*/
  
  sbuf_residual  = new su2double[nVar]; for (iVar = 0; iVar < nVar; iVar++) sbuf_residual[iVar] = 0.0;
  rbuf_residual  = new su2double[nVar]; for (iVar = 0; iVar < nVar; iVar++) rbuf_residual[iVar] = 0.0;
  
  for (iVar = 0; iVar < nVar; iVar++) sbuf_residual[iVar] = GetRes_RMS(iVar);
  Local_nPointDomain = geometry->GetnPointDomain();
  
  
  SU2_MPI::Allreduce(sbuf_residual, rbuf_residual, nVar, MPI_DOUBLE, MPI_SUM, MPI_COMM_WORLD);
  SU2_MPI::Allreduce(&Local_nPointDomain, &Global_nPointDomain, 1, MPI_UNSIGNED_LONG, MPI_SUM, MPI_COMM_WORLD);
  
  
  for (iVar = 0; iVar < nVar; iVar++) {
    
    if (rbuf_residual[iVar] != rbuf_residual[iVar]) {
      
      if (rank == MASTER_NODE)
        cout << "\n !!! Error: SU2 has diverged. Now exiting... !!! \n" << endl;
      
      MPI_Barrier(MPI_COMM_WORLD);
      MPI_Abort(MPI_COMM_WORLD,1);
      MPI_Finalize();
      
    }
    
    SetRes_RMS(iVar, max(EPS*EPS, sqrt(rbuf_residual[iVar]/Global_nPointDomain)));
    
  }
  
  delete [] sbuf_residual;
  delete [] rbuf_residual;
  
  /*--- Set the Maximum residual in all the processors ---*/
  sbuf_residual = new su2double [nVar]; for (iVar = 0; iVar < nVar; iVar++) sbuf_residual[iVar] = 0.0;
  sbuf_point = new unsigned long [nVar]; for (iVar = 0; iVar < nVar; iVar++) sbuf_point[iVar] = 0;
  sbuf_coord = new su2double[nVar*nDim]; for (iVar = 0; iVar < nVar*nDim; iVar++) sbuf_coord[iVar] = 0.0;
  
  rbuf_residual = new su2double [nProcessor*nVar]; for (iVar = 0; iVar < nProcessor*nVar; iVar++) rbuf_residual[iVar] = 0.0;
  rbuf_point = new unsigned long [nProcessor*nVar]; for (iVar = 0; iVar < nProcessor*nVar; iVar++) rbuf_point[iVar] = 0;
  rbuf_coord = new su2double[nProcessor*nVar*nDim]; for (iVar = 0; iVar < nProcessor*nVar*nDim; iVar++) rbuf_coord[iVar] = 0.0;

  for (iVar = 0; iVar < nVar; iVar++) {
    sbuf_residual[iVar] = GetRes_Max(iVar);
    sbuf_point[iVar] = GetPoint_Max(iVar);
    Coord = GetPoint_Max_Coord(iVar);
    for (iDim = 0; iDim < nDim; iDim++)
      sbuf_coord[iVar*nDim+iDim] = Coord[iDim];
  }
  
  SU2_MPI::Allgather(sbuf_residual, nVar, MPI_DOUBLE, rbuf_residual, nVar, MPI_DOUBLE, MPI_COMM_WORLD);
  SU2_MPI::Allgather(sbuf_point, nVar, MPI_UNSIGNED_LONG, rbuf_point, nVar, MPI_UNSIGNED_LONG, MPI_COMM_WORLD);
  SU2_MPI::Allgather(sbuf_coord, nVar*nDim, MPI_DOUBLE, rbuf_coord, nVar*nDim, MPI_DOUBLE, MPI_COMM_WORLD);

  for (iVar = 0; iVar < nVar; iVar++) {
    for (iProcessor = 0; iProcessor < nProcessor; iProcessor++) {
      AddRes_Max(iVar, rbuf_residual[iProcessor*nVar+iVar], rbuf_point[iProcessor*nVar+iVar], &rbuf_coord[iProcessor*nVar*nDim+iVar*nDim]);
    }
  }
  
  delete [] sbuf_residual;
  delete [] rbuf_residual;
  
  delete [] sbuf_point;
  delete [] rbuf_point;
  
  delete [] sbuf_coord;
  delete [] rbuf_coord;
  
#endif
  
}

void CSolver::SetResidual_BGS(CGeometry *geometry, CConfig *config) {
  unsigned short iVar;

#ifndef HAVE_MPI

  for (iVar = 0; iVar < nVar; iVar++) {

    if (GetRes_BGS(iVar) != GetRes_BGS(iVar)) {
      cout << "\n !!! Error: SU2 has diverged. Now exiting... !!! \n" << endl;
      exit(EXIT_FAILURE);
    }

    SetRes_BGS(iVar, max(EPS*EPS, sqrt(GetRes_BGS(iVar)/geometry->GetnPoint())));

  }

#else

  int nProcessor, iProcessor, rank;
  MPI_Comm_size(MPI_COMM_WORLD, &nProcessor);
  MPI_Comm_rank(MPI_COMM_WORLD, &rank);

  su2double *sbuf_residual, *rbuf_residual, *sbuf_coord, *rbuf_coord, *Coord;
  unsigned long *sbuf_point, *rbuf_point, Local_nPointDomain, Global_nPointDomain;
  unsigned short iDim;

  /*--- Set the L2 Norm residual in all the processors ---*/

  sbuf_residual  = new su2double[nVar]; for (iVar = 0; iVar < nVar; iVar++) sbuf_residual[iVar] = 0.0;
  rbuf_residual  = new su2double[nVar]; for (iVar = 0; iVar < nVar; iVar++) rbuf_residual[iVar] = 0.0;

  for (iVar = 0; iVar < nVar; iVar++) sbuf_residual[iVar] = GetRes_BGS(iVar);
  Local_nPointDomain = geometry->GetnPointDomain();


  SU2_MPI::Allreduce(sbuf_residual, rbuf_residual, nVar, MPI_DOUBLE, MPI_SUM, MPI_COMM_WORLD);
  SU2_MPI::Allreduce(&Local_nPointDomain, &Global_nPointDomain, 1, MPI_UNSIGNED_LONG, MPI_SUM, MPI_COMM_WORLD);


  for (iVar = 0; iVar < nVar; iVar++) {

    if (rbuf_residual[iVar] != rbuf_residual[iVar]) {

      if (rank == MASTER_NODE)
        cout << "\n !!! Error: SU2 has diverged. Now exiting... !!! \n" << endl;

      MPI_Abort(MPI_COMM_WORLD,1);

    }

    SetRes_BGS(iVar, max(EPS*EPS, sqrt(rbuf_residual[iVar]/Global_nPointDomain)));

  }

  delete [] sbuf_residual;
  delete [] rbuf_residual;

  /*--- Set the Maximum residual in all the processors ---*/
  sbuf_residual = new su2double [nVar]; for (iVar = 0; iVar < nVar; iVar++) sbuf_residual[iVar] = 0.0;
  sbuf_point = new unsigned long [nVar]; for (iVar = 0; iVar < nVar; iVar++) sbuf_point[iVar] = 0;
  sbuf_coord = new su2double[nVar*nDim]; for (iVar = 0; iVar < nVar*nDim; iVar++) sbuf_coord[iVar] = 0.0;

  rbuf_residual = new su2double [nProcessor*nVar]; for (iVar = 0; iVar < nProcessor*nVar; iVar++) rbuf_residual[iVar] = 0.0;
  rbuf_point = new unsigned long [nProcessor*nVar]; for (iVar = 0; iVar < nProcessor*nVar; iVar++) rbuf_point[iVar] = 0;
  rbuf_coord = new su2double[nProcessor*nVar*nDim]; for (iVar = 0; iVar < nProcessor*nVar*nDim; iVar++) rbuf_coord[iVar] = 0.0;

  for (iVar = 0; iVar < nVar; iVar++) {
    sbuf_residual[iVar] = GetRes_Max_BGS(iVar);
    sbuf_point[iVar] = GetPoint_Max_BGS(iVar);
    Coord = GetPoint_Max_Coord_BGS(iVar);
    for (iDim = 0; iDim < nDim; iDim++)
      sbuf_coord[iVar*nDim+iDim] = Coord[iDim];
  }

  SU2_MPI::Allgather(sbuf_residual, nVar, MPI_DOUBLE, rbuf_residual, nVar, MPI_DOUBLE, MPI_COMM_WORLD);
  SU2_MPI::Allgather(sbuf_point, nVar, MPI_UNSIGNED_LONG, rbuf_point, nVar, MPI_UNSIGNED_LONG, MPI_COMM_WORLD);
  SU2_MPI::Allgather(sbuf_coord, nVar*nDim, MPI_DOUBLE, rbuf_coord, nVar*nDim, MPI_DOUBLE, MPI_COMM_WORLD);

  for (iVar = 0; iVar < nVar; iVar++) {
    for (iProcessor = 0; iProcessor < nProcessor; iProcessor++) {
      AddRes_Max_BGS(iVar, rbuf_residual[iProcessor*nVar+iVar], rbuf_point[iProcessor*nVar+iVar], &rbuf_coord[iProcessor*nVar*nDim+iVar*nDim]);
    }
  }

  delete [] sbuf_residual;
  delete [] rbuf_residual;

  delete [] sbuf_point;
  delete [] rbuf_point;

  delete [] sbuf_coord;
  delete [] rbuf_coord;

#endif

}

void CSolver::SetGrid_Movement_Residual (CGeometry *geometry, CConfig *config) {
  
  unsigned short iDim, nDim = geometry->GetnDim(), iVar, nVar = GetnVar(), iMarker;
  unsigned long iVertex, iEdge;
  su2double ProjGridVel, *Normal;
  
  /*--- Loop interior edges ---*/
   
  for (iEdge = 0; iEdge < geometry->GetnEdge(); iEdge++) {
    
    const unsigned long iPoint = geometry->edge[iEdge]->GetNode(0);
    const unsigned long jPoint = geometry->edge[iEdge]->GetNode(1);
    
    /*--- Solution at each edge point ---*/
    
    su2double *Solution_i = node[iPoint]->GetSolution();
    su2double *Solution_j = node[jPoint]->GetSolution();
    
    for (iVar = 0; iVar < nVar; iVar++)
      Solution[iVar] = 0.5* (Solution_i[iVar] + Solution_j[iVar]);
    
    /*--- Grid Velocity at each edge point ---*/
    
    su2double *GridVel_i = geometry->node[iPoint]->GetGridVel();
    su2double *GridVel_j = geometry->node[jPoint]->GetGridVel();
    for (iDim = 0; iDim < nDim; iDim++)
      Vector[iDim] = 0.5* (GridVel_i[iDim] + GridVel_j[iDim]);
    
    Normal = geometry->edge[iEdge]->GetNormal();
    
    ProjGridVel = 0.0;
    for (iDim = 0; iDim < nDim; iDim++)
      ProjGridVel += Vector[iDim]*Normal[iDim];
    
    for (iVar = 0; iVar < nVar; iVar++)
      Residual[iVar] = ProjGridVel*Solution[iVar];
    
    LinSysRes.SubtractBlock(iPoint, Residual);
    LinSysRes.AddBlock(jPoint, Residual);
    
  }
  
  /*--- Loop boundary edges ---*/
  
  for (iMarker = 0; iMarker < geometry->GetnMarker(); iMarker++) {
    if (config->GetMarker_All_KindBC(iMarker) != INTERNAL_BOUNDARY)
    for (iVertex = 0; iVertex < geometry->GetnVertex(iMarker); iVertex++) {
      const unsigned long Point = geometry->vertex[iMarker][iVertex]->GetNode();
      
      /*--- Solution at each edge point ---*/
      
      su2double *Solution = node[Point]->GetSolution();
      
      /*--- Grid Velocity at each edge point ---*/
      
      su2double *GridVel = geometry->node[Point]->GetGridVel();
      
      /*--- Summed normal components ---*/
      
      Normal = geometry->vertex[iMarker][iVertex]->GetNormal();
      
      ProjGridVel = 0.0;
      for (iDim = 0; iDim < nDim; iDim++)
        ProjGridVel -= GridVel[iDim]*Normal[iDim];
      
      for (iVar = 0; iVar < nVar; iVar++)
        Residual[iVar] = ProjGridVel*Solution[iVar];
      
      LinSysRes.AddBlock(Point, Residual);
    }
  }
  
}

void CSolver::SetAuxVar_Gradient_GG(CGeometry *geometry, CConfig *config) {
  
  unsigned long Point = 0, iPoint = 0, jPoint = 0, iEdge, iVertex;
  unsigned short nDim = geometry->GetnDim(), iDim, iMarker;
  
  su2double AuxVar_Vertex, AuxVar_i, AuxVar_j, AuxVar_Average;
  su2double *Gradient, DualArea, Partial_Res, Grad_Val, *Normal;
  
  for (iPoint = 0; iPoint < geometry->GetnPoint(); iPoint++)
    node[iPoint]->SetAuxVarGradientZero();    // Set Gradient to Zero
  
  /*--- Loop interior edges ---*/
  
  for (iEdge = 0; iEdge < geometry->GetnEdge(); iEdge++) {
    iPoint = geometry->edge[iEdge]->GetNode(0);
    jPoint = geometry->edge[iEdge]->GetNode(1);
    
    AuxVar_i = node[iPoint]->GetAuxVar();
    AuxVar_j = node[jPoint]->GetAuxVar();
    
    Normal = geometry->edge[iEdge]->GetNormal();
    AuxVar_Average =  0.5 * ( AuxVar_i + AuxVar_j);
    for (iDim = 0; iDim < nDim; iDim++) {
      Partial_Res = AuxVar_Average*Normal[iDim];
      node[iPoint]->AddAuxVarGradient(iDim, Partial_Res);
      node[jPoint]->SubtractAuxVarGradient(iDim, Partial_Res);
    }
  }
  
  /*--- Loop boundary edges ---*/
  
  for (iMarker = 0; iMarker < geometry->GetnMarker(); iMarker++)
    if (config->GetMarker_All_KindBC(iMarker) != INTERNAL_BOUNDARY)
    for (iVertex = 0; iVertex < geometry->GetnVertex(iMarker); iVertex++) {
      Point = geometry->vertex[iMarker][iVertex]->GetNode();
      AuxVar_Vertex = node[Point]->GetAuxVar();
      Normal = geometry->vertex[iMarker][iVertex]->GetNormal();
      for (iDim = 0; iDim < nDim; iDim++) {
        Partial_Res = AuxVar_Vertex*Normal[iDim];
        node[Point]->SubtractAuxVarGradient(iDim, Partial_Res);
      }
    }
  
  for (iPoint=0; iPoint<geometry->GetnPoint(); iPoint++)
    for (iDim = 0; iDim < nDim; iDim++) {
      Gradient = node[iPoint]->GetAuxVarGradient();
      DualArea = geometry->node[iPoint]->GetVolume();
      Grad_Val = Gradient[iDim]/(DualArea+EPS);
      node[iPoint]->SetAuxVarGradient(iDim, Grad_Val);
    }
   
}

void CSolver::SetAuxVar_Gradient_LS(CGeometry *geometry, CConfig *config) {
  
  unsigned short iDim, jDim, iNeigh;
  unsigned short nDim = geometry->GetnDim();
  unsigned long iPoint, jPoint;
  su2double *Coord_i, *Coord_j, AuxVar_i, AuxVar_j, weight, r11, r12, r13, r22, r23, r23_a,
  r23_b, r33, z11, z12, z13, z22, z23, z33, detR2, product;
  bool singular = false;
  
  su2double *Cvector = new su2double [nDim];
  
  /*--- Loop over points of the grid ---*/
  
  for (iPoint = 0; iPoint < geometry->GetnPoint(); iPoint++) {
    
    Coord_i = geometry->node[iPoint]->GetCoord();
    AuxVar_i = node[iPoint]->GetAuxVar();
    
    /*--- Inizialization of variables ---*/
    for (iDim = 0; iDim < nDim; iDim++)
      Cvector[iDim] = 0.0;
    
    r11 = 0.0; r12 = 0.0; r13 = 0.0; r22 = 0.0;
    r23 = 0.0; r23_a = 0.0; r23_b = 0.0; r33 = 0.0;
    
    for (iNeigh = 0; iNeigh < geometry->node[iPoint]->GetnPoint(); iNeigh++) {
      jPoint = geometry->node[iPoint]->GetPoint(iNeigh);
      Coord_j = geometry->node[jPoint]->GetCoord();
      AuxVar_j = node[jPoint]->GetAuxVar();
      
      weight = 0.0;
      for (iDim = 0; iDim < nDim; iDim++)
        weight += (Coord_j[iDim]-Coord_i[iDim])*(Coord_j[iDim]-Coord_i[iDim]);
      
      /*--- Sumations for entries of upper triangular matrix R ---*/
      
      if (fabs(weight) > EPS) {
        r11 += (Coord_j[0]-Coord_i[0])*(Coord_j[0]-Coord_i[0])/weight;
        r12 += (Coord_j[0]-Coord_i[0])*(Coord_j[1]-Coord_i[1])/weight;
        r22 += (Coord_j[1]-Coord_i[1])*(Coord_j[1]-Coord_i[1])/weight;
        if (nDim == 3) {
          r13 += (Coord_j[0]-Coord_i[0])*(Coord_j[2]-Coord_i[2])/weight;
          r23_a += (Coord_j[1]-Coord_i[1])*(Coord_j[2]-Coord_i[2])/weight;
          r23_b += (Coord_j[0]-Coord_i[0])*(Coord_j[2]-Coord_i[2])/weight;
          r33 += (Coord_j[2]-Coord_i[2])*(Coord_j[2]-Coord_i[2])/weight;
        }
        
        /*--- Entries of c:= transpose(A)*b ---*/
        
        for (iDim = 0; iDim < nDim; iDim++)
          Cvector[iDim] += (Coord_j[iDim]-Coord_i[iDim])*(AuxVar_j-AuxVar_i)/(weight);
      }
      
    }
    
    /*--- Entries of upper triangular matrix R ---*/
    
    if (fabs(r11) < EPS) r11 = EPS;
    r11 = sqrt(r11);
    r12 = r12/r11;
    r22 = sqrt(r22-r12*r12);
    if (fabs(r22) < EPS) r22 = EPS;
    if (nDim == 3) {
      r13 = r13/r11;
      r23 = r23_a/(r22) - r23_b*r12/(r11*r22);
      r33 = sqrt(r33-r23*r23-r13*r13);
    }
    
    /*--- Compute determinant ---*/
    
    if (nDim == 2) detR2 = (r11*r22)*(r11*r22);
    else detR2 = (r11*r22*r33)*(r11*r22*r33);
    
    /*--- Detect singular matrices ---*/
    
    if (fabs(detR2) < EPS) singular = true;
    
    /*--- S matrix := inv(R)*traspose(inv(R)) ---*/
    
    if (singular) {
      for (iDim = 0; iDim < nDim; iDim++)
        for (jDim = 0; jDim < nDim; jDim++)
          Smatrix[iDim][jDim] = 0.0;
    }
    else {
      if (nDim == 2) {
        Smatrix[0][0] = (r12*r12+r22*r22)/detR2;
        Smatrix[0][1] = -r11*r12/detR2;
        Smatrix[1][0] = Smatrix[0][1];
        Smatrix[1][1] = r11*r11/detR2;
      }
      else {
        z11 = r22*r33; z12 = -r12*r33; z13 = r12*r23-r13*r22;
        z22 = r11*r33; z23 = -r11*r23; z33 = r11*r22;
        Smatrix[0][0] = (z11*z11+z12*z12+z13*z13)/detR2;
        Smatrix[0][1] = (z12*z22+z13*z23)/detR2;
        Smatrix[0][2] = (z13*z33)/detR2;
        Smatrix[1][0] = Smatrix[0][1];
        Smatrix[1][1] = (z22*z22+z23*z23)/detR2;
        Smatrix[1][2] = (z23*z33)/detR2;
        Smatrix[2][0] = Smatrix[0][2];
        Smatrix[2][1] = Smatrix[1][2];
        Smatrix[2][2] = (z33*z33)/detR2;
      }
    }
    
    /*--- Computation of the gradient: S*c ---*/
    
    for (iDim = 0; iDim < nDim; iDim++) {
      product = 0.0;
      for (jDim = 0; jDim < nDim; jDim++)
        product += Smatrix[iDim][jDim]*Cvector[jDim];
      if (geometry->node[iPoint]->GetDomain())
        node[iPoint]->SetAuxVarGradient(iDim, product);
    }
  }
  
  delete [] Cvector;
  
}

void CSolver::SetSolution_Gradient_GG(CGeometry *geometry, CConfig *config) {
  unsigned long Point = 0, iPoint = 0, jPoint = 0, iEdge, iVertex;
  unsigned short iVar, iDim, iMarker;
  su2double *Solution_Vertex, *Solution_i, *Solution_j, Solution_Average, **Gradient, DualArea,
  Partial_Res, Grad_Val, *Normal;
  
  /*--- Set Gradient to Zero ---*/
  for (iPoint = 0; iPoint < geometry->GetnPointDomain(); iPoint++)
    node[iPoint]->SetGradientZero();
  
  /*--- Loop interior edges ---*/
  for (iEdge = 0; iEdge < geometry->GetnEdge(); iEdge++) {
    iPoint = geometry->edge[iEdge]->GetNode(0);
    jPoint = geometry->edge[iEdge]->GetNode(1);
    
    Solution_i = node[iPoint]->GetSolution();
    Solution_j = node[jPoint]->GetSolution();
    Normal = geometry->edge[iEdge]->GetNormal();
    for (iVar = 0; iVar< nVar; iVar++) {
      Solution_Average =  0.5 * (Solution_i[iVar] + Solution_j[iVar]);
      for (iDim = 0; iDim < nDim; iDim++) {
        Partial_Res = Solution_Average*Normal[iDim];
        if (geometry->node[iPoint]->GetDomain())
          node[iPoint]->AddGradient(iVar, iDim, Partial_Res);
        if (geometry->node[jPoint]->GetDomain())
          node[jPoint]->SubtractGradient(iVar, iDim, Partial_Res);
      }
    }
  }
  
  /*--- Loop boundary edges ---*/
  for (iMarker = 0; iMarker < geometry->GetnMarker(); iMarker++) {
    if (config->GetMarker_All_KindBC(iMarker) != INTERNAL_BOUNDARY)
    for (iVertex = 0; iVertex < geometry->GetnVertex(iMarker); iVertex++) {
      Point = geometry->vertex[iMarker][iVertex]->GetNode();
      Solution_Vertex = node[Point]->GetSolution();
      Normal = geometry->vertex[iMarker][iVertex]->GetNormal();
      for (iVar = 0; iVar < nVar; iVar++)
        for (iDim = 0; iDim < nDim; iDim++) {
          Partial_Res = Solution_Vertex[iVar]*Normal[iDim];
          if (geometry->node[Point]->GetDomain())
            node[Point]->SubtractGradient(iVar, iDim, Partial_Res);
        }
    }
  }
  
  /*--- Compute gradient ---*/
  for (iPoint = 0; iPoint < geometry->GetnPointDomain(); iPoint++)
    for (iVar = 0; iVar < nVar; iVar++)
      for (iDim = 0; iDim < nDim; iDim++) {
        Gradient = node[iPoint]->GetGradient();
        DualArea = geometry->node[iPoint]->GetVolume();
        Grad_Val = Gradient[iVar][iDim] / (DualArea+EPS);
        node[iPoint]->SetGradient(iVar, iDim, Grad_Val);
      }
  
  /*--- Gradient MPI ---*/
  Set_MPI_Solution_Gradient(geometry, config);
  
}

void CSolver::SetSolution_Gradient_LS(CGeometry *geometry, CConfig *config) {
  
  unsigned short iDim, jDim, iVar, iNeigh;
  unsigned long iPoint, jPoint;
  su2double *Coord_i, *Coord_j, *Solution_i, *Solution_j,
  r11, r12, r13, r22, r23, r23_a, r23_b, r33, weight, detR2, z11, z12, z13,
  z22, z23, z33, product;
  bool singular = false;
  
  su2double **Cvector = new su2double* [nVar];
  for (iVar = 0; iVar < nVar; iVar++)
    Cvector[iVar] = new su2double [nDim];
  
  /*--- Loop over points of the grid ---*/
  
  for (iPoint = 0; iPoint < geometry->GetnPointDomain(); iPoint++) {
    
    /*--- Set the value of the singular ---*/
    singular = false;
    
    /*--- Get coordinates ---*/
    
    Coord_i = geometry->node[iPoint]->GetCoord();
    
    /*--- Get consevative solution ---*/
    
    Solution_i = node[iPoint]->GetSolution();
    
    /*--- Inizialization of variables ---*/
    
    for (iVar = 0; iVar < nVar; iVar++)
      for (iDim = 0; iDim < nDim; iDim++)
        Cvector[iVar][iDim] = 0.0;
    
    r11 = 0.0; r12 = 0.0; r13 = 0.0; r22 = 0.0;
    r23 = 0.0; r23_a = 0.0; r23_b = 0.0; r33 = 0.0;
    
    for (iNeigh = 0; iNeigh < geometry->node[iPoint]->GetnPoint(); iNeigh++) {
      jPoint = geometry->node[iPoint]->GetPoint(iNeigh);
      Coord_j = geometry->node[jPoint]->GetCoord();
      
      Solution_j = node[jPoint]->GetSolution();
      
      weight = 0.0;
      for (iDim = 0; iDim < nDim; iDim++)
        weight += (Coord_j[iDim]-Coord_i[iDim])*(Coord_j[iDim]-Coord_i[iDim]);
      
      /*--- Sumations for entries of upper triangular matrix R ---*/
      
      if (weight != 0.0) {
        
        r11 += (Coord_j[0]-Coord_i[0])*(Coord_j[0]-Coord_i[0])/weight;
        r12 += (Coord_j[0]-Coord_i[0])*(Coord_j[1]-Coord_i[1])/weight;
        r22 += (Coord_j[1]-Coord_i[1])*(Coord_j[1]-Coord_i[1])/weight;
        if (nDim == 3) {
          r13   += (Coord_j[0]-Coord_i[0])*(Coord_j[2]-Coord_i[2])/weight;
          r23_a += (Coord_j[1]-Coord_i[1])*(Coord_j[2]-Coord_i[2])/weight;
          r23_b += (Coord_j[0]-Coord_i[0])*(Coord_j[2]-Coord_i[2])/weight;
          r33   += (Coord_j[2]-Coord_i[2])*(Coord_j[2]-Coord_i[2])/weight;
        }
        
        /*--- Entries of c:= transpose(A)*b ---*/
        
        for (iVar = 0; iVar < nVar; iVar++)
          for (iDim = 0; iDim < nDim; iDim++)
            Cvector[iVar][iDim] += (Coord_j[iDim]-Coord_i[iDim])*(Solution_j[iVar]-Solution_i[iVar])/weight;
      }
      
    }
    
    /*--- Entries of upper triangular matrix R ---*/
    
    if (r11 >= 0.0) r11 = sqrt(r11); else r11 = 0.0;
    if (r11 != 0.0) r12 = r12/r11; else r12 = 0.0;
    if (r22-r12*r12 >= 0.0) r22 = sqrt(r22-r12*r12); else r22 = 0.0;
    
    if (nDim == 3) {
      if (r11 != 0.0) r13 = r13/r11; else r13 = 0.0;
      if ((r22 != 0.0) && (r11*r22 != 0.0)) r23 = r23_a/r22 - r23_b*r12/(r11*r22); else r23 = 0.0;
      if (r33-r23*r23-r13*r13 >= 0.0) r33 = sqrt(r33-r23*r23-r13*r13); else r33 = 0.0;
    }
    
    /*--- Compute determinant ---*/
    
    if (nDim == 2) detR2 = (r11*r22)*(r11*r22);
    else detR2 = (r11*r22*r33)*(r11*r22*r33);
    
    /*--- Detect singular matrices ---*/
    
    if (abs(detR2) <= EPS) { detR2 = 1.0; singular = true; }
    
    /*--- S matrix := inv(R)*traspose(inv(R)) ---*/
    
    if (singular) {
      for (iDim = 0; iDim < nDim; iDim++)
        for (jDim = 0; jDim < nDim; jDim++)
          Smatrix[iDim][jDim] = 0.0;
    }
    else {
      if (nDim == 2) {
        Smatrix[0][0] = (r12*r12+r22*r22)/detR2;
        Smatrix[0][1] = -r11*r12/detR2;
        Smatrix[1][0] = Smatrix[0][1];
        Smatrix[1][1] = r11*r11/detR2;
      }
      else {
        z11 = r22*r33; z12 = -r12*r33; z13 = r12*r23-r13*r22;
        z22 = r11*r33; z23 = -r11*r23; z33 = r11*r22;
        Smatrix[0][0] = (z11*z11+z12*z12+z13*z13)/detR2;
        Smatrix[0][1] = (z12*z22+z13*z23)/detR2;
        Smatrix[0][2] = (z13*z33)/detR2;
        Smatrix[1][0] = Smatrix[0][1];
        Smatrix[1][1] = (z22*z22+z23*z23)/detR2;
        Smatrix[1][2] = (z23*z33)/detR2;
        Smatrix[2][0] = Smatrix[0][2];
        Smatrix[2][1] = Smatrix[1][2];
        Smatrix[2][2] = (z33*z33)/detR2;
      }
    }
    
    /*--- Computation of the gradient: S*c ---*/
    
    for (iVar = 0; iVar < nVar; iVar++) {
      for (iDim = 0; iDim < nDim; iDim++) {
        product = 0.0;
        for (jDim = 0; jDim < nDim; jDim++)
          product += Smatrix[iDim][jDim]*Cvector[iVar][jDim];
        node[iPoint]->SetGradient(iVar, iDim, product);
      }
    }
    
  }
  
  /*--- Deallocate memory ---*/
  
  for (iVar = 0; iVar < nVar; iVar++)
    delete [] Cvector[iVar];
  delete [] Cvector;
  
  /*--- Gradient MPI ---*/
  
  Set_MPI_Solution_Gradient(geometry, config);
  
}

void CSolver::SetGridVel_Gradient(CGeometry *geometry, CConfig *config) {
  unsigned short iDim, jDim, iVar, iNeigh;
  unsigned long iPoint, jPoint;
  su2double *Coord_i, *Coord_j, *Solution_i, *Solution_j, Smatrix[3][3],
  r11, r12, r13, r22, r23, r23_a, r23_b, r33, weight, detR2, z11, z12, z13,
  z22, z23, z33, product;
  su2double **Cvector;
  
  /*--- Note that all nVar entries in this routine have been changed to nDim ---*/
  Cvector = new su2double* [nDim];
  for (iVar = 0; iVar < nDim; iVar++)
    Cvector[iVar] = new su2double [nDim];
  
  /*--- Loop over points of the grid ---*/
  for (iPoint = 0; iPoint < geometry->GetnPointDomain(); iPoint++) {
    
    Coord_i = geometry->node[iPoint]->GetCoord();
    Solution_i = geometry->node[iPoint]->GetGridVel();
    
    /*--- Inizialization of variables ---*/
    for (iVar = 0; iVar < nDim; iVar++)
      for (iDim = 0; iDim < nDim; iDim++)
        Cvector[iVar][iDim] = 0.0;
    r11 = 0.0; r12 = 0.0; r13 = 0.0; r22 = 0.0; r23 = 0.0; r23_a = 0.0; r23_b = 0.0; r33 = 0.0;
    
    for (iNeigh = 0; iNeigh < geometry->node[iPoint]->GetnPoint(); iNeigh++) {
      jPoint = geometry->node[iPoint]->GetPoint(iNeigh);
      Coord_j = geometry->node[jPoint]->GetCoord();
      Solution_j = geometry->node[jPoint]->GetGridVel();
      
      weight = 0.0;
      for (iDim = 0; iDim < nDim; iDim++)
        weight += (Coord_j[iDim]-Coord_i[iDim])*(Coord_j[iDim]-Coord_i[iDim]);
      
      /*--- Sumations for entries of upper triangular matrix R ---*/
      r11 += (Coord_j[0]-Coord_i[0])*(Coord_j[0]-Coord_i[0])/(weight);
      r12 += (Coord_j[0]-Coord_i[0])*(Coord_j[1]-Coord_i[1])/(weight);
      r22 += (Coord_j[1]-Coord_i[1])*(Coord_j[1]-Coord_i[1])/(weight);
      if (nDim == 3) {
        r13 += (Coord_j[0]-Coord_i[0])*(Coord_j[2]-Coord_i[2])/(weight);
        r23_a += (Coord_j[1]-Coord_i[1])*(Coord_j[2]-Coord_i[2])/(weight);
        r23_b += (Coord_j[0]-Coord_i[0])*(Coord_j[2]-Coord_i[2])/(weight);
        r33 += (Coord_j[2]-Coord_i[2])*(Coord_j[2]-Coord_i[2])/(weight);
      }
      
      /*--- Entries of c:= transpose(A)*b ---*/
      for (iVar = 0; iVar < nDim; iVar++)
        for (iDim = 0; iDim < nDim; iDim++)
          Cvector[iVar][iDim] += (Coord_j[iDim]-Coord_i[iDim])*(Solution_j[iVar]-Solution_i[iVar])/(weight);
    }
    
    /*--- Entries of upper triangular matrix R ---*/
    r11 = sqrt(r11);
    r12 = r12/(r11);
    r22 = sqrt(r22-r12*r12);
    if (nDim == 3) {
      r13 = r13/(r11);
      r23 = r23_a/(r22) - r23_b*r12/(r11*r22);
      r33 = sqrt(r33-r23*r23-r13*r13);
    }
    /*--- S matrix := inv(R)*traspose(inv(R)) ---*/
    if (nDim == 2) {
      detR2 = (r11*r22)*(r11*r22);
      Smatrix[0][0] = (r12*r12+r22*r22)/(detR2);
      Smatrix[0][1] = -r11*r12/(detR2);
      Smatrix[1][0] = Smatrix[0][1];
      Smatrix[1][1] = r11*r11/(detR2);
    }
    else {
      detR2 = (r11*r22*r33)*(r11*r22*r33);
      z11 = r22*r33;
      z12 = -r12*r33;
      z13 = r12*r23-r13*r22;
      z22 = r11*r33;
      z23 = -r11*r23;
      z33 = r11*r22;
      Smatrix[0][0] = (z11*z11+z12*z12+z13*z13)/(detR2);
      Smatrix[0][1] = (z12*z22+z13*z23)/(detR2);
      Smatrix[0][2] = (z13*z33)/(detR2);
      Smatrix[1][0] = Smatrix[0][1];
      Smatrix[1][1] = (z22*z22+z23*z23)/(detR2);
      Smatrix[1][2] = (z23*z33)/(detR2);
      Smatrix[2][0] = Smatrix[0][2];
      Smatrix[2][1] = Smatrix[1][2];
      Smatrix[2][2] = (z33*z33)/(detR2);
    }
    /*--- Computation of the gradient: S*c ---*/
    for (iVar = 0; iVar < nDim; iVar++) {
      for (iDim = 0; iDim < nDim; iDim++) {
        product = 0.0;
        for (jDim = 0; jDim < nDim; jDim++)
          product += Smatrix[iDim][jDim]*Cvector[iVar][jDim];
        geometry->node[iPoint]->SetGridVel_Grad(iVar, iDim, product);
      }
    }
  }
  
  /*--- Deallocate memory ---*/
  for (iVar = 0; iVar < nDim; iVar++)
    delete [] Cvector[iVar];
  delete [] Cvector;
  
  /*--- Gradient MPI ---*/
  // TO DO!!!
  //Set_MPI_Solution_Gradient(geometry, config);
  
}

void CSolver::SetAuxVar_Surface_Gradient(CGeometry *geometry, CConfig *config) {
  
  unsigned short iDim, jDim, iNeigh, iMarker, Boundary;
  unsigned short nDim = geometry->GetnDim();
  unsigned long iPoint, jPoint, iVertex;
  su2double *Coord_i, *Coord_j, AuxVar_i, AuxVar_j;
  su2double **Smatrix, *Cvector;
  
  Smatrix = new su2double* [nDim];
  Cvector = new su2double [nDim];
  for (iDim = 0; iDim < nDim; iDim++)
    Smatrix[iDim] = new su2double [nDim];
  
  
  /*--- Loop over boundary markers to select those for Euler or NS walls ---*/
  for (iMarker = 0; iMarker < config->GetnMarker_All(); iMarker++) {
    Boundary = config->GetMarker_All_KindBC(iMarker);
    switch (Boundary) {
      case EULER_WALL:
      case HEAT_FLUX:
      case ISOTHERMAL:
        
        /*--- Loop over points on the surface (Least-Squares approximation) ---*/
        for (iVertex = 0; iVertex < geometry->nVertex[iMarker]; iVertex++) {
          iPoint = geometry->vertex[iMarker][iVertex]->GetNode();
          if (geometry->node[iPoint]->GetDomain()) {
            Coord_i = geometry->node[iPoint]->GetCoord();
            AuxVar_i = node[iPoint]->GetAuxVar();
            
            /*--- Inizialization of variables ---*/
            for (iDim = 0; iDim < nDim; iDim++)
              Cvector[iDim] = 0.0;
            su2double r11 = 0.0, r12 = 0.0, r13 = 0.0, r22 = 0.0, r23 = 0.0, r23_a = 0.0, r23_b = 0.0, r33 = 0.0;
            
            for (iNeigh = 0; iNeigh < geometry->node[iPoint]->GetnPoint(); iNeigh++) {
              jPoint = geometry->node[iPoint]->GetPoint(iNeigh);
              Coord_j = geometry->node[jPoint]->GetCoord();
              AuxVar_j = node[jPoint]->GetAuxVar();
              
              su2double weight = 0;
              for (iDim = 0; iDim < nDim; iDim++)
                weight += (Coord_j[iDim]-Coord_i[iDim])*(Coord_j[iDim]-Coord_i[iDim]);
              
              /*--- Sumations for entries of upper triangular matrix R ---*/
              r11 += (Coord_j[0]-Coord_i[0])*(Coord_j[0]-Coord_i[0])/weight;
              r12 += (Coord_j[0]-Coord_i[0])*(Coord_j[1]-Coord_i[1])/weight;
              r22 += (Coord_j[1]-Coord_i[1])*(Coord_j[1]-Coord_i[1])/weight;
              if (nDim == 3) {
                r13 += (Coord_j[0]-Coord_i[0])*(Coord_j[2]-Coord_i[2])/weight;
                r23_a += (Coord_j[1]-Coord_i[1])*(Coord_j[2]-Coord_i[2])/weight;
                r23_b += (Coord_j[0]-Coord_i[0])*(Coord_j[2]-Coord_i[2])/weight;
                r33 += (Coord_j[2]-Coord_i[2])*(Coord_j[2]-Coord_i[2])/weight;
              }
              
              /*--- Entries of c:= transpose(A)*b ---*/
              for (iDim = 0; iDim < nDim; iDim++)
                Cvector[iDim] += (Coord_j[iDim]-Coord_i[iDim])*(AuxVar_j-AuxVar_i)/weight;
            }
            
            /*--- Entries of upper triangular matrix R ---*/
            r11 = sqrt(r11);
            r12 = r12/r11;
            r22 = sqrt(r22-r12*r12);
            if (nDim == 3) {
              r13 = r13/r11;
              r23 = r23_a/r22 - r23_b*r12/(r11*r22);
              r33 = sqrt(r33-r23*r23-r13*r13);
            }
            /*--- S matrix := inv(R)*traspose(inv(R)) ---*/
            if (nDim == 2) {
              su2double detR2 = (r11*r22)*(r11*r22);
              Smatrix[0][0] = (r12*r12+r22*r22)/detR2;
              Smatrix[0][1] = -r11*r12/detR2;
              Smatrix[1][0] = Smatrix[0][1];
              Smatrix[1][1] = r11*r11/detR2;
            }
            else {
              su2double detR2 = (r11*r22*r33)*(r11*r22*r33);
              su2double z11, z12, z13, z22, z23, z33; // aux vars
              z11 = r22*r33;
              z12 = -r12*r33;
              z13 = r12*r23-r13*r22;
              z22 = r11*r33;
              z23 = -r11*r23;
              z33 = r11*r22;
              Smatrix[0][0] = (z11*z11+z12*z12+z13*z13)/detR2;
              Smatrix[0][1] = (z12*z22+z13*z23)/detR2;
              Smatrix[0][2] = (z13*z33)/detR2;
              Smatrix[1][0] = Smatrix[0][1];
              Smatrix[1][1] = (z22*z22+z23*z23)/detR2;
              Smatrix[1][2] = (z23*z33)/detR2;
              Smatrix[2][0] = Smatrix[0][2];
              Smatrix[2][1] = Smatrix[1][2];
              Smatrix[2][2] = (z33*z33)/detR2;
            }
            /*--- Computation of the gradient: S*c ---*/
            su2double product;
            for (iDim = 0; iDim < nDim; iDim++) {
              product = 0.0;
              for (jDim = 0; jDim < nDim; jDim++)
                product += Smatrix[iDim][jDim]*Cvector[jDim];
              node[iPoint]->SetAuxVarGradient(iDim, product);
            }
          }
        } /*--- End of loop over surface points ---*/
        break;
      default:
        break;
    }
  }
  
  /*--- Memory deallocation ---*/
  for (iDim = 0; iDim < nDim; iDim++)
    delete [] Smatrix[iDim];
  delete [] Cvector;
  delete [] Smatrix;
}

void CSolver::SetSolution_Limiter(CGeometry *geometry, CConfig *config) {
  
  unsigned long iEdge, iPoint, jPoint;
  unsigned short iVar, iDim;
  su2double **Gradient_i, **Gradient_j, *Coord_i, *Coord_j, *Solution_i, *Solution_j,
  dave, LimK, eps1, eps2, dm, dp, du, ds, limiter, SharpEdge_Distance;
  
  /*--- Initialize solution max and solution min in the entire domain --*/
  
  for (iPoint = 0; iPoint < geometry->GetnPoint(); iPoint++) {
    for (iVar = 0; iVar < nVar; iVar++) {
      node[iPoint]->SetSolution_Max(iVar, -EPS);
      node[iPoint]->SetSolution_Min(iVar, EPS);
    }
  }
  
  /*--- Establish bounds for Spekreijse monotonicity by finding max & min values of neighbor variables --*/
  
  for (iEdge = 0; iEdge < geometry->GetnEdge(); iEdge++) {
    
    /*--- Point identification, Normal vector and area ---*/
    
    iPoint = geometry->edge[iEdge]->GetNode(0);
    jPoint = geometry->edge[iEdge]->GetNode(1);
    
    /*--- Get the conserved variables ---*/
    
    Solution_i = node[iPoint]->GetSolution();
    Solution_j = node[jPoint]->GetSolution();
    
    /*--- Compute the maximum, and minimum values for nodes i & j ---*/
    
    for (iVar = 0; iVar < nVar; iVar++) {
      du = (Solution_j[iVar] - Solution_i[iVar]);
      node[iPoint]->SetSolution_Min(iVar, min(node[iPoint]->GetSolution_Min(iVar), du));
      node[iPoint]->SetSolution_Max(iVar, max(node[iPoint]->GetSolution_Max(iVar), du));
      node[jPoint]->SetSolution_Min(iVar, min(node[jPoint]->GetSolution_Min(iVar), -du));
      node[jPoint]->SetSolution_Max(iVar, max(node[jPoint]->GetSolution_Max(iVar), -du));
    }
    
  }
  
  /*--- Initialize the limiter --*/
  
  for (iPoint = 0; iPoint < geometry->GetnPointDomain(); iPoint++) {
    for (iVar = 0; iVar < nVar; iVar++) {
      node[iPoint]->SetLimiter(iVar, 2.0);
    }
  }
  
  /*--- Venkatakrishnan limiter ---*/
  
  if (config->GetKind_SlopeLimit() == VENKATAKRISHNAN) {
    
    /*-- Get limiter parameters from the configuration file ---*/
    
    dave = config->GetRefElemLength();
    LimK = config->GetLimiterCoeff();
    eps1 = LimK*dave;
    eps2 = eps1*eps1*eps1;
    
    for (iEdge = 0; iEdge < geometry->GetnEdge(); iEdge++) {
      
      iPoint     = geometry->edge[iEdge]->GetNode(0);
      jPoint     = geometry->edge[iEdge]->GetNode(1);
      Gradient_i = node[iPoint]->GetGradient();
      Gradient_j = node[jPoint]->GetGradient();
      Coord_i    = geometry->node[iPoint]->GetCoord();
      Coord_j    = geometry->node[jPoint]->GetCoord();
      
      for (iVar = 0; iVar < nVar; iVar++) {
        
        /*--- Calculate the interface left gradient, delta- (dm) ---*/
        
        dm = 0.0;
        for (iDim = 0; iDim < nDim; iDim++)
          dm += 0.5*(Coord_j[iDim]-Coord_i[iDim])*Gradient_i[iVar][iDim];
        
        /*--- Calculate the interface right gradient, delta+ (dp) ---*/
        
        if ( dm > 0.0 ) dp = node[iPoint]->GetSolution_Max(iVar);
        else dp = node[iPoint]->GetSolution_Min(iVar);
        
        limiter = ( dp*dp + 2.0*dp*dm + eps2 )/( dp*dp + dp*dm + 2.0*dm*dm + eps2);
        
        if (limiter < node[iPoint]->GetLimiter(iVar))
          node[iPoint]->SetLimiter(iVar, limiter);
        
        /*-- Repeat for point j on the edge ---*/
        
        dm = 0.0;
        for (iDim = 0; iDim < nDim; iDim++)
          dm += 0.5*(Coord_i[iDim]-Coord_j[iDim])*Gradient_j[iVar][iDim];
        
        if ( dm > 0.0 ) dp = node[jPoint]->GetSolution_Max(iVar);
        else dp = node[jPoint]->GetSolution_Min(iVar);
        
        limiter = ( dp*dp + 2.0*dp*dm + eps2 )/( dp*dp + dp*dm + 2.0*dm*dm + eps2);
        
        if (limiter < node[jPoint]->GetLimiter(iVar))
          node[jPoint]->SetLimiter(iVar, limiter);
      }
    }
  }
  
  /*--- Sharp edges limiter ---*/
  
  if (config->GetKind_SlopeLimit() == SHARP_EDGES) {
    
    /*-- Get limiter parameters from the configuration file ---*/
    
    dave = config->GetRefElemLength();
    LimK = config->GetLimiterCoeff();
    eps1 = LimK*dave;
    eps2 = eps1*eps1*eps1;
    
    for (iEdge = 0; iEdge < geometry->GetnEdge(); iEdge++) {
      
      iPoint     = geometry->edge[iEdge]->GetNode(0);
      jPoint     = geometry->edge[iEdge]->GetNode(1);
      Gradient_i = node[iPoint]->GetGradient();
      Gradient_j = node[jPoint]->GetGradient();
      Coord_i    = geometry->node[iPoint]->GetCoord();
      Coord_j    = geometry->node[jPoint]->GetCoord();
      
      for (iVar = 0; iVar < nVar; iVar++) {
        
        /*--- Calculate the interface left gradient, delta- (dm) ---*/
        
        dm = 0.0;
        for (iDim = 0; iDim < nDim; iDim++)
          dm += 0.5*(Coord_j[iDim]-Coord_i[iDim])*Gradient_i[iVar][iDim];
        
        /*--- Calculate the interface right gradient, delta+ (dp) ---*/
        
        if ( dm > 0.0 ) dp = node[iPoint]->GetSolution_Max(iVar);
        else dp = node[iPoint]->GetSolution_Min(iVar);
        
        /*--- Compute the distance to a sharp edge ---*/
        
        SharpEdge_Distance = (geometry->node[iPoint]->GetSharpEdge_Distance() - config->GetSharpEdgesCoeff()*eps1);
        ds = 0.0;
        if (SharpEdge_Distance < -eps1) ds = 0.0;
        if (fabs(SharpEdge_Distance) <= eps1) ds = 0.5*(1.0+(SharpEdge_Distance/eps1)+(1.0/PI_NUMBER)*sin(PI_NUMBER*SharpEdge_Distance/eps1));
        if (SharpEdge_Distance > eps1) ds = 1.0;
        
        limiter = ds * ( dp*dp + 2.0*dp*dm + eps2 )/( dp*dp + dp*dm + 2.0*dm*dm + eps2);
        
        if (limiter < node[iPoint]->GetLimiter(iVar))
          node[iPoint]->SetLimiter(iVar, limiter);
        
        /*-- Repeat for point j on the edge ---*/
        
        dm = 0.0;
        for (iDim = 0; iDim < nDim; iDim++)
          dm += 0.5*(Coord_i[iDim]-Coord_j[iDim])*Gradient_j[iVar][iDim];
        
        if ( dm > 0.0 ) dp = node[jPoint]->GetSolution_Max(iVar);
        else dp = node[jPoint]->GetSolution_Min(iVar);
        
        /*--- Compute the distance to a sharp edge ---*/
        
        SharpEdge_Distance = (geometry->node[jPoint]->GetSharpEdge_Distance() - config->GetSharpEdgesCoeff()*eps1);
        ds = 0.0;
        if (SharpEdge_Distance < -eps1) ds = 0.0;
        if (fabs(SharpEdge_Distance) <= eps1) ds = 0.5*(1.0+(SharpEdge_Distance/eps1)+(1.0/PI_NUMBER)*sin(PI_NUMBER*SharpEdge_Distance/eps1));
        if (SharpEdge_Distance > eps1) ds = 1.0;
        
        limiter = ds * ( dp*dp + 2.0*dp*dm + eps2 )/( dp*dp + dp*dm + 2.0*dm*dm + eps2);
        
        if (limiter < node[jPoint]->GetLimiter(iVar))
          node[jPoint]->SetLimiter(iVar, limiter);
        
      }
    }
  }
  
  /*--- Sharp edges limiter ---*/
  
  if (config->GetKind_SlopeLimit() == SOLID_WALL_DISTANCE) {
    
    /*-- Get limiter parameters from the configuration file ---*/
    
    dave = config->GetRefElemLength();
    LimK = config->GetLimiterCoeff();
    eps1 = LimK*dave;
    eps2 = eps1*eps1*eps1;
    
    for (iEdge = 0; iEdge < geometry->GetnEdge(); iEdge++) {
      
      iPoint     = geometry->edge[iEdge]->GetNode(0);
      jPoint     = geometry->edge[iEdge]->GetNode(1);
      Gradient_i = node[iPoint]->GetGradient();
      Gradient_j = node[jPoint]->GetGradient();
      Coord_i    = geometry->node[iPoint]->GetCoord();
      Coord_j    = geometry->node[jPoint]->GetCoord();
      
      for (iVar = 0; iVar < nVar; iVar++) {
        
        /*--- Calculate the interface left gradient, delta- (dm) ---*/
        
        dm = 0.0;
        for (iDim = 0; iDim < nDim; iDim++)
          dm += 0.5*(Coord_j[iDim]-Coord_i[iDim])*Gradient_i[iVar][iDim];
        
        /*--- Calculate the interface right gradient, delta+ (dp) ---*/
        
        if ( dm > 0.0 ) dp = node[iPoint]->GetSolution_Max(iVar);
        else dp = node[iPoint]->GetSolution_Min(iVar);
        
        /*--- Compute the distance to a sharp edge ---*/
        
        SharpEdge_Distance = (geometry->node[iPoint]->GetWall_Distance() - config->GetSharpEdgesCoeff()*eps1);
        ds = 0.0;
        if (SharpEdge_Distance < -eps1) ds = 0.0;
        if (fabs(SharpEdge_Distance) <= eps1) ds = 0.5*(1.0+(SharpEdge_Distance/eps1)+(1.0/PI_NUMBER)*sin(PI_NUMBER*SharpEdge_Distance/eps1));
        if (SharpEdge_Distance > eps1) ds = 1.0;
        
        limiter = ds * ( dp*dp + 2.0*dp*dm + eps2 )/( dp*dp + dp*dm + 2.0*dm*dm + eps2);
        
        if (limiter < node[iPoint]->GetLimiter(iVar))
          node[iPoint]->SetLimiter(iVar, limiter);
        
        /*-- Repeat for point j on the edge ---*/
        
        dm = 0.0;
        for (iDim = 0; iDim < nDim; iDim++)
          dm += 0.5*(Coord_i[iDim]-Coord_j[iDim])*Gradient_j[iVar][iDim];
        
        if ( dm > 0.0 ) dp = node[jPoint]->GetSolution_Max(iVar);
        else dp = node[jPoint]->GetSolution_Min(iVar);
        
        /*--- Compute the distance to a sharp edge ---*/
        
        SharpEdge_Distance = (geometry->node[jPoint]->GetWall_Distance() - config->GetSharpEdgesCoeff()*eps1);
        ds = 0.0;
        if (SharpEdge_Distance < -eps1) ds = 0.0;
        if (fabs(SharpEdge_Distance) <= eps1) ds = 0.5*(1.0+(SharpEdge_Distance/eps1)+(1.0/PI_NUMBER)*sin(PI_NUMBER*SharpEdge_Distance/eps1));
        if (SharpEdge_Distance > eps1) ds = 1.0;
        
        limiter = ds * ( dp*dp + 2.0*dp*dm + eps2 )/( dp*dp + dp*dm + 2.0*dm*dm + eps2);
        
        if (limiter < node[jPoint]->GetLimiter(iVar))
          node[jPoint]->SetLimiter(iVar, limiter);
        
      }
    }
  }

  
  /*--- Limiter MPI ---*/
  
  Set_MPI_Solution_Limiter(geometry, config);
  
}

void CSolver::SetPressureLaplacian(CGeometry *geometry, CConfig *config, su2double *PressureLaplacian) {
  
  unsigned long Point = 0, iPoint = 0, jPoint = 0, iEdge, iVertex;
  unsigned short iMarker, iVar;
  su2double DualArea, Partial_Res, *Normal;
  su2double **UxVar_Gradient, **UyVar_Gradient;
  
  UxVar_Gradient = new su2double* [geometry->GetnPoint()];
  UyVar_Gradient = new su2double* [geometry->GetnPoint()];
  for (iPoint = 0; iPoint < geometry->GetnPoint(); iPoint++) {
    UxVar_Gradient[iPoint] = new su2double [2];
    UyVar_Gradient[iPoint] = new su2double [2];
  }
  
  for (iPoint = 0; iPoint < geometry->GetnPoint(); iPoint++)
    for (iVar = 0; iVar < 2; iVar++) {
      UxVar_Gradient[iPoint][iVar] = 0.0;
      UyVar_Gradient[iPoint][iVar] = 0.0;
    }
  
  /*---  Loop interior edges ---*/
  
  for (iEdge = 0; iEdge < geometry->GetnEdge(); iEdge++) {
    iPoint = geometry->edge[iEdge]->GetNode(0);
    jPoint = geometry->edge[iEdge]->GetNode(1);
    Normal = geometry->edge[iEdge]->GetNormal();
    
    Partial_Res =  0.5 * ( node[iPoint]->GetSolution(1) + node[jPoint]->GetSolution(1)) * Normal[0];
    UxVar_Gradient[iPoint][0] += Partial_Res;
    UxVar_Gradient[jPoint][0] -= Partial_Res;
    
    Partial_Res =  0.5 * ( node[iPoint]->GetSolution(1) + node[jPoint]->GetSolution(1)) * Normal[1];
    UxVar_Gradient[iPoint][1] += Partial_Res;
    UxVar_Gradient[jPoint][1] -= Partial_Res;
    
    Partial_Res =  0.5 * ( node[iPoint]->GetSolution(2) + node[jPoint]->GetSolution(2)) * Normal[0];
    UyVar_Gradient[iPoint][0] += Partial_Res;
    UyVar_Gradient[jPoint][0] -= Partial_Res;
    
    Partial_Res =  0.5 * ( node[iPoint]->GetSolution(2) + node[jPoint]->GetSolution(2)) * Normal[1];
    UyVar_Gradient[iPoint][1] += Partial_Res;
    UyVar_Gradient[jPoint][1] -= Partial_Res;
    
  }
  
  /*---  Loop boundary edges ---*/
  
  for (iMarker = 0; iMarker < geometry->GetnMarker(); iMarker++)
    if (config->GetMarker_All_KindBC(iMarker) != INTERNAL_BOUNDARY)
    for (iVertex = 0; iVertex < geometry->GetnVertex(iMarker); iVertex++) {
      Point = geometry->vertex[iMarker][iVertex]->GetNode();
      Normal = geometry->vertex[iMarker][iVertex]->GetNormal();
      
      Partial_Res =  node[Point]->GetSolution(1) * Normal[0];
      UxVar_Gradient[Point][0] -= Partial_Res;
      
      Partial_Res =  node[Point]->GetSolution(1) * Normal[1];
      UxVar_Gradient[Point][1] -= Partial_Res;
      
      Partial_Res =  node[Point]->GetSolution(2) * Normal[0];
      UyVar_Gradient[Point][0] -= Partial_Res;
      
      Partial_Res =  node[Point]->GetSolution(2) * Normal[1];
      UyVar_Gradient[Point][1] -= Partial_Res;
    }
  
  for (iPoint = 0; iPoint < geometry->GetnPoint(); iPoint++) {
    DualArea = geometry->node[iPoint]->GetVolume();
    PressureLaplacian[iPoint] = (UxVar_Gradient[iPoint][0]*UxVar_Gradient[iPoint][0] + UyVar_Gradient[iPoint][1]*UyVar_Gradient[iPoint][1] +
                                 UxVar_Gradient[iPoint][1]*UyVar_Gradient[iPoint][0] + UxVar_Gradient[iPoint][0]*UyVar_Gradient[iPoint][1])/DualArea ;
    
  }
  
  for (iPoint = 0; iPoint < geometry->GetnPoint(); iPoint++) {
    delete[] UxVar_Gradient[iPoint];
    delete[] UyVar_Gradient[iPoint];
  }
  
  delete[] UxVar_Gradient;
  delete[] UyVar_Gradient;
  
}

void CSolver::Gauss_Elimination(su2double** A, su2double* rhs, unsigned short nVar) {
  
  short iVar, jVar, kVar;
  su2double weight, aux;
  
  if (nVar == 1)
    rhs[0] /= A[0][0];
  else {
    
    /*--- Transform system in Upper Matrix ---*/
    
    for (iVar = 1; iVar < (short)nVar; iVar++) {
      for (jVar = 0; jVar < iVar; jVar++) {
        weight = A[iVar][jVar]/A[jVar][jVar];
        for (kVar = jVar; kVar < (short)nVar; kVar++)
          A[iVar][kVar] -= weight*A[jVar][kVar];
        rhs[iVar] -= weight*rhs[jVar];
      }
    }
    
    /*--- Backwards substitution ---*/
    
    rhs[nVar-1] = rhs[nVar-1]/A[nVar-1][nVar-1];
    for (iVar = (short)nVar-2; iVar >= 0; iVar--) {
      aux = 0;
      for (jVar = iVar+1; jVar < (short)nVar; jVar++)
        aux += A[iVar][jVar]*rhs[jVar];
      rhs[iVar] = (rhs[iVar]-aux)/A[iVar][iVar];
      if (iVar == 0) break;
    }
  }
  
}

void CSolver::Aeroelastic(CSurfaceMovement *surface_movement, CGeometry *geometry, CConfig *config, unsigned long ExtIter) {
  
  /*--- Variables used for Aeroelastic case ---*/
  
  su2double Cl, Cd, Cn, Ct, Cm, Cn_rot;
  su2double Alpha = config->GetAoA()*PI_NUMBER/180.0;
  vector<su2double> structural_solution(4,0.0); //contains solution(displacements and rates) of typical section wing model.
  
  unsigned short iMarker, iMarker_Monitoring, Monitoring;
  string Marker_Tag, Monitoring_Tag;
  
  /*--- Loop over markers and find the ones being monitored. ---*/
  
  for (iMarker = 0; iMarker < config->GetnMarker_All(); iMarker++) {
    Monitoring = config->GetMarker_All_Monitoring(iMarker);
    if (Monitoring == YES) {
      
      /*--- Find the particular marker being monitored and get the forces acting on it. ---*/
      
      for (iMarker_Monitoring = 0; iMarker_Monitoring < config->GetnMarker_Monitoring(); iMarker_Monitoring++) {
        Monitoring_Tag = config->GetMarker_Monitoring_TagBound(iMarker_Monitoring);
        Marker_Tag = config->GetMarker_All_TagBound(iMarker);
        if (Marker_Tag == Monitoring_Tag) {
          
          Cl = GetSurface_CL(iMarker_Monitoring);
          Cd = GetSurface_CD(iMarker_Monitoring);
          
          /*--- For typical section wing model want the force normal to the airfoil (in the direction of the spring) ---*/
          Cn = Cl*cos(Alpha) + Cd*sin(Alpha);
          Ct = -Cl*sin(Alpha) + Cd*cos(Alpha);
          
          Cm = GetSurface_CMz(iMarker_Monitoring);
          
          /*--- Calculate forces for the Typical Section Wing Model taking into account rotation ---*/
          
          /*--- Note that the calculation of the forces and the subsequent displacements ...
           is only correct for the airfoil that starts at the 0 degree position ---*/
          
          if (config->GetKind_GridMovement(ZONE_0) == AEROELASTIC_RIGID_MOTION) {
            su2double Omega, dt, psi;
            dt = config->GetDelta_UnstTimeND();
            Omega  = (config->GetRotation_Rate_Z(ZONE_0)/config->GetOmega_Ref());
            psi = Omega*(dt*ExtIter);
            
            /*--- Correct for the airfoil starting position (This is hardcoded in here) ---*/
            if (Monitoring_Tag == "Airfoil1") {
              psi = psi + 0.0;
            }
            else if (Monitoring_Tag == "Airfoil2") {
              psi = psi + 2.0/3.0*PI_NUMBER;
            }
            else if (Monitoring_Tag == "Airfoil3") {
              psi = psi + 4.0/3.0*PI_NUMBER;
            }
            else
              cout << "WARNING: There is a marker that we are monitoring that doesn't match the values hardcoded above!" << endl;
            
            cout << Monitoring_Tag << " position " << psi*180.0/PI_NUMBER << " degrees. " << endl;
            
            Cn_rot = Cn*cos(psi) - Ct*sin(psi); //Note the signs are different for accounting for the AOA.
            Cn = Cn_rot;
          }
          
          /*--- Solve the aeroelastic equations for the particular marker(surface) ---*/
          
          SolveTypicalSectionWingModel(geometry, Cn, Cm, config, iMarker_Monitoring, structural_solution);
          
          break;
        }
      }
      
      /*--- Compute the new surface node locations ---*/
      surface_movement->AeroelasticDeform(geometry, config, ExtIter, iMarker, iMarker_Monitoring, structural_solution);
      
    }
    
  }
  
}

void CSolver::SetUpTypicalSectionWingModel(vector<vector<su2double> >& Phi, vector<su2double>& omega, CConfig *config) {
  
  /*--- Retrieve values from the config file ---*/
  su2double w_h = config->GetAeroelastic_Frequency_Plunge();
  su2double w_a = config->GetAeroelastic_Frequency_Pitch();
  su2double x_a = config->GetAeroelastic_CG_Location();
  su2double r_a = sqrt(config->GetAeroelastic_Radius_Gyration_Squared());
  su2double w = w_h/w_a;
  
  // Mass Matrix
  vector<vector<su2double> > M(2,vector<su2double>(2,0.0));
  M[0][0] = 1;
  M[0][1] = x_a;
  M[1][0] = x_a;
  M[1][1] = r_a*r_a;
  
  // Stiffness Matrix
  //  vector<vector<su2double> > K(2,vector<su2double>(2,0.0));
  //  K[0][0] = (w_h/w_a)*(w_h/w_a);
  //  K[0][1] = 0.0;
  //  K[1][0] = 0.0;
  //  K[1][1] = r_a*r_a;
  
  /* Eigenvector and Eigenvalue Matrices of the Generalized EigenValue Problem. */
  
  vector<vector<su2double> > Omega2(2,vector<su2double>(2,0.0));
  su2double aux; // auxiliary variable
  aux = sqrt(pow(r_a,2)*pow(w,4) - 2*pow(r_a,2)*pow(w,2) + pow(r_a,2) + 4*pow(x_a,2)*pow(w,2));
  Phi[0][0] = (r_a * (r_a - r_a*pow(w,2) + aux)) / (2*x_a*pow(w, 2));
  Phi[0][1] = (r_a * (r_a - r_a*pow(w,2) - aux)) / (2*x_a*pow(w, 2));
  Phi[1][0] = 1.0;
  Phi[1][1] = 1.0;
  
  Omega2[0][0] = (r_a * (r_a + r_a*pow(w,2) - aux)) / (2*(pow(r_a, 2) - pow(x_a, 2)));
  Omega2[0][1] = 0;
  Omega2[1][0] = 0;
  Omega2[1][1] = (r_a * (r_a + r_a*pow(w,2) + aux)) / (2*(pow(r_a, 2) - pow(x_a, 2)));
  
  /* Nondimesionalize the Eigenvectors such that Phi'*M*Phi = I and PHI'*K*PHI = Omega */
  // Phi'*M*Phi = D
  // D^(-1/2)*Phi'*M*Phi*D^(-1/2) = D^(-1/2)*D^(1/2)*D^(1/2)*D^(-1/2) = I,  D^(-1/2) = inv(sqrt(D))
  // Phi = Phi*D^(-1/2)
  
  vector<vector<su2double> > Aux(2,vector<su2double>(2,0.0));
  vector<vector<su2double> > D(2,vector<su2double>(2,0.0));
  // Aux = M*Phi
  for (int i=0; i<2; i++) {
    for (int j=0; j<2; j++) {
      Aux[i][j] = 0;
      for (int k=0; k<2; k++) {
        Aux[i][j] += M[i][k]*Phi[k][j];
      }
    }
  }
  
  // D = Phi'*Aux
  for (int i=0; i<2; i++) {
    for (int j=0; j<2; j++) {
      D[i][j] = 0;
      for (int k=0; k<2; k++) {
        D[i][j] += Phi[k][i]*Aux[k][j]; //PHI transpose
      }
    }
  }
  
  //Modify the first column
  Phi[0][0] = Phi[0][0] * 1/sqrt(D[0][0]);
  Phi[1][0] = Phi[1][0] * 1/sqrt(D[0][0]);
  //Modify the second column
  Phi[0][1] = Phi[0][1] * 1/sqrt(D[1][1]);
  Phi[1][1] = Phi[1][1] * 1/sqrt(D[1][1]);
  
  // Sqrt of the eigenvalues (frequency of vibration of the modes)
  omega[0] = sqrt(Omega2[0][0]);
  omega[1] = sqrt(Omega2[1][1]);
  
}

void CSolver::SolveTypicalSectionWingModel(CGeometry *geometry, su2double Cl, su2double Cm, CConfig *config, unsigned short iMarker, vector<su2double>& displacements) {
  
  /*--- The aeroelastic model solved in this routine is the typical section wing model
   The details of the implementation are similar to those found in J.J. Alonso 
   "Fully-Implicit Time-Marching Aeroelastic Solutions" 1994. ---*/
  
  /*--- Retrieve values from the config file ---*/
  su2double w_alpha = config->GetAeroelastic_Frequency_Pitch();
  su2double vf      = config->GetAeroelastic_Flutter_Speed_Index();
  su2double b       = config->GetLength_Reynolds()/2.0; // airfoil semichord, Reynolds length is by defaul 1.0
  su2double dt      = config->GetDelta_UnstTimeND();
  dt = dt*w_alpha; //Non-dimensionalize the structural time.
  
  /*--- Structural Equation damping ---*/
  vector<su2double> xi(2,0.0);
  
  /*--- Eigenvectors and Eigenvalues of the Generalized EigenValue Problem. ---*/
  vector<vector<su2double> > Phi(2,vector<su2double>(2,0.0));   // generalized eigenvectors.
  vector<su2double> w(2,0.0);        // sqrt of the generalized eigenvalues (frequency of vibration of the modes).
  SetUpTypicalSectionWingModel(Phi, w, config);
  
  /*--- Solving the Decoupled Aeroelastic Problem with second order time discretization Eq (9) ---*/
  
  /*--- Solution variables description. //x[j][i], j-entry, i-equation. // Time (n+1)->np1, n->n, (n-1)->n1 ---*/
  vector<vector<su2double> > x_np1(2,vector<su2double>(2,0.0));
  
  /*--- Values from previous movement of spring at true time step n+1
   We use this values because we are solving for delta changes not absolute changes ---*/
  vector<vector<su2double> > x_np1_old = config->GetAeroelastic_np1(iMarker);
  
  /*--- Values at previous timesteps. ---*/
  vector<vector<su2double> > x_n = config->GetAeroelastic_n(iMarker);
  vector<vector<su2double> > x_n1 = config->GetAeroelastic_n1(iMarker);
  
  /*--- Set up of variables used to solve the structural problem. ---*/
  vector<su2double> f_tilde(2,0.0);
  vector<vector<su2double> > A_inv(2,vector<su2double>(2,0.0));
  su2double detA;
  su2double s1, s2;
  vector<su2double> rhs(2,0.0); //right hand side
  vector<su2double> eta(2,0.0);
  vector<su2double> eta_dot(2,0.0);
  
  /*--- Forcing Term ---*/
  su2double cons = vf*vf/PI_NUMBER;
  vector<su2double> f(2,0.0);
  f[0] = cons*(-Cl);
  f[1] = cons*(2*-Cm);
  
  //f_tilde = Phi'*f
  for (int i=0; i<2; i++) {
    f_tilde[i] = 0;
    for (int k=0; k<2; k++) {
      f_tilde[i] += Phi[k][i]*f[k]; //PHI transpose
    }
  }
  
  /*--- solve each decoupled equation (The inverse of the 2x2 matrix is provided) ---*/
  for (int i=0; i<2; i++) {
    /* Matrix Inverse */
    detA = 9.0/(4.0*dt*dt) + 3*w[i]*xi[i]/(dt) + w[i]*w[i];
    A_inv[0][0] = 1/detA * (3/(2.0*dt) + 2*xi[i]*w[i]);
    A_inv[0][1] = 1/detA * 1;
    A_inv[1][0] = 1/detA * -w[i]*w[i];
    A_inv[1][1] = 1/detA * 3/(2.0*dt);
    
    /* Source Terms from previous iterations */
    s1 = (-4*x_n[0][i] + x_n1[0][i])/(2.0*dt);
    s2 = (-4*x_n[1][i] + x_n1[1][i])/(2.0*dt);
    
    /* Problem Right Hand Side */
    rhs[0] = -s1;
    rhs[1] = f_tilde[i]-s2;
    
    /* Solve the equations */
    x_np1[0][i] = A_inv[0][0]*rhs[0] + A_inv[0][1]*rhs[1];
    x_np1[1][i] = A_inv[1][0]*rhs[0] + A_inv[1][1]*rhs[1];
    
    eta[i] = x_np1[0][i]-x_np1_old[0][i];  // For displacements, the change(deltas) is used.
    eta_dot[i] = x_np1[1][i]; // For velocities, absolute values are used.
  }
  
  /*--- Transform back from the generalized coordinates to get the actual displacements in plunge and pitch  q = Phi*eta ---*/
  vector<su2double> q(2,0.0);
  vector<su2double> q_dot(2,0.0);
  for (int i=0; i<2; i++) {
    q[i] = 0;
    q_dot[i] = 0;
    for (int k=0; k<2; k++) {
      q[i] += Phi[i][k]*eta[k];
      q_dot[i] += Phi[i][k]*eta_dot[k];
    }
  }
  
  su2double dh = b*q[0];
  su2double dalpha = q[1];
  
  su2double h_dot = w_alpha*b*q_dot[0];  //The w_a brings it back to actual time.
  su2double alpha_dot = w_alpha*q_dot[1];
  
  /*--- Set the solution of the structural equations ---*/
  displacements[0] = dh;
  displacements[1] = dalpha;
  displacements[2] = h_dot;
  displacements[3] = alpha_dot;
  
  /*--- Calculate the total plunge and total pitch displacements for the unsteady step by summing the displacement at each sudo time step ---*/
  su2double pitch, plunge;
  pitch = config->GetAeroelastic_pitch(iMarker);
  plunge = config->GetAeroelastic_plunge(iMarker);
  
  config->SetAeroelastic_pitch(iMarker , pitch+dalpha);
  config->SetAeroelastic_plunge(iMarker , plunge+dh/b);
  
  /*--- Set the Aeroelastic solution at time n+1. This gets update every sudo time step
   and after convering the sudo time step the solution at n+1 get moved to the solution at n
   in SetDualTime_Solver method ---*/
  
  config->SetAeroelastic_np1(iMarker, x_np1);
  
}

void CSolver::Restart_OldGeometry(CGeometry *geometry, CConfig *config) {

  /*--- This function is intended for dual time simulations ---*/

  unsigned long iPoint, index;

  int Unst_RestartIter;
  ifstream restart_file_n;
  unsigned short iZone = config->GetiZone();
  unsigned short nZone = geometry->GetnZone();
  string filename = config->GetSolution_FlowFileName();
  string filename_n;

  /*--- Auxiliary vector for storing the coordinates ---*/
  su2double *Coord;
  Coord = new su2double[nDim];

  /*--- Variables for reading the restart files ---*/
  string text_line;
  long iPoint_Local;
  unsigned long iPoint_Global_Local = 0, iPoint_Global = 0;
  unsigned short rbuf_NotMatching, sbuf_NotMatching;

  int rank = MASTER_NODE;
#ifdef HAVE_MPI
  MPI_Comm_rank(MPI_COMM_WORLD, &rank);
#endif

  /*--- Multizone problems require the number of the zone to be appended. ---*/

  if (nZone > 1)
    filename = config->GetMultizone_FileName(filename, iZone);

  /*--- First, we load the restart file for time n ---*/

  /*-------------------------------------------------------------------------------------------*/

  /*--- Modify file name for an unsteady restart ---*/
  Unst_RestartIter = SU2_TYPE::Int(config->GetUnst_RestartIter())-1;
  filename_n = config->GetUnsteady_FileName(filename, Unst_RestartIter);

  /*--- Open the restart file, throw an error if this fails. ---*/

  restart_file_n.open(filename_n.data(), ios::in);
  if (restart_file_n.fail()) {
    if (rank == MASTER_NODE)
      cout << "There is no flow restart file!! " << filename_n.data() << "."<< endl;
    exit(EXIT_FAILURE);
  }

  /*--- In case this is a parallel simulation, we need to perform the
     Global2Local index transformation first. ---*/

  map<unsigned long,unsigned long> Global2Local_n;
  map<unsigned long,unsigned long>::const_iterator MI;

  /*--- First, set all indices to a negative value by default, and Global n indices to 0 ---*/
  iPoint_Global_Local = 0, iPoint_Global = 0;

  /*--- Now fill array with the transform values only for local points ---*/

  for (iPoint = 0; iPoint < geometry->GetnPointDomain(); iPoint++)
    Global2Local_n[geometry->node[iPoint]->GetGlobalIndex()] = iPoint;

  /*--- Read all lines in the restart file ---*/
  /*--- The first line is the header ---*/

  getline (restart_file_n, text_line);

  for (iPoint_Global = 0; iPoint_Global < geometry->GetGlobal_nPointDomain(); iPoint_Global++ ) {
    
    getline (restart_file_n, text_line);
    
    istringstream point_line(text_line);

    /*--- Retrieve local index. If this node from the restart file lives
     on the current processor, we will load and instantiate the vars. ---*/
    
    MI = Global2Local_n.find(iPoint_Global);
    if (MI != Global2Local_n.end()) {
      
      iPoint_Local = Global2Local_n[iPoint_Global];

      if (nDim == 2) point_line >> index >> Coord[0] >> Coord[1];
      if (nDim == 3) point_line >> index >> Coord[0] >> Coord[1] >> Coord[2];

      geometry->node[iPoint_Local]->SetCoord_n(Coord);

      iPoint_Global_Local++;
    }
  }

  /*--- Detect a wrong solution file ---*/

  rbuf_NotMatching = 0, sbuf_NotMatching = 0;

  if (iPoint_Global_Local < geometry->GetnPointDomain()) { sbuf_NotMatching = 1; }

#ifndef HAVE_MPI
  rbuf_NotMatching = sbuf_NotMatching;
#else
  SU2_MPI::Allreduce(&sbuf_NotMatching, &rbuf_NotMatching, 1, MPI_UNSIGNED_SHORT, MPI_SUM, MPI_COMM_WORLD);
#endif
  if (rbuf_NotMatching != 0) {
    if (rank == MASTER_NODE) {
      cout << endl << "The solution file " << filename_n.data() << " doesn't match with the mesh file!" << endl;
      cout << "It could be empty lines at the end of the file." << endl << endl;
    }
#ifndef HAVE_MPI
    exit(EXIT_FAILURE);
#else
    MPI_Barrier(MPI_COMM_WORLD);
    MPI_Abort(MPI_COMM_WORLD,1);
    MPI_Finalize();
#endif
  }

  /*--- Close the restart file ---*/

  restart_file_n.close();

  /*-------------------------------------------------------------------------------------------*/
  /*-------------------------------------------------------------------------------------------*/

  /*--- Now, we load the restart file for time n-1, if the simulation is 2nd Order ---*/

  if (config->GetUnsteady_Simulation() == DT_STEPPING_2ND) {

    ifstream restart_file_n1;
    string filename_n1;

    /*--- Modify file name for an unsteady restart ---*/
    Unst_RestartIter = SU2_TYPE::Int(config->GetUnst_RestartIter())-2;
    filename_n1 = config->GetUnsteady_FileName(filename, Unst_RestartIter);

    /*--- Open the restart file, throw an error if this fails. ---*/

    restart_file_n.open(filename_n1.data(), ios::in);
    if (restart_file_n.fail()) {
      if (rank == MASTER_NODE)
        cout << "There is no flow restart file!! " << filename_n1.data() << "."<< endl;
      exit(EXIT_FAILURE);
    }

    /*--- In case this is a parallel simulation, we need to perform the
         Global2Local index transformation first. ---*/

    map<unsigned long,unsigned long> Global2Local_n1;
    map<unsigned long,unsigned long>::const_iterator MI;

    /*--- First, set all indices to a negative value by default, and Global n indices to 0 ---*/
    iPoint_Global_Local = 0, iPoint_Global = 0;

    /*--- Now fill array with the transform values only for local points ---*/

    for (iPoint = 0; iPoint < geometry->GetnPointDomain(); iPoint++)
      Global2Local_n1[geometry->node[iPoint]->GetGlobalIndex()] = iPoint;

    /*--- Read all lines in the restart file ---*/
    /*--- The first line is the header ---*/

    getline (restart_file_n, text_line);

    for (iPoint_Global = 0; iPoint_Global < geometry->GetGlobal_nPointDomain(); iPoint_Global++ ) {
      
      getline (restart_file_n, text_line);
      
      istringstream point_line(text_line);

      /*--- Retrieve local index. If this node from the restart file lives
       on the current processor, we will load and instantiate the vars. ---*/
      
      MI = Global2Local_n1.find(iPoint_Global);
      if (MI != Global2Local_n1.end()) {
        
        iPoint_Local = Global2Local_n1[iPoint_Global];

        if (nDim == 2) point_line >> index >> Coord[0] >> Coord[1];
        if (nDim == 3) point_line >> index >> Coord[0] >> Coord[1] >> Coord[2];

        geometry->node[iPoint_Local]->SetCoord_n1(Coord);

        iPoint_Global_Local++;
      }

    }

    /*--- Detect a wrong solution file ---*/

    rbuf_NotMatching = 0, sbuf_NotMatching = 0;

    if (iPoint_Global_Local < geometry->GetnPointDomain()) { sbuf_NotMatching = 1; }

#ifndef HAVE_MPI
    rbuf_NotMatching = sbuf_NotMatching;
#else
    SU2_MPI::Allreduce(&sbuf_NotMatching, &rbuf_NotMatching, 1, MPI_UNSIGNED_SHORT, MPI_SUM, MPI_COMM_WORLD);
#endif
    if (rbuf_NotMatching != 0) {
      if (rank == MASTER_NODE) {
        cout << endl << "The solution file " << filename_n1.data() << " doesn't match with the mesh file!" << endl;
        cout << "It could be empty lines at the end of the file." << endl << endl;
      }
#ifndef HAVE_MPI
      exit(EXIT_FAILURE);
#else
      MPI_Barrier(MPI_COMM_WORLD);
      MPI_Abort(MPI_COMM_WORLD,1);
      MPI_Finalize();
#endif
    }

    /*--- Close the restart file ---*/

    restart_file_n1.close();

  }

  /*--- It's necessary to communicate this information ---*/

  geometry->Set_MPI_OldCoord(config);
  
  delete [] Coord;

}

CBaselineSolver::CBaselineSolver(void) : CSolver() { }

CBaselineSolver::CBaselineSolver(CGeometry *geometry, CConfig *config, unsigned short nVar, vector<string> field_names) {

  unsigned long iPoint;
  unsigned short iVar;

  config->fields = field_names;

  Solution = new su2double[nVar];

  for (iVar = 0; iVar < nVar; iVar++) {
    Solution[iVar] = 0.0;
  }

  /*--- Define geometry constants in the solver structure ---*/

  nDim = geometry->GetnDim();

  /*--- Allocate the node variables ---*/

  node = new CVariable*[geometry->GetnPoint()];

  for (iPoint = 0; iPoint < geometry->GetnPoint(); iPoint++) {

    node[iPoint] = new CBaselineVariable(Solution, nVar, config);

  }

}

CBaselineSolver::CBaselineSolver(CGeometry *geometry, CConfig *config, unsigned short iMesh) : CSolver() {
  
  int rank = MASTER_NODE;
#ifdef HAVE_MPI
  MPI_Comm_rank(MPI_COMM_WORLD, &rank);
#endif
  
  unsigned long iPoint, index, iPoint_Global;
  unsigned long iPoint_Global_Local = 0;
  unsigned short rbuf_NotMatching = 0, sbuf_NotMatching = 0;
  long iPoint_Local;
  unsigned short iField, iVar, iDim;
  string Tag, text_line, AdjExt, UnstExt;
  unsigned long iExtIter = config->GetExtIter();
  bool fem = (config->GetKind_Solver() == FEM_ELASTICITY);
  
  unsigned short iZone = config->GetiZone();
  unsigned short nZone = geometry->GetnZone();
  bool grid_movement  = config->GetGrid_Movement();
  bool steady_restart = config->GetSteadyRestart();
  unsigned short turb_model = config->GetKind_Turb_Model();
  su2double dull_val;
  
  su2double *Coord = new su2double [nDim];
  for (iDim = 0; iDim < nDim; iDim++)
    Coord[iDim] = 0.0;

  /*--- Define geometry constants in the solver structure ---*/
  
  nDim = geometry->GetnDim();
  
  /*--- Allocate the node variables ---*/
  
  node = new CVariable*[geometry->GetnPoint()];
  
  /*--- Restart the solution from file information ---*/
  
  ifstream restart_file;
  string filename;
  
  /*--- Retrieve filename from config ---*/
  
  if (config->GetContinuous_Adjoint() || config->GetDiscrete_Adjoint()) {
    filename = config->GetSolution_AdjFileName();
    filename = config->GetObjFunc_Extension(filename);
  } else if (fem) {
  filename = config->GetSolution_FEMFileName();
  } else {
    filename = config->GetSolution_FlowFileName();
  }

  /*--- Multizone problems require the number of the zone to be appended. ---*/

  if (nZone > 1  || config->GetUnsteady_Simulation() == HARMONIC_BALANCE)
  filename = config->GetMultizone_FileName(filename, iZone);

  /*--- Unsteady problems require an iteration number to be appended. ---*/
  if (config->GetWrt_Unsteady()) {
    filename = config->GetUnsteady_FileName(filename, SU2_TYPE::Int(iExtIter));
  } else if (config->GetWrt_Dynamic()) {
  filename = config->GetUnsteady_FileName(filename, SU2_TYPE::Int(iExtIter));
  }
  
  /*--- Open the restart file ---*/
  
  restart_file.open(filename.data(), ios::in);
  
  /*--- In case there is no restart file ---*/
  
  if (restart_file.fail()) {
    if (rank == MASTER_NODE)
      cout << "SU2 flow file " << filename << " not found" << endl;

#ifndef HAVE_MPI
    exit(EXIT_FAILURE);
#else
    MPI_Barrier(MPI_COMM_WORLD);
    MPI_Abort(MPI_COMM_WORLD,1);
    MPI_Finalize();
#endif
    
  }
  
  /*--- Output the file name to the console. ---*/
  
  if (rank == MASTER_NODE)
    cout << "Reading and storing the solution from " << filename << "." << endl;
  
  /*--- In case this is a parallel simulation, we need to perform the
   Global2Local index transformation first. ---*/
  
  map<unsigned long,unsigned long> Global2Local;
  map<unsigned long,unsigned long>::const_iterator MI;
  
  /*--- Now fill array with the transform values only for local points ---*/
  
  for (iPoint = 0; iPoint < geometry->GetnPointDomain(); iPoint++)
    Global2Local[geometry->node[iPoint]->GetGlobalIndex()] = iPoint;
  
  /*--- Identify the number of fields (and names) in the restart file ---*/
  
  getline (restart_file, text_line);
  
  stringstream ss(text_line);
  while (ss >> Tag) {
    config->fields.push_back(Tag);
    if (ss.peek() == ',') ss.ignore();
  }
  
  /*--- Set the number of variables, one per field in the
   restart file (without including the PointID) ---*/
  
  nVar = config->fields.size() - 1;
  su2double *Solution = new su2double[nVar];
  
  /*--- Read all lines in the restart file ---*/
  
  for (iPoint_Global = 0; iPoint_Global < geometry->GetGlobal_nPointDomain(); iPoint_Global++ ) {
    
    getline (restart_file, text_line);
    
    istringstream point_line(text_line);
    
    /*--- Retrieve local index. If this node from the restart file lives
     on the current processor, we will load and instantiate the vars. ---*/
    
    MI = Global2Local.find(iPoint_Global);
    if (MI != Global2Local.end()) {
      
      iPoint_Local = Global2Local[iPoint_Global];
      
      /*--- The PointID is not stored --*/
      point_line >> index;
      
      /*--- Store the solution (starting with node coordinates) --*/
      for (iField = 0; iField < nVar; iField++)
        point_line >> Solution[iField];
      
      node[iPoint_Local] = new CBaselineVariable(Solution, nVar, config);
      iPoint_Global_Local++;
      
      /*--- For dynamic meshes, read in and store the
       grid coordinates and grid velocities for each node. ---*/
      
      if (grid_movement) {
        
        /*--- First, remove any variables for the turbulence model that
         appear in the restart file before the grid velocities. ---*/
        
        if (turb_model == SA || turb_model == SA_NEG) {
          point_line >> dull_val;
        } else if (turb_model == SST) {
          point_line >> dull_val >> dull_val;
        }
        
        /*--- Read in the next 2 or 3 variables which are the grid velocities ---*/
        /*--- If we are restarting the solution from a previously computed static calculation (no grid movement) ---*/
        /*--- the grid velocities are set to 0. This is useful for FSI computations ---*/
        
        su2double GridVel[3] = {0.0,0.0,0.0};
        if (!steady_restart) {
          if (nDim == 2) point_line >> GridVel[0] >> GridVel[1];
          else point_line >> GridVel[0] >> GridVel[1] >> GridVel[2];
        }
        
        for (iDim = 0; iDim < nDim; iDim++) {
          geometry->node[iPoint_Local]->SetCoord(iDim, Coord[iDim]);
          geometry->node[iPoint_Local]->SetGridVel(iDim, GridVel[iDim]);
        }
        
      }
    }

  }
  
    /*--- Detect a wrong solution file ---*/
  
    rbuf_NotMatching = 0, sbuf_NotMatching = 0;
    if (iPoint_Global_Local < geometry->GetnPointDomain()) { sbuf_NotMatching = 1; }
#ifndef HAVE_MPI
    rbuf_NotMatching = sbuf_NotMatching;
#else
    SU2_MPI::Allreduce(&sbuf_NotMatching, &rbuf_NotMatching, 1, MPI_UNSIGNED_SHORT, MPI_SUM, MPI_COMM_WORLD);
#endif
    if (rbuf_NotMatching != 0) {
      if (rank == MASTER_NODE) {
        cout << endl << "The solution file " << filename.data() << " doesn't match with the mesh file!" << endl;
        cout << "It could be empty lines at the end of the file." << endl << endl;
      }
#ifndef HAVE_MPI
      exit(EXIT_FAILURE);
#else
      MPI_Barrier(MPI_COMM_WORLD);
      MPI_Abort(MPI_COMM_WORLD,1);
      MPI_Finalize();
#endif
    }
  
  /*--- Instantiate the variable class with an arbitrary solution
   at any halo/periodic nodes. The initial solution can be arbitrary,
   because a send/recv is performed immediately in the solver. ---*/
  
  for (iVar = 0; iVar < nVar; iVar++)
    Solution[iVar] = 0.0;
  
  for (iPoint = geometry->GetnPointDomain(); iPoint < geometry->GetnPoint(); iPoint++)
    node[iPoint] = new CBaselineVariable(Solution, nVar, config);
  
  /*--- Close the restart file ---*/
  
  restart_file.close();
  
  /*--- Free memory needed for the transformation ---*/
  
  delete [] Solution;
  
  /*--- MPI solution ---*/
  
  Set_MPI_Solution(geometry, config);
  
  /*--- Update the geometry for flows on dynamic meshes ---*/
  
  if (grid_movement) {
    
    /*--- Communicate the new coordinates and grid velocities at the halos ---*/
    
    geometry->Set_MPI_Coord(config);
    geometry->Set_MPI_GridVel(config);
    
  }
  
  delete [] Coord;
  
}

void CBaselineSolver::Set_MPI_Solution(CGeometry *geometry, CConfig *config) {
  unsigned short iVar, iMarker, iPeriodic_Index, MarkerS, MarkerR, GridVel_Index;
  unsigned long iVertex, iPoint, nVertexS, nVertexR, nBufferS_Vector, nBufferR_Vector;
  su2double rotMatrix[3][3], *transl, *angles, theta, cosTheta, sinTheta, phi, cosPhi, sinPhi, psi, cosPsi, sinPsi, *Buffer_Receive_U = NULL, *Buffer_Send_U = NULL, *Solution = NULL;
  
  Solution = new su2double[nVar];

  GridVel_Index = 2*nDim;

  if (config->GetKind_Turb_Model() == SA) { GridVel_Index += 1; }
  else if (config->GetKind_Turb_Model() == SST) { GridVel_Index += 2; }
  if (config->GetKind_Regime() != INCOMPRESSIBLE) { GridVel_Index += 1; }
  
#ifdef HAVE_MPI
  int send_to, receive_from;
  MPI_Status status;
#endif
  
  for (iMarker = 0; iMarker < config->GetnMarker_All(); iMarker++) {
    
    if ((config->GetMarker_All_KindBC(iMarker) == SEND_RECEIVE) &&
        (config->GetMarker_All_SendRecv(iMarker) > 0)) {
      
      MarkerS = iMarker;  MarkerR = iMarker+1;
      
#ifdef HAVE_MPI

      send_to = config->GetMarker_All_SendRecv(MarkerS)-1;
      receive_from = abs(config->GetMarker_All_SendRecv(MarkerR))-1;
      
#endif

      nVertexS = geometry->nVertex[MarkerS];  nVertexR = geometry->nVertex[MarkerR];
      nBufferS_Vector = nVertexS*nVar;        nBufferR_Vector = nVertexR*nVar;
      
      /*--- Allocate Receive and send buffers  ---*/
      
      Buffer_Receive_U = new su2double [nBufferR_Vector];
      Buffer_Send_U = new su2double[nBufferS_Vector];
      
      /*--- Copy the solution that should be sended ---*/
      
      for (iVertex = 0; iVertex < nVertexS; iVertex++) {
        iPoint = geometry->vertex[MarkerS][iVertex]->GetNode();
        for (iVar = 0; iVar < nVar; iVar++)
          Buffer_Send_U[iVar*nVertexS+iVertex] = node[iPoint]->GetSolution(iVar);
      }
      
#ifdef HAVE_MPI
      
      /*--- Send/Receive information using Sendrecv ---*/
      
      SU2_MPI::Sendrecv(Buffer_Send_U, nBufferS_Vector, MPI_DOUBLE, send_to, 0,
                   Buffer_Receive_U, nBufferR_Vector, MPI_DOUBLE, receive_from, 0, MPI_COMM_WORLD, &status);
      
#else
      
      /*--- Receive information without MPI ---*/
      
      for (iVertex = 0; iVertex < nVertexR; iVertex++) {
        for (iVar = 0; iVar < nVar; iVar++)
          Buffer_Receive_U[iVar*nVertexR+iVertex] = Buffer_Send_U[iVar*nVertexR+iVertex];
      }
      
#endif
      
      /*--- Deallocate send buffer ---*/
      
      delete [] Buffer_Send_U;
      
      /*--- Do the coordinate transformation ---*/
      
      for (iVertex = 0; iVertex < nVertexR; iVertex++) {
        
        /*--- Find point and its type of transformation ---*/
        
        iPoint = geometry->vertex[MarkerR][iVertex]->GetNode();
        iPeriodic_Index = geometry->vertex[MarkerR][iVertex]->GetRotation_Type();
        
        /*--- Retrieve the supplied periodic information. ---*/
        
        transl = config->GetPeriodicTranslate(iPeriodic_Index);
        angles = config->GetPeriodicRotation(iPeriodic_Index);
        
        /*--- Store angles separately for clarity. ---*/
        
        theta    = angles[0];   phi    = angles[1];     psi    = angles[2];
        cosTheta = cos(theta);  cosPhi = cos(phi);      cosPsi = cos(psi);
        sinTheta = sin(theta);  sinPhi = sin(phi);      sinPsi = sin(psi);
        
        /*--- Compute the rotation matrix. Note that the implicit
         ordering is rotation about the x-axis, y-axis,
         then z-axis. Note that this is the transpose of the matrix
         used during the preprocessing stage. ---*/
        
        rotMatrix[0][0] = cosPhi*cosPsi;    rotMatrix[1][0] = sinTheta*sinPhi*cosPsi - cosTheta*sinPsi;     rotMatrix[2][0] = cosTheta*sinPhi*cosPsi + sinTheta*sinPsi;
        rotMatrix[0][1] = cosPhi*sinPsi;    rotMatrix[1][1] = sinTheta*sinPhi*sinPsi + cosTheta*cosPsi;     rotMatrix[2][1] = cosTheta*sinPhi*sinPsi - sinTheta*cosPsi;
        rotMatrix[0][2] = -sinPhi;          rotMatrix[1][2] = sinTheta*cosPhi;                              rotMatrix[2][2] = cosTheta*cosPhi;
        
        /*--- Copy conserved variables before performing transformation. ---*/
        
        for (iVar = 0; iVar < nVar; iVar++)
          Solution[iVar] = Buffer_Receive_U[iVar*nVertexR+iVertex];
        
        /*--- Rotate the spatial coordinates & momentum. ---*/
        
        if (nDim == 2) {
          
          /*--- Coords ---*/
          
          Solution[0] = (rotMatrix[0][0]*Buffer_Receive_U[0*nVertexR+iVertex] +
                         rotMatrix[0][1]*Buffer_Receive_U[1*nVertexR+iVertex] - transl[0]);
          Solution[1] = (rotMatrix[1][0]*Buffer_Receive_U[0*nVertexR+iVertex] +
                         rotMatrix[1][1]*Buffer_Receive_U[1*nVertexR+iVertex] - transl[1]);
          /*--- Momentum ---*/
          
          Solution[nDim+1] = (rotMatrix[0][0]*Buffer_Receive_U[(nDim+1)*nVertexR+iVertex] +
                              rotMatrix[0][1]*Buffer_Receive_U[(nDim+2)*nVertexR+iVertex]);
          Solution[nDim+2] = (rotMatrix[1][0]*Buffer_Receive_U[(nDim+1)*nVertexR+iVertex] +
                              rotMatrix[1][1]*Buffer_Receive_U[(nDim+2)*nVertexR+iVertex]);

          if (config->GetGrid_Movement()) {
            Solution[GridVel_Index + 1] = (rotMatrix[0][0]*Buffer_Receive_U[(GridVel_Index+1)*nVertexR+iVertex] +
                                           rotMatrix[0][1]*Buffer_Receive_U[(GridVel_Index+2)*nVertexR+iVertex]);
            Solution[GridVel_Index + 2] = (rotMatrix[1][0]*Buffer_Receive_U[(GridVel_Index+1)*nVertexR+iVertex] +
                                           rotMatrix[1][1]*Buffer_Receive_U[(GridVel_Index+2)*nVertexR+iVertex]);
          }
        } else {
          
          /*--- Coords ---*/
          
          Solution[0] = (rotMatrix[0][0]*Buffer_Receive_U[0*nVertexR+iVertex] +
                         rotMatrix[0][1]*Buffer_Receive_U[1*nVertexR+iVertex] +
                         rotMatrix[0][2]*Buffer_Receive_U[2*nVertexR+iVertex] - transl[0]);
          Solution[1] = (rotMatrix[1][0]*Buffer_Receive_U[0*nVertexR+iVertex] +
                         rotMatrix[1][1]*Buffer_Receive_U[1*nVertexR+iVertex] +
                         rotMatrix[1][2]*Buffer_Receive_U[2*nVertexR+iVertex] - transl[1]);
          Solution[2] = (rotMatrix[2][0]*Buffer_Receive_U[0*nVertexR+iVertex] +
                         rotMatrix[2][1]*Buffer_Receive_U[1*nVertexR+iVertex] +
                         rotMatrix[2][2]*Buffer_Receive_U[2*nVertexR+iVertex] - transl[2]);
          
          /*--- Momentum ---*/
          
          Solution[nDim+1] = (rotMatrix[0][0]*Buffer_Receive_U[(nDim+1)*nVertexR+iVertex] +
                              rotMatrix[0][1]*Buffer_Receive_U[(nDim+2)*nVertexR+iVertex] +
                              rotMatrix[0][2]*Buffer_Receive_U[(nDim+3)*nVertexR+iVertex]);
          Solution[nDim+2] = (rotMatrix[1][0]*Buffer_Receive_U[(nDim+1)*nVertexR+iVertex] +
                              rotMatrix[1][1]*Buffer_Receive_U[(nDim+2)*nVertexR+iVertex] +
                              rotMatrix[1][2]*Buffer_Receive_U[(nDim+3)*nVertexR+iVertex]);
          Solution[nDim+3] = (rotMatrix[2][0]*Buffer_Receive_U[(nDim+1)*nVertexR+iVertex] +
                              rotMatrix[2][1]*Buffer_Receive_U[(nDim+2)*nVertexR+iVertex] +
                              rotMatrix[2][2]*Buffer_Receive_U[(nDim+3)*nVertexR+iVertex]);

          if (config->GetGrid_Movement()) {
            Solution[GridVel_Index+1] = (rotMatrix[0][0]*Buffer_Receive_U[(GridVel_Index+1)*nVertexR+iVertex] +
                                         rotMatrix[0][1]*Buffer_Receive_U[(GridVel_Index+2)*nVertexR+iVertex] +
                                         rotMatrix[0][2]*Buffer_Receive_U[(GridVel_Index+3)*nVertexR+iVertex]);
            Solution[GridVel_Index+2] = (rotMatrix[1][0]*Buffer_Receive_U[(GridVel_Index+1)*nVertexR+iVertex] +
                                         rotMatrix[1][1]*Buffer_Receive_U[(GridVel_Index+2)*nVertexR+iVertex] +
                                         rotMatrix[1][2]*Buffer_Receive_U[(GridVel_Index+3)*nVertexR+iVertex]);
            Solution[GridVel_Index+3] = (rotMatrix[2][0]*Buffer_Receive_U[(GridVel_Index+1)*nVertexR+iVertex] +
                                         rotMatrix[2][1]*Buffer_Receive_U[(GridVel_Index+2)*nVertexR+iVertex] +
                                         rotMatrix[2][2]*Buffer_Receive_U[(GridVel_Index+3)*nVertexR+iVertex]);
          }
        }
        
        /*--- Copy transformed conserved variables back into buffer. ---*/
        
        for (iVar = 0; iVar < nVar; iVar++)
          node[iPoint]->SetSolution(iVar, Solution[iVar]);
        
      }
      
      /*--- Deallocate receive buffer ---*/
      
      delete [] Buffer_Receive_U;
      
    }
    
  }
  
  delete [] Solution;
  
}

void CBaselineSolver::LoadRestart(CGeometry **geometry, CSolver ***solver, CConfig *config, int val_iter) {

  int rank = MASTER_NODE;
#ifdef HAVE_MPI
  MPI_Comm_rank(MPI_COMM_WORLD, &rank);
#endif

  /*--- Restart the solution from file information ---*/

  string filename;
  unsigned long iPoint, index;
  string UnstExt, text_line, AdjExt;
  ifstream solution_file;
  unsigned short iField, iDim;
  unsigned long iExtIter = config->GetExtIter();
  bool fem = (config->GetKind_Solver() == FEM_ELASTICITY);
  bool adjoint = ( config->GetContinuous_Adjoint() || config->GetDiscrete_Adjoint() ); 
  unsigned short iZone = config->GetiZone();
  unsigned short nZone = geometry[iZone]->GetnZone();
  bool grid_movement  = config->GetGrid_Movement();
  bool steady_restart = config->GetSteadyRestart();
  unsigned short turb_model = config->GetKind_Turb_Model();
  su2double dull_val;
  
  su2double *Coord = new su2double [nDim];
  for (iDim = 0; iDim < nDim; iDim++)
    Coord[iDim] = 0.0;
  
  /*--- Retrieve filename from config ---*/

  if (adjoint) {
    filename = config->GetSolution_AdjFileName();
    filename = config->GetObjFunc_Extension(filename);
  } else if (fem) {
    filename = config->GetSolution_FEMFileName();
  } else {
    filename = config->GetSolution_FlowFileName();
  }

  /*--- Multizone problems require the number of the zone to be appended. ---*/


  if (nZone > 1 )
    filename = config->GetMultizone_FileName(filename, iZone);

  /*--- Unsteady problems require an iteration number to be appended. ---*/

  if (config->GetWrt_Unsteady() || config->GetUnsteady_Simulation() != HARMONIC_BALANCE) {
    filename = config->GetUnsteady_FileName(filename, SU2_TYPE::Int(iExtIter));
  } else if (config->GetWrt_Dynamic()) {
    filename = config->GetUnsteady_FileName(filename, SU2_TYPE::Int(iExtIter));
  }

  /*--- Open the restart file ---*/

  solution_file.open(filename.data(), ios::in);

  /*--- In case there is no file ---*/

  if (solution_file.fail()) {
    if (rank == MASTER_NODE)
      cout << "There is no SU2 restart file!!" << endl;
    exit(EXIT_FAILURE);
  }

  /*--- Output the file name to the console. ---*/

  if (rank == MASTER_NODE)
    cout << "Reading and storing the solution from " << filename
    << "." << endl;

  /*--- Set the number of variables, one per field in the
   restart file (without including the PointID) ---*/

  nVar = config->fields.size() - 1;
  su2double *Solution = new su2double[nVar];

  /*--- In case this is a parallel simulation, we need to perform the
   Global2Local index transformation first. ---*/

  map<unsigned long,unsigned long> Global2Local;
  map<unsigned long,unsigned long>::const_iterator MI;

  /*--- Now fill array with the transform values only for local points ---*/

  for (iPoint = 0; iPoint < geometry[iZone]->GetnPointDomain(); iPoint++) {
    Global2Local[geometry[iZone]->node[iPoint]->GetGlobalIndex()] = iPoint;
  }

  /*--- Read all lines in the restart file ---*/

  long iPoint_Local = 0; unsigned long iPoint_Global = 0;

  /*--- The first line is the header ---*/

  getline (solution_file, text_line);

  for (iPoint_Global = 0; iPoint_Global < geometry[iZone]->GetGlobal_nPointDomain(); iPoint_Global++ ) {
    
    getline (solution_file, text_line);
    
    istringstream point_line(text_line);

    /*--- Retrieve local index. If this node from the restart file lives
     on the current processor, we will load and instantiate the vars. ---*/
    
    MI = Global2Local.find(iPoint_Global);
    if (MI != Global2Local.end()) {
      
      iPoint_Local = Global2Local[iPoint_Global];
      
      /*--- The PointID is not stored --*/
      
      point_line >> index;
      
      /*--- Store the solution (starting with node coordinates) --*/
      
      for (iField = 0; iField < nVar; iField++)
        point_line >> Solution[iField];
      
      node[iPoint_Local]->SetSolution(Solution);
     
      /*--- For dynamic meshes, read in and store the
       grid coordinates and grid velocities for each node. ---*/
      
      if (grid_movement) {
        
        /*--- First, remove any variables for the turbulence model that
         appear in the restart file before the grid velocities. ---*/
        
        if (turb_model == SA || turb_model == SA_NEG) {
          point_line >> dull_val;
        } else if (turb_model == SST) {
          point_line >> dull_val >> dull_val;
        }
        
        /*--- Read in the next 2 or 3 variables which are the grid velocities ---*/
        /*--- If we are restarting the solution from a previously computed static calculation (no grid movement) ---*/
        /*--- the grid velocities are set to 0. This is useful for FSI computations ---*/
        
        su2double GridVel[3] = {0.0,0.0,0.0};
        if (!steady_restart) {
          if (nDim == 2) point_line >> GridVel[0] >> GridVel[1];
          else point_line >> GridVel[0] >> GridVel[1] >> GridVel[2];
        }
        
        for (iDim = 0; iDim < nDim; iDim++) {
          geometry[iZone]->node[iPoint_Local]->SetCoord(iDim, Coord[iDim]);
          geometry[iZone]->node[iPoint_Local]->SetGridVel(iDim, GridVel[iDim]);
        }
        
      }
    }
    
  }

  /*--- Close the restart file ---*/

  solution_file.close();
  
  /*--- Free memory needed for the transformation ---*/
  
  delete [] Solution;
  
  /*--- MPI solution ---*/
  
  Set_MPI_Solution(geometry[iZone], config);
  
  /*--- Update the geometry for flows on dynamic meshes ---*/
  
  if (grid_movement) {
    
    /*--- Communicate the new coordinates and grid velocities at the halos ---*/
    
    geometry[iZone]->Set_MPI_Coord(config);
    geometry[iZone]->Set_MPI_GridVel(config);

  }
  
  delete [] Coord;
  
}

void CBaselineSolver::LoadRestart_FSI(CGeometry *geometry, CSolver ***solver, CConfig *config, int val_iter) {

  int rank = MASTER_NODE;
#ifdef HAVE_MPI
  MPI_Comm_rank(MPI_COMM_WORLD, &rank);
#endif

  /*--- Restart the solution from file information ---*/
  string filename;
  unsigned long iPoint, index;
  string UnstExt, text_line, AdjExt;
  ifstream solution_file;
  unsigned short iField;
  unsigned long iExtIter = config->GetExtIter();
  bool fem = (config->GetKind_Solver() == FEM_ELASTICITY);
  bool adjoint = (config->GetContinuous_Adjoint() || config->GetDiscrete_Adjoint());
  unsigned short iZone = config->GetiZone();
  unsigned short nZone = geometry->GetnZone();

  /*--- Retrieve filename from config ---*/
  if (adjoint) {
    filename = config->GetSolution_AdjFileName();
    filename = config->GetObjFunc_Extension(filename);
  } else if (fem) {
    filename = config->GetSolution_FEMFileName();
  } else {
    filename = config->GetSolution_FlowFileName();
  }

  /*--- Multizone problems require the number of the zone to be appended. ---*/

  if (nZone > 1)
    filename = config->GetMultizone_FileName(filename, iZone);

  /*--- Unsteady problems require an iteration number to be appended. ---*/
  if (config->GetWrt_Unsteady() || config->GetUnsteady_Simulation() != HARMONIC_BALANCE) {
    filename = config->GetUnsteady_FileName(filename, SU2_TYPE::Int(iExtIter));
  } else if (config->GetWrt_Dynamic()) {
    filename = config->GetUnsteady_FileName(filename, SU2_TYPE::Int(iExtIter));
  }

  /*--- Open the restart file ---*/
  solution_file.open(filename.data(), ios::in);

  /*--- In case there is no file ---*/
  if (solution_file.fail()) {
    if (rank == MASTER_NODE)
      cout << "There is no SU2 restart file!!" << endl;
    exit(EXIT_FAILURE);
  }

  /*--- Output the file name to the console. ---*/
  if (rank == MASTER_NODE)
    cout << "Reading and storing the solution from " << filename
    << "." << endl;

  /*--- Set the number of variables, one per field in the
   restart file (without including the PointID) ---*/
  nVar = config->fields.size() - 1;

  su2double *Solution = new su2double[nVar];

  /*--- In case this is a parallel simulation, we need to perform the
   Global2Local index transformation first. ---*/

  map<unsigned long,unsigned long> Global2Local;
  map<unsigned long,unsigned long>::const_iterator MI;
  
  /*--- Now fill array with the transform values only for local points ---*/
  for (iPoint = 0; iPoint < geometry->GetnPointDomain(); iPoint++) {
    Global2Local[geometry->node[iPoint]->GetGlobalIndex()] = iPoint;
  }

  /*--- Read all lines in the restart file ---*/
  long iPoint_Local = 0; unsigned long iPoint_Global = 0;

  
  /*--- The first line is the header ---*/
  
  getline (solution_file, text_line);
  
  for (iPoint_Global = 0; iPoint_Global < geometry->GetGlobal_nPointDomain(); iPoint_Global++ ) {
    
    getline (solution_file, text_line);
    
    istringstream point_line(text_line);

    /*--- Retrieve local index. If this node from the restart file lives
     on the current processor, we will load and instantiate the vars. ---*/
    
    MI = Global2Local.find(iPoint_Global);
    if (MI != Global2Local.end()) {
      
      iPoint_Local = Global2Local[iPoint_Global];

      /*--- The PointID is not stored --*/
      point_line >> index;

      /*--- Store the solution (starting with node coordinates) --*/
      for (iField = 0; iField < nVar; iField++)
        point_line >> Solution[iField];

      node[iPoint_Local]->SetSolution(Solution);


    }

  }

  /*--- Close the restart file ---*/
  solution_file.close();

  /*--- Free memory needed for the transformation ---*/

  delete [] Solution;

}

CBaselineSolver::~CBaselineSolver(void) { }<|MERGE_RESOLUTION|>--- conflicted
+++ resolved
@@ -38,49 +38,17 @@
   /*--- Array initialization ---*/
   
   OutputHeadingNames = NULL;
-<<<<<<< HEAD
-  Residual_RMS = NULL;
-  Residual_Max = NULL;
-  Residual_BGS = NULL;
-  Residual_Max_BGS = NULL;
-  Residual = NULL;
-  Residual_i = NULL;
-  Residual_j = NULL;
-  Point_Max = NULL;
-  Point_Max_Coord = NULL;
-  Point_Max_BGS = NULL;
-  Point_Max_Coord_BGS = NULL;
-  Solution = NULL;
-  Solution_i = NULL;
-  Solution_j = NULL;
-  Vector = NULL;
-  Vector_i = NULL;
-  Vector_j = NULL;
-  Res_Conv = NULL;
-  Res_Visc = NULL;
-  Res_Sour = NULL;
-  Res_Conv_i = NULL;
-  Res_Visc_i = NULL;
-  Res_Conv_j = NULL;
-  Res_Visc_j = NULL;
-  Jacobian_i = NULL;
-  Jacobian_j = NULL;
-  Jacobian_ii = NULL;
-  Jacobian_ij = NULL;
-  Jacobian_ji = NULL;
-  Jacobian_jj = NULL;
-  Smatrix = NULL;
-  cvector = NULL;
-  node = NULL;
-  nOutputVariables = 0;
-=======
   Residual_RMS       = NULL;
   Residual_Max       = NULL;
+  Residual_BGS       = NULL;
+  Residual_Max_BGS   = NULL;
   Residual           = NULL;
   Residual_i         = NULL;
   Residual_j         = NULL;
   Point_Max          = NULL;
   Point_Max_Coord    = NULL;
+  Point_Max_BGS      = NULL;
+  Point_Max_Coord_BGS = NULL;
   Solution           = NULL;
   Solution_i         = NULL;
   Solution_j         = NULL;
@@ -104,7 +72,6 @@
   Cvector            = NULL;
   node               = NULL;
   nOutputVariables   = 0;
->>>>>>> 9bfd1744
   
 }
 
