/*!
 * \file integration_time.cpp
 * \brief Time dependent numerical methods
 * \author F. Palacios, T. Economon
 * \version 4.1.0 "Cardinal"
 *
 * SU2 Lead Developers: Dr. Francisco Palacios (Francisco.D.Palacios@boeing.com).
 *                      Dr. Thomas D. Economon (economon@stanford.edu).
 *
 * SU2 Developers: Prof. Juan J. Alonso's group at Stanford University.
 *                 Prof. Piero Colonna's group at Delft University of Technology.
 *                 Prof. Nicolas R. Gauger's group at Kaiserslautern University of Technology.
 *                 Prof. Alberto Guardone's group at Polytechnic University of Milan.
 *                 Prof. Rafael Palacios' group at Imperial College London.
 *
 * Copyright (C) 2012-2016 SU2, the open-source CFD code.
 *
 * SU2 is free software; you can redistribute it and/or
 * modify it under the terms of the GNU Lesser General Public
 * License as published by the Free Software Foundation; either
 * version 2.1 of the License, or (at your option) any later version.
 *
 * SU2 is distributed in the hope that it will be useful,
 * but WITHOUT ANY WARRANTY; without even the implied warranty of
 * MERCHANTABILITY or FITNESS FOR A PARTICULAR PURPOSE. See the GNU
 * Lesser General Public License for more details.
 *
 * You should have received a copy of the GNU Lesser General Public
 * License along with SU2. If not, see <http://www.gnu.org/licenses/>.
 */

#include "../include/integration_structure.hpp"

CMultiGridIntegration::CMultiGridIntegration(CConfig *config) : CIntegration(config) {}

CMultiGridIntegration::~CMultiGridIntegration(void) { }

void CMultiGridIntegration::MultiGrid_Iteration(CGeometry ***geometry,
                                                CSolver ****solver_container,
                                                CNumerics *****numerics_container,
                                                CConfig **config,
                                                unsigned short RunTime_EqSystem,
                                                unsigned long Iteration,
                                                unsigned short iZone) {
  unsigned short FinestMesh, iMGLevel;
  su2double monitor = 1.0;
  bool FullMG = false;
  
  const bool restart = (config[iZone]->GetRestart() || config[iZone]->GetRestart_Flow());
  const bool startup_multigrid = ((config[iZone]->GetRestart_Flow())     &&
                                  (RunTime_EqSystem == RUNTIME_FLOW_SYS) &&
                                  (Iteration == 0));
  const bool direct = ((config[iZone]->GetKind_Solver() == EULER)                         ||
                       (config[iZone]->GetKind_Solver() == NAVIER_STOKES)                 ||
                       (config[iZone]->GetKind_Solver() == RANS)                          ||
                       (config[iZone]->GetKind_Solver() == DISC_ADJ_EULER)                ||
                       (config[iZone]->GetKind_Solver() == DISC_ADJ_NAVIER_STOKES)        ||
                       (config[iZone]->GetKind_Solver() == DISC_ADJ_RANS));
  const unsigned short SolContainer_Position = config[iZone]->GetContainerPosition(RunTime_EqSystem);
  unsigned short RecursiveParam = config[iZone]->GetMGCycle();
  
  if (config[iZone]->GetMGCycle() == FULLMG_CYCLE) {
    RecursiveParam = V_CYCLE;
    FullMG = true;
  }
  
  /*--- If low fidelity simulation ---*/
  
  if (config[iZone]->GetLowFidelitySim())
    config[iZone]->SetFinestMesh(MESH_1);
  
  /*--- If restart, update multigrid levels at the first multigrid iteration ---*/
  
  if ((restart && (Iteration == config[iZone]->GetnStartUpIter())) || startup_multigrid) {
    for (iMGLevel = 0; iMGLevel < config[iZone]->GetnMGLevels(); iMGLevel++) {
      SetRestricted_Solution(RunTime_EqSystem, solver_container[iZone][iMGLevel][SolContainer_Position],
                             solver_container[iZone][iMGLevel+1][SolContainer_Position],
                             geometry[iZone][iMGLevel], geometry[iZone][iMGLevel+1], config[iZone]);
    }
  }
  
  /*--- Full multigrid strategy and start up with fine grid only works with the direct problem ---*/

  if (!config[iZone]->GetRestart() && FullMG && direct && ( Convergence_FullMG && (config[iZone]->GetFinestMesh() != MESH_0 ))) {
    SetProlongated_Solution(RunTime_EqSystem, solver_container[iZone][config[iZone]->GetFinestMesh()-1][SolContainer_Position],
                            solver_container[iZone][config[iZone]->GetFinestMesh()][SolContainer_Position],
                            geometry[iZone][config[iZone]->GetFinestMesh()-1], geometry[iZone][config[iZone]->GetFinestMesh()],
                            config[iZone]);
    config[iZone]->SubtractFinestMesh();
  }

  /*--- Set the current finest grid (full multigrid strategy) ---*/
  
  FinestMesh = config[iZone]->GetFinestMesh();
  
  /*--- Perform the Full Approximation Scheme multigrid ---*/
  
  MultiGrid_Cycle(geometry, solver_container, numerics_container, config,
                  FinestMesh, RecursiveParam, RunTime_EqSystem,
                  Iteration, iZone);

  /*--- Computes primitive variables and gradients in the finest mesh (useful for the next solver (turbulence) and output ---*/

   solver_container[iZone][MESH_0][SolContainer_Position]->Preprocessing(geometry[iZone][MESH_0],
                                                                         solver_container[iZone][MESH_0], config[iZone],
                                                                         MESH_0, NO_RK_ITER, RunTime_EqSystem, true);
  
  /*--- Compute non-dimensional parameters and the convergence monitor ---*/
  
  NonDimensional_Parameters(geometry[iZone], solver_container[iZone],
                            numerics_container[iZone], config[iZone],
                            FinestMesh, RunTime_EqSystem, Iteration, &monitor);
  
  /*--- Convergence strategy ---*/
  
  Convergence_Monitoring(geometry[iZone][FinestMesh], config[iZone], Iteration, monitor, FinestMesh);
  
}

void CMultiGridIntegration::MultiGrid_Cycle(CGeometry ***geometry,
                                            CSolver ****solver_container,
                                            CNumerics *****numerics_container,
                                            CConfig **config,
                                            unsigned short iMesh,
                                            unsigned short RecursiveParam,
                                            unsigned short RunTime_EqSystem,
                                            unsigned long Iteration,
                                            unsigned short iZone) {
  
  unsigned short iPreSmooth, iPostSmooth, iRKStep, iRKLimit = 1;
  
  bool startup_multigrid = (config[iZone]->GetRestart_Flow() && (RunTime_EqSystem == RUNTIME_FLOW_SYS) && (Iteration == 0));
  unsigned short SolContainer_Position = config[iZone]->GetContainerPosition(RunTime_EqSystem);
  
  /*--- Do a presmoothing on the grid iMesh to be restricted to the grid iMesh+1 ---*/
  
  for (iPreSmooth = 0; iPreSmooth < config[iZone]->GetMG_PreSmooth(iMesh); iPreSmooth++) {
    
    switch (config[iZone]->GetKind_TimeIntScheme()) {
      case RUNGE_KUTTA_EXPLICIT: iRKLimit = config[iZone]->GetnRKStep(); break;
      case EULER_EXPLICIT: case EULER_IMPLICIT: iRKLimit = 1; break; }
    
    /*--- Time and space integration ---*/
    
    for (iRKStep = 0; iRKStep < iRKLimit; iRKStep++) {
      
      /*--- Send-Receive boundary conditions, and preprocessing ---*/
      
      solver_container[iZone][iMesh][SolContainer_Position]->Preprocessing(geometry[iZone][iMesh], solver_container[iZone][iMesh], config[iZone], iMesh, iRKStep, RunTime_EqSystem, false);
      
      if (iRKStep == 0) {
        
        /*--- Set the old solution ---*/
        
        solver_container[iZone][iMesh][SolContainer_Position]->Set_OldSolution(geometry[iZone][iMesh]);
        
        /*--- Compute time step, max eigenvalue, and integration scheme (steady and unsteady problems) ---*/
        
        solver_container[iZone][iMesh][SolContainer_Position]->SetTime_Step(geometry[iZone][iMesh], solver_container[iZone][iMesh], config[iZone], iMesh, Iteration);
        
        /*--- Restrict the solution and gradient for the adjoint problem ---*/
        
        Adjoint_Setup(geometry, solver_container, config, RunTime_EqSystem, Iteration, iZone);
        
      }
      
      /*--- Space integration ---*/
      
      Space_Integration(geometry[iZone][iMesh], solver_container[iZone][iMesh], numerics_container[iZone][iMesh][SolContainer_Position], config[iZone], iMesh, iRKStep, RunTime_EqSystem);
      
      /*--- Time integration, update solution using the old solution plus the solution increment ---*/
      
      Time_Integration(geometry[iZone][iMesh], solver_container[iZone][iMesh], config[iZone], iRKStep, RunTime_EqSystem, Iteration);
      
      /*--- Send-Receive boundary conditions, and postprocessing ---*/
      
      solver_container[iZone][iMesh][SolContainer_Position]->Postprocessing(geometry[iZone][iMesh], solver_container[iZone][iMesh], config[iZone], iMesh);
      
    }
    
  }
  
  /*--- Compute Forcing Term $P_(k+1) = I^(k+1)_k(P_k+F_k(u_k))-F_(k+1)(I^(k+1)_k u_k)$ and update solution for multigrid ---*/
  
  if ( (iMesh < config[iZone]->GetnMGLevels() && ((Iteration >= config[iZone]->GetnStartUpIter()) || startup_multigrid)) ) {
    
    /*--- Compute $r_k = P_k + F_k(u_k)$ ---*/
    
    solver_container[iZone][iMesh][SolContainer_Position]->Preprocessing(geometry[iZone][iMesh], solver_container[iZone][iMesh], config[iZone], iMesh, NO_RK_ITER, RunTime_EqSystem, false);
    Space_Integration(geometry[iZone][iMesh], solver_container[iZone][iMesh], numerics_container[iZone][iMesh][SolContainer_Position], config[iZone], iMesh, NO_RK_ITER, RunTime_EqSystem);
    SetResidual_Term(geometry[iZone][iMesh], solver_container[iZone][iMesh][SolContainer_Position]);
    
    /*--- Compute $r_(k+1) = F_(k+1)(I^(k+1)_k u_k)$ ---*/
    
    SetRestricted_Solution(RunTime_EqSystem, solver_container[iZone][iMesh][SolContainer_Position], solver_container[iZone][iMesh+1][SolContainer_Position], geometry[iZone][iMesh], geometry[iZone][iMesh+1], config[iZone]);
    solver_container[iZone][iMesh+1][SolContainer_Position]->Preprocessing(geometry[iZone][iMesh+1], solver_container[iZone][iMesh+1], config[iZone], iMesh+1, NO_RK_ITER, RunTime_EqSystem, false);
    Space_Integration(geometry[iZone][iMesh+1], solver_container[iZone][iMesh+1], numerics_container[iZone][iMesh+1][SolContainer_Position], config[iZone], iMesh+1, NO_RK_ITER, RunTime_EqSystem);
    
    /*--- Compute $P_(k+1) = I^(k+1)_k(r_k) - r_(k+1) ---*/
    
    SetForcing_Term(solver_container[iZone][iMesh][SolContainer_Position], solver_container[iZone][iMesh+1][SolContainer_Position], geometry[iZone][iMesh], geometry[iZone][iMesh+1], config[iZone], iMesh+1);
    
    /*--- Recursive call to MultiGrid_Cycle ---*/
    
    for (unsigned short imu = 0; imu <= RecursiveParam; imu++) {
      if (iMesh == config[iZone]->GetnMGLevels()-2) MultiGrid_Cycle(geometry, solver_container, numerics_container, config, iMesh+1, 0, RunTime_EqSystem, Iteration, iZone);
      else MultiGrid_Cycle(geometry, solver_container, numerics_container, config, iMesh+1, RecursiveParam, RunTime_EqSystem, Iteration, iZone);
    }
    
    /*--- Compute prolongated solution, and smooth the correction $u^(new)_k = u_k +  Smooth(I^k_(k+1)(u_(k+1)-I^(k+1)_k u_k))$ ---*/
    
    GetProlongated_Correction(RunTime_EqSystem, solver_container[iZone][iMesh][SolContainer_Position], solver_container[iZone][iMesh+1][SolContainer_Position],
                              geometry[iZone][iMesh], geometry[iZone][iMesh+1], config[iZone]);
    SmoothProlongated_Correction(RunTime_EqSystem, solver_container[iZone][iMesh][SolContainer_Position], geometry[iZone][iMesh],
                                 config[iZone]->GetMG_CorrecSmooth(iMesh), 1.25, config[iZone]);
    SetProlongated_Correction(solver_container[iZone][iMesh][SolContainer_Position], geometry[iZone][iMesh], config[iZone], iMesh);
    
    /*--- Solution postsmoothing in the prolongated grid ---*/
    
    for (iPostSmooth = 0; iPostSmooth < config[iZone]->GetMG_PostSmooth(iMesh); iPostSmooth++) {
      
      switch (config[iZone]->GetKind_TimeIntScheme()) {
        case RUNGE_KUTTA_EXPLICIT: iRKLimit = config[iZone]->GetnRKStep(); break;
        case EULER_EXPLICIT: case EULER_IMPLICIT: iRKLimit = 1; break; }
      
      for (iRKStep = 0; iRKStep < iRKLimit; iRKStep++) {
        
        solver_container[iZone][iMesh][SolContainer_Position]->Preprocessing(geometry[iZone][iMesh], solver_container[iZone][iMesh], config[iZone], iMesh, iRKStep, RunTime_EqSystem, false);
        
        if (iRKStep == 0) {
          solver_container[iZone][iMesh][SolContainer_Position]->Set_OldSolution(geometry[iZone][iMesh]);
          solver_container[iZone][iMesh][SolContainer_Position]->SetTime_Step(geometry[iZone][iMesh], solver_container[iZone][iMesh], config[iZone], iMesh, Iteration);
        }
        
        Space_Integration(geometry[iZone][iMesh], solver_container[iZone][iMesh], numerics_container[iZone][iMesh][SolContainer_Position], config[iZone], iMesh, iRKStep, RunTime_EqSystem);
        Time_Integration(geometry[iZone][iMesh], solver_container[iZone][iMesh], config[iZone], iRKStep, RunTime_EqSystem, Iteration);
        
        solver_container[iZone][iMesh][SolContainer_Position]->Postprocessing(geometry[iZone][iMesh], solver_container[iZone][iMesh], config[iZone], iMesh);
        
      }
    }
  }
  
}

void CMultiGridIntegration::GetProlongated_Correction(unsigned short RunTime_EqSystem, CSolver *sol_fine, CSolver *sol_coarse, CGeometry *geo_fine,
                                                      CGeometry *geo_coarse, CConfig *config) {
  unsigned long Point_Fine, Point_Coarse, iVertex;
  unsigned short Boundary, iMarker, iChildren, iVar;
  su2double Area_Parent, Area_Children, *Solution_Fine, *Solution_Coarse;
  
  const unsigned short nVar = sol_coarse->GetnVar();
  
  su2double *Solution = new su2double[nVar];
  
  for (Point_Coarse = 0; Point_Coarse < geo_coarse->GetnPointDomain(); Point_Coarse++) {
    
    Area_Parent = geo_coarse->node[Point_Coarse]->GetVolume();
    
    for (iVar = 0; iVar < nVar; iVar++) Solution[iVar] = 0.0;
    
    for (iChildren = 0; iChildren < geo_coarse->node[Point_Coarse]->GetnChildren_CV(); iChildren++) {
      Point_Fine = geo_coarse->node[Point_Coarse]->GetChildren_CV(iChildren);
      Area_Children = geo_fine->node[Point_Fine]->GetVolume();
      Solution_Fine = sol_fine->node[Point_Fine]->GetSolution();
      for (iVar = 0; iVar < nVar; iVar++)
        Solution[iVar] -= Solution_Fine[iVar]*Area_Children/Area_Parent;
    }
    
    Solution_Coarse = sol_coarse->node[Point_Coarse]->GetSolution();
    
    for (iVar = 0; iVar < nVar; iVar++)
      Solution[iVar] += Solution_Coarse[iVar];
    
    for (iVar = 0; iVar < nVar; iVar++)
      sol_coarse->node[Point_Coarse]->SetSolution_Old(Solution);
    
  }
  
  /*--- Remove any contributions from no-slip walls. ---*/
  
  for (iMarker = 0; iMarker < config->GetnMarker_All(); iMarker++) {
    Boundary = config->GetMarker_All_KindBC(iMarker);
    if ((Boundary == HEAT_FLUX             ) ||
        (Boundary == ISOTHERMAL            )) {
      
      for (iVertex = 0; iVertex < geo_coarse->nVertex[iMarker]; iVertex++) {
        
        Point_Coarse = geo_coarse->vertex[iMarker][iVertex]->GetNode();
        
        /*--- For dirichlet boundary condtions, set the correction to zero.
         Note that Solution_Old stores the correction not the actual value ---*/
        
        sol_coarse->node[Point_Coarse]->SetVelSolutionOldZero();
        
      }
      
    }
  }
  
  /*--- MPI the set solution old ---*/
  
  sol_coarse->Set_MPI_Solution_Old(geo_coarse, config);
  
  for (Point_Coarse = 0; Point_Coarse < geo_coarse->GetnPointDomain(); Point_Coarse++) {
    for (iChildren = 0; iChildren < geo_coarse->node[Point_Coarse]->GetnChildren_CV(); iChildren++) {
      Point_Fine = geo_coarse->node[Point_Coarse]->GetChildren_CV(iChildren);
      sol_fine->LinSysRes.SetBlock(Point_Fine, sol_coarse->node[Point_Coarse]->GetSolution_Old());
    }
  }
  
  delete [] Solution;
  
}

void CMultiGridIntegration::SmoothProlongated_Correction (unsigned short RunTime_EqSystem, CSolver *solver, CGeometry *geometry,
                                                          unsigned short val_nSmooth, su2double val_smooth_coeff, CConfig *config) {
  su2double *Residual_Old, *Residual_Sum, *Residual, *Residual_i, *Residual_j;
  unsigned short iVar, iSmooth, iMarker, nneigh;
  unsigned long iEdge, iPoint, jPoint, iVertex;
  
  const unsigned short nVar = solver->GetnVar();
  
  if (val_nSmooth > 0) {
    
    Residual = new su2double [nVar];
    
    for (iPoint = 0; iPoint < geometry->GetnPoint(); iPoint++) {
      Residual_Old = solver->LinSysRes.GetBlock(iPoint);
      solver->node[iPoint]->SetResidual_Old(Residual_Old);
    }
    
    /*--- Jacobi iterations ---*/
    
    for (iSmooth = 0; iSmooth < val_nSmooth; iSmooth++) {
      for (iPoint = 0; iPoint < geometry->GetnPoint(); iPoint++)
        solver->node[iPoint]->SetResidualSumZero();
      
      /*--- Loop over Interior edges ---*/
      
      for (iEdge = 0; iEdge < geometry->GetnEdge(); iEdge++) {
        iPoint = geometry->edge[iEdge]->GetNode(0);
        jPoint = geometry->edge[iEdge]->GetNode(1);
        
        Residual_i = solver->LinSysRes.GetBlock(iPoint);
        Residual_j = solver->LinSysRes.GetBlock(jPoint);
        
        /*--- Accumulate nearest neighbor Residual to Res_sum for each variable ---*/
        
        solver->node[iPoint]->AddResidual_Sum(Residual_j);
        solver->node[jPoint]->AddResidual_Sum(Residual_i);
      }
      
      /*--- Loop over all mesh points (Update Residuals with averaged sum) ---*/
      
      for (iPoint = 0; iPoint < geometry->GetnPoint(); iPoint++) {
        nneigh = geometry->node[iPoint]->GetnPoint();
        Residual_Sum = solver->node[iPoint]->GetResidual_Sum();
        Residual_Old = solver->node[iPoint]->GetResidual_Old();
        for (iVar = 0; iVar < nVar; iVar++) {
          Residual[iVar] =(Residual_Old[iVar] + val_smooth_coeff*Residual_Sum[iVar])
          /(1.0 + val_smooth_coeff*su2double(nneigh));
        }
        solver->LinSysRes.SetBlock(iPoint, Residual);
      }
      
      /*--- Copy boundary values ---*/
      
      for (iMarker = 0; iMarker < geometry->GetnMarker(); iMarker++)
        for (iVertex = 0; iVertex < geometry->GetnVertex(iMarker); iVertex++) {
          iPoint = geometry->vertex[iMarker][iVertex]->GetNode();
          Residual_Old = solver->node[iPoint]->GetResidual_Old();
          solver->LinSysRes.SetBlock(iPoint, Residual_Old);
        }
    }
    
    delete [] Residual;
    
  }
}

void CMultiGridIntegration::Smooth_Solution(unsigned short RunTime_EqSystem, CSolver *solver, CGeometry *geometry,
                                            unsigned short val_nSmooth, su2double val_smooth_coeff, CConfig *config) {
  su2double *Solution_Old, *Solution_Sum, *Solution, *Solution_i, *Solution_j;
  unsigned short iVar, iSmooth, iMarker, nneigh;
  unsigned long iEdge, iPoint, jPoint, iVertex;
  
  const unsigned short nVar = solver->GetnVar();
  
  if (val_nSmooth > 0) {
    
    Solution = new su2double [nVar];
    
    for (iPoint = 0; iPoint < geometry->GetnPoint(); iPoint++) {
      Solution_Old = solver->node[iPoint]->GetSolution();
      solver->node[iPoint]->SetResidual_Old(Solution_Old);
    }
    
    /*--- Jacobi iterations ---*/
    
    for (iSmooth = 0; iSmooth < val_nSmooth; iSmooth++) {
      for (iPoint = 0; iPoint < geometry->GetnPoint(); iPoint++)
        solver->node[iPoint]->SetResidualSumZero();
      
      /*--- Loop over Interior edges ---*/
      
      for (iEdge = 0; iEdge < geometry->GetnEdge(); iEdge++) {
        iPoint = geometry->edge[iEdge]->GetNode(0);
        jPoint = geometry->edge[iEdge]->GetNode(1);
        
        Solution_i = solver->node[iPoint]->GetSolution();
        Solution_j = solver->node[jPoint]->GetSolution();
        
        /*--- Accumulate nearest neighbor Residual to Res_sum for each variable ---*/
        
        solver->node[iPoint]->AddResidual_Sum(Solution_j);
        solver->node[jPoint]->AddResidual_Sum(Solution_i);
      }
      
      /*--- Loop over all mesh points (Update Residuals with averaged sum) ---*/
      
      for (iPoint = 0; iPoint < geometry->GetnPoint(); iPoint++) {
        nneigh = geometry->node[iPoint]->GetnPoint();
        Solution_Sum = solver->node[iPoint]->GetResidual_Sum();
        Solution_Old = solver->node[iPoint]->GetResidual_Old();
        for (iVar = 0; iVar < nVar; iVar++) {
          Solution[iVar] =(Solution_Old[iVar] + val_smooth_coeff*Solution_Sum[iVar])
          /(1.0 + val_smooth_coeff*su2double(nneigh));
        }
        solver->node[iPoint]->SetSolution(Solution);
      }
      
      /*--- Copy boundary values ---*/
      
      for (iMarker = 0; iMarker < geometry->GetnMarker(); iMarker++)
        for (iVertex = 0; iVertex < geometry->GetnVertex(iMarker); iVertex++) {
          iPoint = geometry->vertex[iMarker][iVertex]->GetNode();
          Solution_Old = solver->node[iPoint]->GetResidual_Old();
          solver->node[iPoint]->SetSolution(Solution_Old);
        }
    }
    
    delete [] Solution;
    
  }
  
}

void CMultiGridIntegration::SetProlongated_Correction(CSolver *sol_fine, CGeometry *geo_fine, CConfig *config, unsigned short iMesh) {
  unsigned long Point_Fine;
  unsigned short iVar;
  su2double *Solution_Fine, *Residual_Fine;
  
  const unsigned short nVar = sol_fine->GetnVar();
  su2double factor = config->GetDamp_Correc_Prolong(); //pow(config->GetDamp_Correc_Prolong(), iMesh+1);
  
  su2double *Solution = new su2double [nVar];
  
  for (Point_Fine = 0; Point_Fine < geo_fine->GetnPointDomain(); Point_Fine++) {
    Residual_Fine = sol_fine->LinSysRes.GetBlock(Point_Fine);
    Solution_Fine = sol_fine->node[Point_Fine]->GetSolution();
    for (iVar = 0; iVar < nVar; iVar++) {
      /*--- Prevent a fine grid divergence due to a coarse grid divergence ---*/
      if (Residual_Fine[iVar] != Residual_Fine[iVar]) Residual_Fine[iVar] = 0.0;
      Solution[iVar] = Solution_Fine[iVar]+factor*Residual_Fine[iVar];
    }
    sol_fine->node[Point_Fine]->SetSolution(Solution);
  }
  
  /*--- MPI the new interpolated solution ---*/
  sol_fine->Set_MPI_Solution(geo_fine, config);
  
  delete [] Solution;
}


void CMultiGridIntegration::SetProlongated_Solution(unsigned short RunTime_EqSystem, CSolver *sol_fine, CSolver *sol_coarse, CGeometry *geo_fine, CGeometry *geo_coarse, CConfig *config) {
  unsigned long Point_Fine, Point_Coarse;
  unsigned short iChildren;
  
  for (Point_Coarse = 0; Point_Coarse < geo_coarse->GetnPointDomain(); Point_Coarse++) {
    for (iChildren = 0; iChildren < geo_coarse->node[Point_Coarse]->GetnChildren_CV(); iChildren++) {
      Point_Fine = geo_coarse->node[Point_Coarse]->GetChildren_CV(iChildren);
      sol_fine->node[Point_Fine]->SetSolution(sol_coarse->node[Point_Coarse]->GetSolution());
    }
  }
}

void CMultiGridIntegration::SetForcing_Term(CSolver *sol_fine, CSolver *sol_coarse, CGeometry *geo_fine, CGeometry *geo_coarse, CConfig *config, unsigned short iMesh) {
  unsigned long Point_Fine, Point_Coarse, iVertex;
  unsigned short iMarker, iVar, iChildren;
  su2double *Residual_Fine;
  
  const unsigned short nVar = sol_coarse->GetnVar();
  su2double factor = config->GetDamp_Res_Restric(); //pow(config->GetDamp_Res_Restric(), iMesh);
  
  su2double *Residual = new su2double[nVar];
  
  for (Point_Coarse = 0; Point_Coarse < geo_coarse->GetnPointDomain(); Point_Coarse++) {
    sol_coarse->node[Point_Coarse]->SetRes_TruncErrorZero();
    
    for (iVar = 0; iVar < nVar; iVar++) Residual[iVar] = 0.0;
    for (iChildren = 0; iChildren < geo_coarse->node[Point_Coarse]->GetnChildren_CV(); iChildren++) {
      Point_Fine = geo_coarse->node[Point_Coarse]->GetChildren_CV(iChildren);
      Residual_Fine = sol_fine->LinSysRes.GetBlock(Point_Fine);
      for (iVar = 0; iVar < nVar; iVar++)
        Residual[iVar] += factor*Residual_Fine[iVar];
    }
    sol_coarse->node[Point_Coarse]->AddRes_TruncError(Residual);
  }
  
  for (iMarker = 0; iMarker < config->GetnMarker_All(); iMarker++) {
    if ((config->GetMarker_All_KindBC(iMarker) == HEAT_FLUX              ) ||
        (config->GetMarker_All_KindBC(iMarker) == ISOTHERMAL             )) {
      for (iVertex = 0; iVertex < geo_coarse->nVertex[iMarker]; iVertex++) {
        Point_Coarse = geo_coarse->vertex[iMarker][iVertex]->GetNode();
        sol_coarse->node[Point_Coarse]->SetVel_ResTruncError_Zero();
      }
    }
  }
  
  for (Point_Coarse = 0; Point_Coarse < geo_coarse->GetnPointDomain(); Point_Coarse++) {
    sol_coarse->node[Point_Coarse]->SubtractRes_TruncError(sol_coarse->LinSysRes.GetBlock(Point_Coarse));
  }
  
  delete [] Residual;
}

void CMultiGridIntegration::SetResidual_Term(CGeometry *geometry, CSolver *solver) {
  unsigned long iPoint;
  
  for (iPoint = 0; iPoint < geometry->GetnPointDomain(); iPoint++)
    solver->LinSysRes.AddBlock(iPoint, solver->node[iPoint]->GetResTruncError());
  
}

void CMultiGridIntegration::SetRestricted_Residual(CSolver *sol_fine, CSolver *sol_coarse, CGeometry *geo_fine, CGeometry *geo_coarse, CConfig *config) {
  unsigned long iVertex, Point_Fine, Point_Coarse;
  unsigned short iMarker, iVar, iChildren;
  su2double *Residual_Fine;
  
  const unsigned short nVar = sol_coarse->GetnVar();
  
  su2double *Residual = new su2double[nVar];
  
  for (Point_Coarse = 0; Point_Coarse < geo_coarse->GetnPointDomain(); Point_Coarse++) {
    sol_coarse->node[Point_Coarse]->SetRes_TruncErrorZero();
    
    for (iVar = 0; iVar < nVar; iVar++) Residual[iVar] = 0.0;
    for (iChildren = 0; iChildren < geo_coarse->node[Point_Coarse]->GetnChildren_CV(); iChildren++) {
      Point_Fine = geo_coarse->node[Point_Coarse]->GetChildren_CV(iChildren);
      Residual_Fine = sol_fine->LinSysRes.GetBlock(Point_Fine);
      for (iVar = 0; iVar < nVar; iVar++)
        Residual[iVar] += Residual_Fine[iVar];
    }
    sol_coarse->node[Point_Coarse]->AddRes_TruncError(Residual);
  }
  
  for (iMarker = 0; iMarker < config->GetnMarker_All(); iMarker++) {
    if ((config->GetMarker_All_KindBC(iMarker) == HEAT_FLUX              ) ||
        (config->GetMarker_All_KindBC(iMarker) == ISOTHERMAL             )) {
      for (iVertex = 0; iVertex<geo_coarse->nVertex[iMarker]; iVertex++) {
        Point_Coarse = geo_coarse->vertex[iMarker][iVertex]->GetNode();
        sol_coarse->node[Point_Coarse]->SetVel_ResTruncError_Zero();
      }
    }
  }
  
  delete [] Residual;
}

void CMultiGridIntegration::SetRestricted_Solution(unsigned short RunTime_EqSystem, CSolver *sol_fine, CSolver *sol_coarse, CGeometry *geo_fine, CGeometry *geo_coarse, CConfig *config) {
  unsigned long iVertex, Point_Fine, Point_Coarse;
  unsigned short iMarker, iVar, iChildren, iDim;
  su2double Area_Parent, Area_Children, *Solution_Fine, *Grid_Vel, Vector[3];
  
  const unsigned short SolContainer_Position = config->GetContainerPosition(RunTime_EqSystem);
  const unsigned short nVar = sol_coarse->GetnVar();
  const unsigned short nDim = geo_fine->GetnDim();
  const bool grid_movement  = config->GetGrid_Movement();
  
  su2double *Solution = new su2double[nVar];
  
  /*--- Compute coarse solution from fine solution ---*/
  
  for (Point_Coarse = 0; Point_Coarse < geo_coarse->GetnPointDomain(); Point_Coarse++) {
    Area_Parent = geo_coarse->node[Point_Coarse]->GetVolume();
    
    for (iVar = 0; iVar < nVar; iVar++) Solution[iVar] = 0.0;
    
    for (iChildren = 0; iChildren < geo_coarse->node[Point_Coarse]->GetnChildren_CV(); iChildren++) {
      
      Point_Fine = geo_coarse->node[Point_Coarse]->GetChildren_CV(iChildren);
      Area_Children = geo_fine->node[Point_Fine]->GetVolume();
      Solution_Fine = sol_fine->node[Point_Fine]->GetSolution();
      for (iVar = 0; iVar < nVar; iVar++) {
        Solution[iVar] += Solution_Fine[iVar]*Area_Children/Area_Parent;
      }
    }
    
    sol_coarse->node[Point_Coarse]->SetSolution(Solution);
    
  }
  
  /*--- Update the solution at the no-slip walls ---*/
  
  for (iMarker = 0; iMarker < config->GetnMarker_All(); iMarker++) {
    if ((config->GetMarker_All_KindBC(iMarker) == HEAT_FLUX              ) ||
        (config->GetMarker_All_KindBC(iMarker) == ISOTHERMAL             )) {
      
      for (iVertex = 0; iVertex < geo_coarse->nVertex[iMarker]; iVertex++) {
        Point_Coarse = geo_coarse->vertex[iMarker][iVertex]->GetNode();
        
        if (SolContainer_Position == FLOW_SOL) {
          
          /*--- At moving walls, set the solution based on the new density and wall velocity ---*/
          
          if (grid_movement) {
            Grid_Vel = geo_coarse->node[Point_Coarse]->GetGridVel();
            for (iDim = 0; iDim < nDim; iDim++)
              Vector[iDim] = sol_coarse->node[Point_Coarse]->GetSolution(0)*Grid_Vel[iDim];
            sol_coarse->node[Point_Coarse]->SetVelSolutionVector(Vector);
          } else {
            
            /*--- For stationary no-slip walls, set the velocity to zero. ---*/
            
            sol_coarse->node[Point_Coarse]->SetVelSolutionZero();
          }
          
        }
        
        if (SolContainer_Position == ADJFLOW_SOL) {
          sol_coarse->node[Point_Coarse]->SetVelSolutionDVector();
        }
        
      }
    }
  }
  
  /*--- MPI the new interpolated solution ---*/
  
  sol_coarse->Set_MPI_Solution(geo_coarse, config);
  
  delete [] Solution;
  
}

void CMultiGridIntegration::SetRestricted_Gradient(unsigned short RunTime_EqSystem, CSolver *sol_fine, CSolver *sol_coarse, CGeometry *geo_fine,
                                                   CGeometry *geo_coarse, CConfig *config) {
  unsigned long Point_Fine, Point_Coarse;
  unsigned short iVar, iDim, iChildren;
  su2double Area_Parent, Area_Children, **Gradient_fine;
  
  const unsigned short nDim = geo_coarse->GetnDim();
  const unsigned short nVar = sol_coarse->GetnVar();
  
  su2double **Gradient = new su2double* [nVar];
  for (iVar = 0; iVar < nVar; iVar++)
    Gradient[iVar] = new su2double [nDim];
  
  for (Point_Coarse = 0; Point_Coarse < geo_coarse->GetnPoint(); Point_Coarse++) {
    Area_Parent = geo_coarse->node[Point_Coarse]->GetVolume();
    
    for (iVar = 0; iVar < nVar; iVar++)
      for (iDim = 0; iDim < nDim; iDim++)
        Gradient[iVar][iDim] = 0.0;
    
    for (iChildren = 0; iChildren < geo_coarse->node[Point_Coarse]->GetnChildren_CV(); iChildren++) {
      Point_Fine = geo_coarse->node[Point_Coarse]->GetChildren_CV(iChildren);
      Area_Children = geo_fine->node[Point_Fine]->GetVolume();
      Gradient_fine = sol_fine->node[Point_Fine]->GetGradient();
      
      for (iVar = 0; iVar < nVar; iVar++)
        for (iDim = 0; iDim < nDim; iDim++)
          Gradient[iVar][iDim] += Gradient_fine[iVar][iDim]*Area_Children/Area_Parent;
    }
    sol_coarse->node[Point_Coarse]->SetGradient(Gradient);
  }
  
  for (iVar = 0; iVar < nVar; iVar++)
    delete [] Gradient[iVar];
  delete [] Gradient;
  
}

void CMultiGridIntegration::NonDimensional_Parameters(CGeometry **geometry, CSolver ***solver_container, CNumerics ****numerics_container,
                                                      CConfig *config, unsigned short FinestMesh, unsigned short RunTime_EqSystem, unsigned long Iteration,
                                                      su2double *monitor) {
  
  const unsigned short nDim = geometry[FinestMesh]->GetnDim();
  
  switch (RunTime_EqSystem) {
      
    case RUNTIME_FLOW_SYS:
      
      /*--- Calculate the inviscid and viscous forces ---*/
      
      solver_container[FinestMesh][FLOW_SOL]->Inviscid_Forces(geometry[FinestMesh], config);
      solver_container[FinestMesh][FLOW_SOL]->Viscous_Forces(geometry[FinestMesh], config);
      
      /*--- Evaluate convergence monitor ---*/
      
      if (config->GetConvCriteria() == CAUCHY) {
        if (config->GetCauchy_Func_Flow() == DRAG_COEFFICIENT) (*monitor) = solver_container[FinestMesh][FLOW_SOL]->GetTotal_CDrag();
        if (config->GetCauchy_Func_Flow() == LIFT_COEFFICIENT) (*monitor) = solver_container[FinestMesh][FLOW_SOL]->GetTotal_CLift();
        if (config->GetCauchy_Func_Flow() == NEARFIELD_PRESSURE) (*monitor) = solver_container[FinestMesh][FLOW_SOL]->GetTotal_CNearFieldOF();
        if (config->GetCauchy_Func_Flow() == MASS_FLOW_RATE) (*monitor) = solver_container[FinestMesh][FLOW_SOL]->GetOneD_MassFlowRate();
      }
      
      if (config->GetConvCriteria() == RESIDUAL) {
    	  if (config->GetResidual_Func_Flow() == RHO_RESIDUAL) (*monitor) = log10(solver_container[FinestMesh][FLOW_SOL]->GetRes_RMS(0));
    	  else if (config->GetResidual_Func_Flow() == RHO_ENERGY_RESIDUAL) {
    		  if (nDim == 2) (*monitor) = log10(solver_container[FinestMesh][FLOW_SOL]->GetRes_RMS(3));
    		  else (*monitor) = log10(solver_container[FinestMesh][FLOW_SOL]->GetRes_RMS(4));
    	  }
      }
      
      break;
      
    case RUNTIME_ADJFLOW_SYS:
      
      /*--- Calculate the inviscid and viscous sensitivities ---*/
      
      solver_container[FinestMesh][ADJFLOW_SOL]->Inviscid_Sensitivity(geometry[FinestMesh], solver_container[FinestMesh], numerics_container[FinestMesh][ADJFLOW_SOL][CONV_BOUND_TERM], config);
      solver_container[FinestMesh][ADJFLOW_SOL]->Viscous_Sensitivity(geometry[FinestMesh], solver_container[FinestMesh], numerics_container[FinestMesh][ADJFLOW_SOL][CONV_BOUND_TERM], config);
      
      /*--- Smooth the inviscid and viscous sensitivities ---*/
      
      if (config->GetKind_SensSmooth() != NONE) solver_container[FinestMesh][ADJFLOW_SOL]->Smooth_Sensitivity(geometry[FinestMesh], solver_container[FinestMesh], numerics_container[FinestMesh][ADJFLOW_SOL][CONV_BOUND_TERM], config);
      
      /*--- Evaluate convergence monitor ---*/
      
      if (config->GetConvCriteria() == CAUCHY) {
        if (config->GetCauchy_Func_AdjFlow() == SENS_GEOMETRY) (*monitor) = solver_container[FinestMesh][ADJFLOW_SOL]->GetTotal_Sens_Geo();
        if (config->GetCauchy_Func_AdjFlow() == SENS_MACH) (*monitor) = solver_container[FinestMesh][ADJFLOW_SOL]->GetTotal_Sens_Mach();
      }
      
      if (config->GetConvCriteria() == RESIDUAL) {
    	  if (config->GetResidual_Func_Flow() == RHO_RESIDUAL) (*monitor) = log10(solver_container[FinestMesh][ADJFLOW_SOL]->GetRes_RMS(0));
    	  else if (config->GetResidual_Func_Flow() == RHO_ENERGY_RESIDUAL) {
    		  if (nDim == 2) (*monitor) = log10(solver_container[FinestMesh][ADJFLOW_SOL]->GetRes_RMS(3));
    		  else (*monitor) = log10(solver_container[FinestMesh][ADJFLOW_SOL]->GetRes_RMS(4));
    	  }
      }
      
      break;
            
  }
  
}

CSingleGridIntegration::CSingleGridIntegration(CConfig *config) : CIntegration(config) { }

CSingleGridIntegration::~CSingleGridIntegration(void) { }

void CSingleGridIntegration::SingleGrid_Iteration(CGeometry ***geometry, CSolver ****solver_container,
                                                  CNumerics *****numerics_container, CConfig **config, unsigned short RunTime_EqSystem, unsigned long Iteration, unsigned short iZone) {
  unsigned short iMesh;
  su2double monitor = 0.0;
  
  unsigned short SolContainer_Position = config[iZone]->GetContainerPosition(RunTime_EqSystem);

  unsigned short FinestMesh = config[iZone]->GetFinestMesh();

  /*--- Preprocessing ---*/
  
  solver_container[iZone][FinestMesh][SolContainer_Position]->Preprocessing(geometry[iZone][FinestMesh], solver_container[iZone][FinestMesh], config[iZone], FinestMesh, 0, RunTime_EqSystem, false);
  
  /*--- Set the old solution ---*/
  
  solver_container[iZone][FinestMesh][SolContainer_Position]->Set_OldSolution(geometry[iZone][FinestMesh]);
  
  /*--- Time step evaluation ---*/
  
  solver_container[iZone][FinestMesh][SolContainer_Position]->SetTime_Step(geometry[iZone][FinestMesh], solver_container[iZone][FinestMesh], config[iZone], FinestMesh, 0);
  
  /*--- Space integration ---*/
  
  Space_Integration(geometry[iZone][FinestMesh], solver_container[iZone][FinestMesh], numerics_container[iZone][FinestMesh][SolContainer_Position],
                    config[iZone], FinestMesh, NO_RK_ITER, RunTime_EqSystem);
  
  /*--- Time integration ---*/
  
  Time_Integration(geometry[iZone][FinestMesh], solver_container[iZone][FinestMesh], config[iZone], NO_RK_ITER,
                   RunTime_EqSystem, Iteration);
  
  /*--- Postprocessing ---*/
  
  solver_container[iZone][FinestMesh][SolContainer_Position]->Postprocessing(geometry[iZone][FinestMesh], solver_container[iZone][FinestMesh], config[iZone], FinestMesh);
  
  /*--- Compute adimensional parameters and the convergence monitor ---*/
  
  switch (RunTime_EqSystem) {
    case RUNTIME_WAVE_SYS:    monitor = log10(solver_container[iZone][FinestMesh][WAVE_SOL]->GetRes_RMS(0));    break;
    case RUNTIME_FEA_SYS:     monitor = log10(solver_container[iZone][FinestMesh][FEA_SOL]->GetRes_RMS(0));     break;
    case RUNTIME_HEAT_SYS:    monitor = log10(solver_container[iZone][FinestMesh][HEAT_SOL]->GetRes_RMS(0));    break;
    case RUNTIME_POISSON_SYS: monitor = log10(solver_container[iZone][FinestMesh][POISSON_SOL]->GetRes_RMS(0)); break;
  }
  
  /*--- Convergence strategy ---*/
  
  Convergence_Monitoring(geometry[iZone][FinestMesh], config[iZone], Iteration, monitor, FinestMesh);
  
  /*--- If turbulence model, copy the eddy viscosity to the coarse levels ---*/
  
  if (RunTime_EqSystem == RUNTIME_TURB_SYS) {
    for (iMesh = FinestMesh; iMesh < config[iZone]->GetnMGLevels(); iMesh++) {
      if ((config[iZone]->GetMGCycle() == FULLMG_CYCLE) || config[iZone]->GetLowFidelitySim()){
        SetRestricted_Solution(RunTime_EqSystem, solver_container[iZone][iMesh][SolContainer_Position], solver_container[iZone][iMesh+1][SolContainer_Position], geometry[iZone][iMesh], geometry[iZone][iMesh+1], config[iZone]);
      }
      SetRestricted_EddyVisc(RunTime_EqSystem, solver_container[iZone][iMesh][SolContainer_Position], solver_container[iZone][iMesh+1][SolContainer_Position], geometry[iZone][iMesh], geometry[iZone][iMesh+1], config[iZone]);
    }
  }
  
}

void CSingleGridIntegration::SetRestricted_Solution(unsigned short RunTime_EqSystem, CSolver *sol_fine, CSolver *sol_coarse, CGeometry *geo_fine, CGeometry *geo_coarse, CConfig *config) {
  unsigned long Point_Fine, Point_Coarse;
  unsigned short iVar, iChildren;
  su2double Area_Parent, Area_Children, *Solution_Fine, *Solution;
  
  unsigned short nVar = sol_coarse->GetnVar();
  
  Solution = new su2double[nVar];
  
  /*--- Compute coarse solution from fine solution ---*/
  
  for (Point_Coarse = 0; Point_Coarse < geo_coarse->GetnPointDomain(); Point_Coarse++) {
    Area_Parent = geo_coarse->node[Point_Coarse]->GetVolume();
    
    for (iVar = 0; iVar < nVar; iVar++) Solution[iVar] = 0.0;
    
    for (iChildren = 0; iChildren < geo_coarse->node[Point_Coarse]->GetnChildren_CV(); iChildren++) {
      
      Point_Fine = geo_coarse->node[Point_Coarse]->GetChildren_CV(iChildren);
      Area_Children = geo_fine->node[Point_Fine]->GetVolume();
      Solution_Fine = sol_fine->node[Point_Fine]->GetSolution();
      for (iVar = 0; iVar < nVar; iVar++)
        Solution[iVar] += Solution_Fine[iVar]*Area_Children/Area_Parent;
    }
    
    sol_coarse->node[Point_Coarse]->SetSolution(Solution);
    
  }
  
  /*--- MPI the new interpolated solution ---*/
  
  sol_coarse->Set_MPI_Solution(geo_coarse, config);
  
  delete [] Solution;
  
}

void CSingleGridIntegration::SetRestricted_EddyVisc(unsigned short RunTime_EqSystem, CSolver *sol_fine, CSolver *sol_coarse, CGeometry *geo_fine, CGeometry *geo_coarse, CConfig *config) {
  
  unsigned long iVertex, Point_Fine, Point_Coarse;
  unsigned short iMarker, iChildren;
  su2double Area_Parent, Area_Children, EddyVisc_Fine, EddyVisc;
  
  /*--- Compute coarse Eddy Viscosity from fine solution ---*/
  
  for (Point_Coarse = 0; Point_Coarse < geo_coarse->GetnPointDomain(); Point_Coarse++) {
    Area_Parent = geo_coarse->node[Point_Coarse]->GetVolume();
    
    EddyVisc = 0.0;
    
    for (iChildren = 0; iChildren < geo_coarse->node[Point_Coarse]->GetnChildren_CV(); iChildren++) {
      Point_Fine = geo_coarse->node[Point_Coarse]->GetChildren_CV(iChildren);
      Area_Children = geo_fine->node[Point_Fine]->GetVolume();
      EddyVisc_Fine = sol_fine->node[Point_Fine]->GetmuT();
      EddyVisc += EddyVisc_Fine*Area_Children/Area_Parent;
    }
    
    sol_coarse->node[Point_Coarse]->SetmuT(EddyVisc);
    
  }
  
  /*--- Update solution at the no slip wall boundary, only the first
   variable (nu_tilde -in SA and SA_NEG- and k -in SST-), to guarantee that the eddy viscoisty
   is zero on the surface ---*/
  
  for (iMarker = 0; iMarker < config->GetnMarker_All(); iMarker++) {
    if ((config->GetMarker_All_KindBC(iMarker) == HEAT_FLUX              ) ||
        (config->GetMarker_All_KindBC(iMarker) == ISOTHERMAL             )) {
      for (iVertex = 0; iVertex < geo_coarse->nVertex[iMarker]; iVertex++) {
        Point_Coarse = geo_coarse->vertex[iMarker][iVertex]->GetNode();
        sol_coarse->node[Point_Coarse]->SetmuT(0);
      }
    }
  }

  /*--- MPI the new interpolated solution (this also includes the eddy viscosity) ---*/
  
  sol_coarse->Set_MPI_Solution(geo_coarse, config);
  
}


CStructuralIntegration::CStructuralIntegration(CConfig *config) : CIntegration(config) { }

CStructuralIntegration::~CStructuralIntegration(void) { }

void CStructuralIntegration::Structural_Iteration(CGeometry ***geometry, CSolver ****solver_container,
                                                  CNumerics *****numerics_container, CConfig **config, unsigned short RunTime_EqSystem, unsigned long Iteration, unsigned short iZone) {
  su2double monitor = 0.0;

  unsigned short SolContainer_Position = config[iZone]->GetContainerPosition(RunTime_EqSystem);

  /*--- Preprocessing ---*/

  solver_container[iZone][MESH_0][SolContainer_Position]->Preprocessing(geometry[iZone][MESH_0], solver_container[iZone][MESH_0],
		  config[iZone], numerics_container[iZone][MESH_0][SolContainer_Position], MESH_0, Iteration, RunTime_EqSystem, false);

  /*--- Space integration ---*/

  Space_Integration(geometry[iZone][MESH_0], solver_container[iZone][MESH_0], numerics_container[iZone][MESH_0][SolContainer_Position],
                    config[iZone], MESH_0, NO_RK_ITER, RunTime_EqSystem);

  /*--- Time integration ---*/

  Time_Integration(geometry[iZone][MESH_0], solver_container[iZone][MESH_0], config[iZone], NO_RK_ITER,
                   RunTime_EqSystem, Iteration);

  /*--- Postprocessing ---*/

  solver_container[iZone][MESH_0][SolContainer_Position]->Postprocessing(geometry[iZone][MESH_0], solver_container[iZone][MESH_0],
		  config[iZone], numerics_container[iZone][MESH_0][SolContainer_Position],  MESH_0);

  /*--- Compute adimensional parameters and the convergence monitor ---*/

  monitor = log10(solver_container[iZone][MESH_0][FEA_SOL]->GetRes_RMS(0));

  /*--- Convergence strategy ---*/
  Convergence_Monitoring(geometry[iZone][MESH_0], config[iZone], Iteration, monitor, MESH_0);

<<<<<<< HEAD

}

void CStructuralIntegration::Structural_Iteration_FEM(CGeometry ***geometry, CSolver ****solver_container,
                                                  CNumerics *****numerics_container, CConfig **config, unsigned short RunTime_EqSystem, unsigned long Iteration, unsigned short iZone) {
//  su2double monitor = 0.0;

  unsigned short SolContainer_Position = config[iZone]->GetContainerPosition(RunTime_EqSystem);


  /*--- Preprocessing ---*/

  solver_container[iZone][MESH_0][SolContainer_Position]->Preprocessing(geometry[iZone][MESH_0], solver_container[iZone][MESH_0],
		  config[iZone], numerics_container[iZone][MESH_0][SolContainer_Position], MESH_0, Iteration, RunTime_EqSystem, false);

  /*--- Space integration ---*/

  Space_Integration_FEM(geometry[iZone][MESH_0], solver_container[iZone][MESH_0], numerics_container[iZone][MESH_0][SolContainer_Position],
                    config[iZone], RunTime_EqSystem, Iteration);


  /*--- Time integration ---*/

  Time_Integration_FEM(geometry[iZone][MESH_0], solver_container[iZone][MESH_0], numerics_container[iZone][MESH_0][SolContainer_Position],
		  	  	    config[iZone], RunTime_EqSystem, Iteration);

  /*--- Postprocessing ---*/

  solver_container[iZone][MESH_0][SolContainer_Position]->Postprocessing(geometry[iZone][MESH_0], solver_container[iZone][MESH_0],
		  config[iZone], numerics_container[iZone][MESH_0][SolContainer_Position],  MESH_0);

//  /*--- Compute adimensional parameters and the convergence monitor ---*/
//
//  monitor = log10(solver_container[iZone][MESH_0][FEA_SOL]->GetRes_RMS(0));

  /*--- Convergence strategy ---*/
  Convergence_Monitoring_FEM(geometry[iZone][MESH_0], config[iZone], solver_container[iZone][MESH_0][SolContainer_Position], Iteration);

=======

}

void CStructuralIntegration::Structural_Iteration_FEM(CGeometry ***geometry, CSolver ****solver_container,
                                                  CNumerics *****numerics_container, CConfig **config, unsigned short RunTime_EqSystem, unsigned long Iteration, unsigned short iZone) {
//  su2double monitor = 0.0;

  unsigned short SolContainer_Position = config[iZone]->GetContainerPosition(RunTime_EqSystem);

  /*--- Preprocessing ---*/

  solver_container[iZone][MESH_0][SolContainer_Position]->Preprocessing(geometry[iZone][MESH_0], solver_container[iZone][MESH_0],
		  config[iZone], numerics_container[iZone][MESH_0][SolContainer_Position], MESH_0, Iteration, RunTime_EqSystem, false);

  /*--- Space integration ---*/

  Space_Integration_FEM(geometry[iZone][MESH_0], solver_container[iZone][MESH_0], numerics_container[iZone][MESH_0][SolContainer_Position],
                    config[iZone], RunTime_EqSystem, Iteration);

  /*--- Time integration ---*/

  Time_Integration_FEM(geometry[iZone][MESH_0], solver_container[iZone][MESH_0], numerics_container[iZone][MESH_0][SolContainer_Position],
		  	  	    config[iZone], RunTime_EqSystem, Iteration);

  /*--- Postprocessing ---*/

  solver_container[iZone][MESH_0][SolContainer_Position]->Postprocessing(geometry[iZone][MESH_0], solver_container[iZone][MESH_0],
		  config[iZone], numerics_container[iZone][MESH_0][SolContainer_Position],  MESH_0);

//  /*--- Compute adimensional parameters and the convergence monitor ---*/
//
//  monitor = log10(solver_container[iZone][MESH_0][FEA_SOL]->GetRes_RMS(0));

  /*--- Convergence strategy ---*/
  Convergence_Monitoring_FEM(geometry[iZone][MESH_0], config[iZone], solver_container[iZone][MESH_0][SolContainer_Position], Iteration);
>>>>>>> ee55e4d1

}<|MERGE_RESOLUTION|>--- conflicted
+++ resolved
@@ -933,8 +933,6 @@
   /*--- Convergence strategy ---*/
   Convergence_Monitoring(geometry[iZone][MESH_0], config[iZone], Iteration, monitor, MESH_0);
 
-<<<<<<< HEAD
-
 }
 
 void CStructuralIntegration::Structural_Iteration_FEM(CGeometry ***geometry, CSolver ****solver_container,
@@ -943,7 +941,6 @@
 
   unsigned short SolContainer_Position = config[iZone]->GetContainerPosition(RunTime_EqSystem);
 
-
   /*--- Preprocessing ---*/
 
   solver_container[iZone][MESH_0][SolContainer_Position]->Preprocessing(geometry[iZone][MESH_0], solver_container[iZone][MESH_0],
@@ -953,7 +950,6 @@
 
   Space_Integration_FEM(geometry[iZone][MESH_0], solver_container[iZone][MESH_0], numerics_container[iZone][MESH_0][SolContainer_Position],
                     config[iZone], RunTime_EqSystem, Iteration);
-
 
   /*--- Time integration ---*/
 
@@ -972,42 +968,4 @@
   /*--- Convergence strategy ---*/
   Convergence_Monitoring_FEM(geometry[iZone][MESH_0], config[iZone], solver_container[iZone][MESH_0][SolContainer_Position], Iteration);
 
-=======
-
-}
-
-void CStructuralIntegration::Structural_Iteration_FEM(CGeometry ***geometry, CSolver ****solver_container,
-                                                  CNumerics *****numerics_container, CConfig **config, unsigned short RunTime_EqSystem, unsigned long Iteration, unsigned short iZone) {
-//  su2double monitor = 0.0;
-
-  unsigned short SolContainer_Position = config[iZone]->GetContainerPosition(RunTime_EqSystem);
-
-  /*--- Preprocessing ---*/
-
-  solver_container[iZone][MESH_0][SolContainer_Position]->Preprocessing(geometry[iZone][MESH_0], solver_container[iZone][MESH_0],
-		  config[iZone], numerics_container[iZone][MESH_0][SolContainer_Position], MESH_0, Iteration, RunTime_EqSystem, false);
-
-  /*--- Space integration ---*/
-
-  Space_Integration_FEM(geometry[iZone][MESH_0], solver_container[iZone][MESH_0], numerics_container[iZone][MESH_0][SolContainer_Position],
-                    config[iZone], RunTime_EqSystem, Iteration);
-
-  /*--- Time integration ---*/
-
-  Time_Integration_FEM(geometry[iZone][MESH_0], solver_container[iZone][MESH_0], numerics_container[iZone][MESH_0][SolContainer_Position],
-		  	  	    config[iZone], RunTime_EqSystem, Iteration);
-
-  /*--- Postprocessing ---*/
-
-  solver_container[iZone][MESH_0][SolContainer_Position]->Postprocessing(geometry[iZone][MESH_0], solver_container[iZone][MESH_0],
-		  config[iZone], numerics_container[iZone][MESH_0][SolContainer_Position],  MESH_0);
-
-//  /*--- Compute adimensional parameters and the convergence monitor ---*/
-//
-//  monitor = log10(solver_container[iZone][MESH_0][FEA_SOL]->GetRes_RMS(0));
-
-  /*--- Convergence strategy ---*/
-  Convergence_Monitoring_FEM(geometry[iZone][MESH_0], config[iZone], solver_container[iZone][MESH_0][SolContainer_Position], Iteration);
->>>>>>> ee55e4d1
-
 }