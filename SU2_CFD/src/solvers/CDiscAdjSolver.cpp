--- conflicted
+++ resolved
@@ -306,14 +306,8 @@
 
 void CDiscAdjSolver::ExtractAdjoint_Solution(CGeometry *geometry, CConfig *config){
 
-<<<<<<< HEAD
-  const bool time_n1_needed = config->GetTime_Marching() == DT_STEPPING_2ND;
-  const bool time_n_needed = (config->GetTime_Marching() == DT_STEPPING_1ST) || time_n1_needed;
-=======
   const bool time_n1_needed = config->GetTime_Marching() == TIME_MARCHING::DT_STEPPING_2ND;
   const bool time_n_needed = (config->GetTime_Marching() == TIME_MARCHING::DT_STEPPING_1ST) || time_n1_needed;
-  const bool multizone = config->GetMultizone_Problem();
->>>>>>> 1f7f6bb2
 
   const su2double relax = (config->GetInnerIter()==0)? 1.0 : config->GetRelaxation_Factor_Adjoint();
 
