/*!
 * \file CNEMOEulerSolver.cpp
 * \brief Headers of the CNEMOEulerSolver class
 * \author S. R. Copeland, F. Palacios, W. Maier, C. Garbacz
 * \version 7.1.1 "Blackbird"
 *
 * SU2 Project Website: https://su2code.github.io
 *
 * The SU2 Project is maintained by the SU2 Foundation
 * (http://su2foundation.org)
 *
 * Copyright 2012-2021, SU2 Contributors (cf. AUTHORS.md)
 *
 * SU2 is free software; you can redistribute it and/or
 * modify it under the terms of the GNU Lesser General Public
 * License as published by the Free Software Foundation; either
 * version 2.1 of the License, or (at your option) any later version.
 *
 * SU2 is distributed in the hope that it will be useful,
 * but WITHOUT ANY WARRANTY; without even the implied warranty of
 * MERCHANTABILITY or FITNESS FOR A PARTICULAR PURPOSE. See the GNU
 * Lesser General Public License for more details.
 *
 * You should have received a copy of the GNU Lesser General Public
 * License along with SU2. If not, see <http://www.gnu.org/licenses/>.
 */

#include "../../include/solvers/CNEMOEulerSolver.hpp"
#include "../../include/variables/CNEMONSVariable.hpp"
#include "../../../Common/include/toolboxes/geometry_toolbox.hpp"
#include "../../../Common/include/toolboxes/printing_toolbox.hpp"
#include "../../include/fluid/CMutationTCLib.hpp"
#include "../../include/fluid/CSU2TCLib.hpp"

CNEMOEulerSolver::CNEMOEulerSolver(CGeometry *geometry, CConfig *config,
                           unsigned short iMesh, const bool navier_stokes) :
  CFVMFlowSolverBase<CNEMOEulerVariable, COMPRESSIBLE>() {

  /*--- Based on the navier_stokes boolean, determine if this constructor is
   *    being called by itself, or by its derived class CNEMONSSolver. ---*/
  string description;
  if (navier_stokes) {
    description = "Navier-Stokes";
  }
  else {
    description = "Euler";
  }

  unsigned long iPoint, counter_local, counter_global = 0;
  unsigned short iDim, iMarker, iSpecies, nLineLets;
  unsigned short nZone = geometry->GetnZone();
  su2double *Mvec_Inf, Alpha, Beta, Soundspeed_Inf, sqvel;
  bool restart   = (config->GetRestart() || config->GetRestart_Flow());
  unsigned short direct_diff = config->GetDirectDiff();
  int Unst_RestartIter = 0;
  bool dual_time = ((config->GetTime_Marching() == DT_STEPPING_1ST) ||
                    (config->GetTime_Marching() == DT_STEPPING_2ND));
  bool time_stepping = config->GetTime_Marching() == TIME_STEPPING;
  bool adjoint = config->GetDiscrete_Adjoint();
  string filename_ = "flow";

  bool nonPhys;

  /*--- Store the multigrid level. ---*/
  MGLevel = iMesh;

  /*--- Check for a restart file to evaluate if there is a change in the AoA
  before non-dimensionalizing ---*/
  if (!(!restart || (iMesh != MESH_0) || nZone >1 )) {

    /*--- Modify file name for a dual-time unsteady restart ---*/
    if (dual_time) {
      if (adjoint) Unst_RestartIter = SU2_TYPE::Int(config->GetUnst_AdjointIter())-1;
      else if (config->GetTime_Marching() == DT_STEPPING_1ST)
        Unst_RestartIter = SU2_TYPE::Int(config->GetRestart_Iter())-1;
      else Unst_RestartIter = SU2_TYPE::Int(config->GetRestart_Iter())-2;
    }

    /*--- Modify file name for a time stepping unsteady restart ---*/
    if (time_stepping) {
      if (adjoint) Unst_RestartIter = SU2_TYPE::Int(config->GetUnst_AdjointIter())-1;
      else Unst_RestartIter = SU2_TYPE::Int(config->GetRestart_Iter())-1;
    }

    filename_ = config->GetFilename(filename_, ".meta", Unst_RestartIter);

    /*--- Read and store the restart metadata ---*/
    Read_SU2_Restart_Metadata(geometry, config, false, filename_);

  }

  /*--- Define geometric constants in the solver structure ---*/
  nSpecies     = config->GetnSpecies();
  nMarker      = config->GetnMarker_All();
  nDim         = geometry->GetnDim();
  nPoint       = geometry->GetnPoint();
  nPointDomain = geometry->GetnPointDomain();

  /*--- Set size of the conserved and primitive vectors ---*/
  //     U: [rho1, ..., rhoNs, rhou, rhov, rhow, rhoe, rhoeve]^T
  //     V: [rho1, ..., rhoNs, T, Tve, u, v, w, P, rho, h, a, rhoCvtr, rhoCvve]^T
  // GradV: [rho1, ..., rhoNs, T, Tve, u, v, w, P, rho, h, a, rhoCvtr, rhoCvve]^T
  // Viscous: append [mu, mu_t]^T
  nVar         = nSpecies + nDim + 2;
  if (navier_stokes) { nPrimVar   = nSpecies + nDim + 10; }
  else {               nPrimVar   = nSpecies +nDim +8;    }
  nPrimVarGrad = nSpecies + nDim + 8;

  /*--- Initialize nVarGrad for deallocation ---*/
  nVarGrad     = nPrimVarGrad;

  /*--- Store the number of vertices on each marker for deallocation ---*/
  nVertex.resize(nMarker);
  for (iMarker = 0; iMarker < nMarker; iMarker++)
    nVertex[iMarker] = geometry->nVertex[iMarker];

  MassFrac_Inf = config->GetGas_Composition();

  /*--- Perform the non-dimensionalization for the flow equations using the
    specified reference values. ---*/
  SetNondimensionalization(config, iMesh);

  /// TODO: This type of variables will be replaced.

  AllocateTerribleLegacyTemporaryVariables();

  /*--- Allocate base class members. ---*/

  Allocate(*config);

  /*--- Allocate Jacobians for implicit time-stepping ---*/
  if (config->GetKind_TimeIntScheme_Flow() == EULER_IMPLICIT) {

    /*--- Jacobians and vector  structures for implicit computations ---*/
    if (rank == MASTER_NODE) cout << "Initialize Jacobian structure (" << description << "). MG level: " << iMesh <<"." << endl;
    Jacobian.Initialize(nPoint, nPointDomain, nVar, nVar, true, geometry, config);

    if (config->GetKind_Linear_Solver_Prec() == LINELET) {
      nLineLets = Jacobian.BuildLineletPreconditioner(geometry, config);
      if (rank == MASTER_NODE) cout << "Compute linelet structure. " << nLineLets << " elements in each line (average)." << endl;
    }
  }
  else {
    if (rank == MASTER_NODE)  cout<< "Explicit Scheme. No Jacobian structure (" << description << "). MG level: " << iMesh <<"."<<endl;
  }

  /*--- Read farfield conditions from the config file ---*/
  Mach_Inf            = config->GetMach();
  Density_Inf         = config->GetDensity_FreeStreamND();
  Pressure_Inf        = config->GetPressure_FreeStreamND();
  Velocity_Inf        = config->GetVelocity_FreeStreamND();
  Temperature_Inf     = config->GetTemperature_FreeStreamND();
  Temperature_ve_Inf  = config->GetTemperature_ve_FreeStreamND();

  /*--- Initialize the secondary values for direct derivative approxiations ---*/
  switch(direct_diff) {
  case NO_DERIVATIVE:
    /*--- Default ---*/
    break;
  case D_DENSITY:
    SU2_TYPE::SetDerivative(Density_Inf, 1.0);
    break;
  case D_PRESSURE:
    SU2_TYPE::SetDerivative(Pressure_Inf, 1.0);
    break;
  case D_TEMPERATURE:
    SU2_TYPE::SetDerivative(Temperature_Inf, 1.0);
    break;
  case D_MACH: case D_AOA:
  case D_SIDESLIP: case D_REYNOLDS:
  case D_TURB2LAM: case D_DESIGN:
    /*--- Already done in postprocessing of config ---*/
    break;
  default:
    break;
  }

  /*--- Vectorize free stream Mach number based on AoA & AoS ---*/
  Mvec_Inf = new su2double[nDim];
  Alpha    = config->GetAoA()*PI_NUMBER/180.0;
  Beta     = config->GetAoS()*PI_NUMBER/180.0;
  if (nDim == 2) {
    Mvec_Inf[0] = cos(Alpha)*Mach_Inf;
    Mvec_Inf[1] = sin(Alpha)*Mach_Inf;
  }
  if (nDim == 3) {
    Mvec_Inf[0] = cos(Alpha)*cos(Beta)*Mach_Inf;
    Mvec_Inf[1] = sin(Beta)*Mach_Inf;
    Mvec_Inf[2] = sin(Alpha)*cos(Beta)*Mach_Inf;
  }

  /*--- Initialize the solution to the far-field state everywhere. ---*/

  if (navier_stokes) {
    nodes      = new CNEMONSVariable    (Pressure_Inf, MassFrac_Inf, Mvec_Inf,
                                         Temperature_Inf, Temperature_ve_Inf,
                                         nPoint, nDim, nVar, nPrimVar, nPrimVarGrad,
                                         config, FluidModel);
    node_infty = new CNEMONSVariable    (Pressure_Inf, MassFrac_Inf, Mvec_Inf,
                                        Temperature_Inf, Temperature_ve_Inf,
                                        1, nDim, nVar, nPrimVar, nPrimVarGrad,
                                        config, FluidModel);
  } else {
    nodes      = new CNEMOEulerVariable(Pressure_Inf, MassFrac_Inf, Mvec_Inf,
                                        Temperature_Inf, Temperature_ve_Inf,
                                        nPoint, nDim, nVar, nPrimVar, nPrimVarGrad,
                                        config, FluidModel);
    node_infty = new CNEMOEulerVariable(Pressure_Inf, MassFrac_Inf, Mvec_Inf,
                                        Temperature_Inf, Temperature_ve_Inf,
                                        1, nDim, nVar, nPrimVar, nPrimVarGrad,
                                        config, FluidModel);
  }
  SetBaseClassPointerToNodes();
  SetBaseClassPointerToNodeInfty();

  node_infty->SetPrimVar(0, FluidModel);

  /*--- Check that the initial solution is physical, report any non-physical nodes ---*/

  counter_local = 0;

  for (iPoint = 0; iPoint < nPoint; iPoint++) {

    nonPhys = nodes->SetPrimVar(iPoint, FluidModel);

    /*--- Set mixture state ---*/
    FluidModel->SetTDStatePTTv(Pressure_Inf, MassFrac_Inf, Temperature_Inf, Temperature_ve_Inf);

    /*--- Compute other freestream quantities ---*/
    Density_Inf    = FluidModel->GetDensity();
    Soundspeed_Inf = FluidModel->GetSoundSpeed();

    sqvel = 0.0;
    for (iDim = 0; iDim < nDim; iDim++){
      sqvel += Mvec_Inf[iDim]*Soundspeed_Inf * Mvec_Inf[iDim]*Soundspeed_Inf;
    }
    const auto& Energies_Inf = FluidModel->ComputeMixtureEnergies();

    /*--- Initialize Solution & Solution_Old vectors ---*/
    for (iSpecies = 0; iSpecies < nSpecies; iSpecies++) {
      Solution[iSpecies]      = Density_Inf*MassFrac_Inf[iSpecies];
    }
    for (iDim = 0; iDim < nDim; iDim++) {
      Solution[nSpecies+iDim] = Density_Inf*Mvec_Inf[iDim]*Soundspeed_Inf;
    }
    Solution[nSpecies+nDim]     = Density_Inf*(Energies_Inf[0] + 0.5*sqvel);
    Solution[nSpecies+nDim+1]   = Density_Inf*Energies_Inf[1];
    nodes->SetSolution(iPoint,Solution);
    nodes->SetSolution_Old(iPoint,Solution);

    if(nonPhys)
      counter_local++;
  }

  /*--- Warning message about non-physical points ---*/
  if (config->GetComm_Level() == COMM_FULL) {

    SU2_MPI::Reduce(&counter_local, &counter_global, 1, MPI_UNSIGNED_LONG, MPI_SUM, MASTER_NODE, SU2_MPI::GetComm());

    if ((rank == MASTER_NODE) && (counter_global != 0))
      cout << "Warning. The original solution contains "<< counter_global << " points that are not physical." << endl;
  }

  /*--- Initial comms. ---*/

  CommunicateInitialState(geometry, config);

  /*--- Add the solver name (max 8 characters) ---*/
  SolverName = "NEMO.FLOW";

  /*--- Finally, check that the static arrays will be large enough (keep this
   *    check at the bottom to make sure we consider the "final" values). ---*/
  if((nDim > MAXNDIM) || (nPrimVar > MAXNVAR))
    SU2_MPI::Error("Oops! The CNEMOEulerSolver static array sizes are not large enough.",CURRENT_FUNCTION);

   /*--- Deallocate arrays ---*/
  delete [] Mvec_Inf;

}

CNEMOEulerSolver::~CNEMOEulerSolver(void) {

  delete node_infty;
  delete FluidModel;

}

void CNEMOEulerSolver::CommonPreprocessing(CGeometry *geometry, CSolver **solver_container, CConfig *config, unsigned short iMesh,
                                           unsigned short iRKStep, unsigned short RunTime_EqSystem, bool Output) {

  bool implicit         = (config->GetKind_TimeIntScheme() == EULER_IMPLICIT);
  bool center           = (config->GetKind_ConvNumScheme_Flow() == SPACE_CENTERED);
  bool center_jst       = (config->GetKind_Centered_Flow() == JST) && (iMesh == MESH_0);
  bool center_jst_ke    = (config->GetKind_Centered_Flow() == JST_KE) && (iMesh == MESH_0);

  /*--- Set the primitive variables ---*/
  ErrorCounter  = 0;
  ErrorCounter += SetPrimitive_Variables(solver_container, config, Output);

  if ((iMesh == MESH_0) && (config->GetComm_Level() == COMM_FULL)) {

      unsigned long tmp = ErrorCounter;
      SU2_MPI::Allreduce(&tmp, &ErrorCounter, 1, MPI_UNSIGNED_LONG, MPI_SUM, SU2_MPI::GetComm());
      config->SetNonphysical_Points(ErrorCounter);

  }

  /*--- Artificial dissipation ---*/

  if (center && !Output) {
    SetMax_Eigenvalue(geometry, config);
    if (center_jst) SetUndivided_Laplacian(geometry, config);
    if (center_jst || center_jst_ke) SetCentered_Dissipation_Sensor(geometry, config);
  }

  /*--- Initialize the Jacobian matrix and residual, not needed for the reducer strategy
   *    as we set blocks (including diagonal ones) and completely overwrite. ---*/

  if(!ReducerStrategy && !Output) {
    LinSysRes.SetValZero();
    if (implicit) Jacobian.SetValZero();
  }
}

void CNEMOEulerSolver::Preprocessing(CGeometry *geometry, CSolver **solver_container,
                                     CConfig *config, unsigned short iMesh,
                                     unsigned short iRKStep,
                                     unsigned short RunTime_EqSystem, bool Output) {

  const unsigned long InnerIter = config->GetInnerIter();
  const bool muscl       = config->GetMUSCL_Flow() && (iMesh == MESH_0);
  const bool limiter     = (config->GetKind_SlopeLimit_Flow() != NO_LIMITER) && (InnerIter <= config->GetLimiterIter());
  const bool center      = config->GetKind_ConvNumScheme_Flow() == SPACE_CENTERED;
  const bool van_albada  = config->GetKind_SlopeLimit_Flow() == VAN_ALBADA_EDGE;

  /*--- Common preprocessing steps ---*/
  CommonPreprocessing(geometry, solver_container, config, iMesh, iRKStep, RunTime_EqSystem, Output);

  /*--- Upwind second order reconstruction ---*/
  if (muscl && !center && !Output) {

    /*--- Calculate the gradients ---*/
    if (config->GetKind_Gradient_Method() == GREEN_GAUSS) {
      SetPrimitive_Gradient_GG(geometry, config, true);
    }
    if (config->GetKind_Gradient_Method() == WEIGHTED_LEAST_SQUARES) {
      SetPrimitive_Gradient_LS(geometry, config, true);
    }

    /*--- Limiter computation ---*/
    if (limiter && !van_albada) {
      SetPrimitive_Limiter(geometry, config);
    }
  }
}

unsigned long CNEMOEulerSolver::SetPrimitive_Variables(CSolver **solver_container, CConfig *config, bool Output) {

  unsigned long iPoint, nonPhysicalPoints = 0;
  bool nonphysical = true;

  for (iPoint = 0; iPoint < nPoint; iPoint ++) {

    /*--- Incompressible flow, primitive variables ---*/

    nonphysical = nodes->SetPrimVar(iPoint,FluidModel);

    /* Check for non-realizable states for reporting. */

    if (nonphysical) nonPhysicalPoints++;

    /*--- Initialize the convective, source and viscous residual vector ---*/

    if (!Output) LinSysRes.SetBlock_Zero(iPoint);

  }

  return nonPhysicalPoints;
}

void CNEMOEulerSolver::SetTime_Step(CGeometry *geometry, CSolver **solver_container, CConfig *config,
                                    unsigned short iMesh, unsigned long Iteration) {

  /*--- Define an object to compute the speed of sound. ---*/
  struct SoundSpeed {
    FORCEINLINE su2double operator() (const CNEMOEulerVariable& nodes, unsigned long iPoint, unsigned long jPoint) const {
      return 0.5 * (nodes.GetSoundSpeed(iPoint) + nodes.GetSoundSpeed(jPoint));
    }

    FORCEINLINE su2double operator() (const CNEMOEulerVariable& nodes, unsigned long iPoint) const {
      return nodes.GetSoundSpeed(iPoint);
    }

  } soundSpeed;

  /*--- Define an object to compute the viscous eigenvalue. ---*/
  struct LambdaVisc {
    FORCEINLINE su2double lambda(su2double lamVisc, su2double eddyVisc, su2double rho, su2double k, su2double cv) const {
      /*--- Determine the viscous spectral radius and apply it to the control volume ---*/
      su2double Lambda_1 = (4.0/3.0)*(lamVisc + eddyVisc);
      return (Lambda_1 + k/cv)/rho;
    }

    FORCEINLINE su2double operator() (const CNEMOEulerVariable& nodes, unsigned long iPoint, unsigned long jPoint) const {
      su2double lamVisc = 0.5*(nodes.GetLaminarViscosity(iPoint) + nodes.GetLaminarViscosity(jPoint));
      su2double eddyVisc = 0.5*(nodes.GetEddyViscosity(iPoint) + nodes.GetEddyViscosity(jPoint));
      su2double thermalCond = 0.5*(nodes.GetThermalConductivity(iPoint) + nodes.GetThermalConductivity(jPoint) +
                                   nodes.GetThermalConductivity_ve(iPoint) + nodes.GetThermalConductivity_ve(jPoint));
      su2double density = 0.5*(nodes.GetDensity(iPoint) + nodes.GetDensity(jPoint));
      su2double cv = 0.5*(nodes.GetRhoCv_tr(iPoint) + nodes.GetRhoCv_ve(iPoint) +
                          nodes.GetRhoCv_tr(jPoint) + nodes.GetRhoCv_ve(jPoint))/ density;
      return lambda(lamVisc, eddyVisc, density, thermalCond, cv);
    }

    FORCEINLINE su2double operator() (const CNEMOEulerVariable& nodes, unsigned long iPoint) const {
      su2double lamVisc = nodes.GetLaminarViscosity(iPoint);
      su2double eddyVisc = nodes.GetEddyViscosity(iPoint);
      su2double thermalCond = nodes.GetThermalConductivity(iPoint) + nodes.GetThermalConductivity_ve(iPoint);
      su2double density = nodes.GetDensity(iPoint);
      su2double cv = (nodes.GetRhoCv_tr(iPoint) + nodes.GetRhoCv_ve(iPoint))/ density;
      return lambda(lamVisc, eddyVisc, density, thermalCond, cv);
    }

  } lambdaVisc;

  /*--- Now instantiate the generic implementation with the two functors above. ---*/

  SetTime_Step_impl(soundSpeed, lambdaVisc, geometry, solver_container, config, iMesh, Iteration);

}

void CNEMOEulerSolver::SetMax_Eigenvalue(CGeometry *geometry, CConfig *config) {

  /*--- Define an object to compute the speed of sound. ---*/
  struct SoundSpeed {
    FORCEINLINE su2double operator() (const CNEMOEulerVariable& nodes, unsigned long iPoint, unsigned long jPoint) const {
      return 0.5 * (nodes.GetSoundSpeed(iPoint) + nodes.GetSoundSpeed(jPoint));
    }

    FORCEINLINE su2double operator() (const CNEMOEulerVariable& nodes, unsigned long iPoint) const {
      return nodes.GetSoundSpeed(iPoint);
    }

  } soundSpeed;

  /*--- Instantiate generic implementation. ---*/

  SetMax_Eigenvalue_impl(soundSpeed, geometry, config);

}

void CNEMOEulerSolver::Centered_Residual(CGeometry *geometry, CSolver **solver_container, CNumerics **numerics_container,
                                         CConfig *config, unsigned short iMesh, unsigned short iRKStep) {
  unsigned long iEdge, iPoint, jPoint;
  unsigned short iVar;
  bool err;

  CNumerics* numerics = numerics_container[CONV_TERM];

  /*--- Set booleans based on config settings ---*/
  //bool implicit = (config->GetKind_TimeIntScheme_Flow() == EULER_IMPLICIT);

  for (iEdge = 0; iEdge < geometry->GetnEdge(); iEdge++) {

    /*--- Points in edge, set normal vectors, and number of neighbors ---*/
    iPoint = geometry->edges->GetNode(iEdge, 0);
    jPoint = geometry->edges->GetNode(iEdge, 1);
    numerics->SetNormal(geometry->edges->GetNormal(iEdge));
    numerics->SetNeighbor(geometry->nodes->GetnNeighbor(iPoint),
                          geometry->nodes->GetnNeighbor(jPoint));

    /*--- Pass conservative & primitive variables w/o reconstruction to CNumerics ---*/
    numerics->SetConservative(nodes->GetSolution(iPoint),  nodes->GetSolution(jPoint));
    numerics->SetPrimitive   (nodes->GetPrimitive(iPoint), nodes->GetPrimitive(jPoint));

    /*--- Pass supplementary information to CNumerics ---*/
    numerics->SetdPdU  ( nodes->GetdPdU(iPoint),   nodes->GetdPdU(jPoint));
    numerics->SetdTdU  ( nodes->GetdTdU(iPoint),   nodes->GetdTdU(jPoint));
    numerics->SetdTvedU( nodes->GetdTvedU(iPoint), nodes->GetdTvedU(jPoint));
    numerics->SetEve   ( nodes->GetEve(iPoint),    nodes->GetEve(jPoint));
    numerics->SetCvve  ( nodes->GetCvve(iPoint),   nodes->GetCvve(jPoint));
    numerics->SetGamma ( nodes->GetGamma(iPoint),  nodes->GetGamma(jPoint));

    /*--- Set the largest convective eigenvalue ---*/
    numerics->SetLambda(nodes->GetLambda(iPoint), nodes->GetLambda(jPoint));

    /*--- Compute residuals, and Jacobians ---*/
    auto residual = numerics->ComputeResidual(config);

    /*--- Check for NaNs before applying the residual to the linear system ---*/
    err = false;
    for (iVar = 0; iVar < nVar; iVar++)
      if (residual[iVar] != residual[iVar])
        err = true;
    //if (implicit)
    //  for (iVar = 0; iVar < nVar; iVar++)
    //    for (jVar = 0; jVar < nVar; jVar++)
    //      if ((Jacobian_i[iVar][jVar] != Jacobian_i[iVar][jVar]) ||
    //          (Jacobian_j[iVar][jVar] != Jacobian_j[iVar][jVar])   )
    //        err = true;

    /*--- Update the residual and Jacobian ---*/
    if (!err) {
      LinSysRes.AddBlock(iPoint, residual);
      LinSysRes.SubtractBlock(jPoint, residual);
    //  if (implicit) {
    //    Jacobian.AddBlock(iPoint,iPoint,Jacobian_i);
    //    Jacobian.AddBlock(iPoint,jPoint,Jacobian_j);
    //    Jacobian.SubtractBlock(jPoint,iPoint,Jacobian_i);
    //    Jacobian.SubtractBlock(jPoint,jPoint,Jacobian_j);
    //  }
    }
  }
}

void CNEMOEulerSolver::Upwind_Residual(CGeometry *geometry, CSolver **solver_container, CNumerics **numerics_container,
                                       CConfig *config, unsigned short iMesh) {

  /*--- Set booleans based on config settings ---*/
  //const bool implicit         = (config->GetKind_TimeIntScheme() == EULER_IMPLICIT);
  const bool muscl            = (config->GetMUSCL_Flow() && (iMesh == MESH_0));
  const bool limiter          = (config->GetKind_SlopeLimit_Flow() != NO_LIMITER);
  const bool van_albada       = (config->GetKind_SlopeLimit_Flow() == VAN_ALBADA_EDGE);

  /*--- Non-physical counter. ---*/
  unsigned long counter_local = 0;
  SU2_OMP_MASTER
  ErrorCounter = 0;

  /*--- Pick one numerics object per thread. ---*/
  CNumerics* numerics = numerics_container[CONV_TERM];

  /*--- Static arrays for MUSCL reconstructed variables ---*/
  su2double Primitive_i[MAXNVAR] = {0.0}, Primitive_j[MAXNVAR] = {0.0};
  su2double Conserved_i[MAXNVAR] = {0.0}, Conserved_j[MAXNVAR] = {0.0};
  su2double      dPdU_i[MAXNVAR] = {0.0},      dPdU_j[MAXNVAR] = {0.0};
  su2double      dTdU_i[MAXNVAR] = {0.0},      dTdU_j[MAXNVAR] = {0.0};
  su2double    dTvedU_i[MAXNVAR] = {0.0},    dTvedU_j[MAXNVAR] = {0.0};
  su2double       Eve_i[MAXNVAR] = {0.0},       Eve_j[MAXNVAR] = {0.0};
  su2double      Cvve_i[MAXNVAR] = {0.0},      Cvve_j[MAXNVAR] = {0.0};
  su2double Gamma_i = 0.0, Gamma_j = 0.0;

  /*--- Loop over edges and calculate convective fluxes ---*/
  for(unsigned long iEdge = 0; iEdge < geometry->GetnEdge(); iEdge++) {

    unsigned short iDim, iVar;

    /*--- Retrieve node numbers and pass edge normal to CNumerics ---*/
    auto iPoint = geometry->edges->GetNode(iEdge, 0);
    auto jPoint = geometry->edges->GetNode(iEdge, 1);

    numerics->SetNormal(geometry->edges->GetNormal(iEdge));

    auto Coord_i = geometry->nodes->GetCoord(iPoint);
    auto Coord_j = geometry->nodes->GetCoord(jPoint);

    /*--- Get conserved & primitive variables from CVariable ---*/
    auto U_i = nodes->GetSolution(iPoint);   auto U_j = nodes->GetSolution(jPoint);
    auto V_i = nodes->GetPrimitive(iPoint);  auto V_j = nodes->GetPrimitive(jPoint);

    /*--- Set them with or without high order reconstruction using MUSCL strategy. ---*/
    if (!muscl) {

      numerics->SetPrimitive   (V_i, V_j);
      numerics->SetConservative(U_i, U_j);
      numerics->SetdPdU  (nodes->GetdPdU(iPoint),   nodes->GetdPdU(jPoint));
      numerics->SetdTdU  (nodes->GetdTdU(iPoint),   nodes->GetdTdU(jPoint));
      numerics->SetdTvedU(nodes->GetdTvedU(iPoint), nodes->GetdTvedU(jPoint));
      numerics->SetEve   (nodes->GetEve(iPoint),    nodes->GetEve(jPoint));
      numerics->SetCvve  (nodes->GetCvve(iPoint),   nodes->GetCvve(jPoint));
      numerics->SetGamma (nodes->GetGamma(iPoint),  nodes->GetGamma(jPoint));

    } else {

      /*--- High order reconstruction using MUSCL strategy ---*/
      su2double Vector_ij[MAXNDIM] = {0.0};
      for (iDim = 0; iDim < nDim; iDim++) {
        Vector_ij[iDim] = 0.5*(Coord_j[iDim] - Coord_i[iDim]);
      }

      /*--- Retrieve gradient information ---*/
      auto Gradient_i = nodes->GetGradient_Reconstruction(iPoint);
      auto Gradient_j = nodes->GetGradient_Reconstruction(jPoint);

      /*--- Set and extract limiters ---*/
      su2double *Limiter_i = nullptr, *Limiter_j = nullptr;

      if (limiter){
        Limiter_i = nodes->GetLimiter_Primitive(iPoint);
        Limiter_j = nodes->GetLimiter_Primitive(jPoint);
      }

      for (iVar = 0; iVar < nPrimVarGrad; iVar++) {

        su2double lim_i = 0.0;
        su2double lim_j = 0.0;
        su2double Project_Grad_i = 0.0;
        su2double Project_Grad_j = 0.0;

        for (iDim = 0; iDim < nDim; iDim++) {
          Project_Grad_i += Vector_ij[iDim]*Gradient_i[iVar][iDim];
          Project_Grad_j -= Vector_ij[iDim]*Gradient_j[iVar][iDim];
        }

        if (limiter) {
          if (van_albada) {
            su2double V_ij = V_j[iVar] - V_i[iVar];
            Limiter_i[iVar] = V_ij*( 2.0*Project_Grad_i + V_ij) / (4*pow(Project_Grad_i, 2) + pow(V_ij, 2) + EPS);
            Limiter_j[iVar] = V_ij*(-2.0*Project_Grad_j + V_ij) / (4*pow(Project_Grad_j, 2) + pow(V_ij, 2) + EPS);
          }
          if (lim_i > Limiter_i[iVar] && Limiter_i[iVar] != 0) lim_i = Limiter_i[iVar];
          if (lim_j > Limiter_j[iVar] && Limiter_j[iVar] != 0) lim_j = Limiter_j[iVar];
          su2double lim_ij = min(lim_i, lim_j);

          Primitive_i[iVar] = V_i[iVar] + lim_ij*Project_Grad_i;
          Primitive_j[iVar] = V_j[iVar] + lim_ij*Project_Grad_j;
        } else {
          Primitive_i[iVar] = V_i[iVar] + Project_Grad_i;
          Primitive_j[iVar] = V_j[iVar] + Project_Grad_j;
        }
      }

      /*--- Check for non-physical solutions after reconstruction. If found, use the
       cell-average value of the solution. This is a locally 1st order approximation,
       which is typically only active during the start-up of a calculation. ---*/
      bool chk_err_i = CheckNonPhys(Primitive_i);
      bool chk_err_j = CheckNonPhys(Primitive_j);

      nodes->SetNon_Physical(iPoint, chk_err_i);
      nodes->SetNon_Physical(jPoint, chk_err_j);

      /*--- Get updated state, in case the point recovered after the set. ---*/
      chk_err_i = nodes->GetNon_Physical(iPoint);
      chk_err_j = nodes->GetNon_Physical(jPoint);

      counter_local += chk_err_i + chk_err_j;

      /*--- Compute Secondary variables in a thermaodynamically consistent way. ---*/
      if (!chk_err_i) Gamma_i = ComputeConsistentExtrapolation(GetFluidModel(), nSpecies, Primitive_i, dPdU_i, dTdU_i, dTvedU_i, Eve_i, Cvve_i);
      if (!chk_err_j) Gamma_j = ComputeConsistentExtrapolation(GetFluidModel(), nSpecies, Primitive_j, dPdU_j, dTdU_j, dTvedU_j, Eve_j, Cvve_j);

      /*--- Recompute Conserved variables if Roe or MSW scheme ---*/
      if ((config->GetKind_Upwind_Flow() == ROE) || (config->GetKind_Upwind_Flow() == MSW)){
        if (!chk_err_i) RecomputeConservativeVector(Conserved_i, Primitive_i);
        if (!chk_err_j) RecomputeConservativeVector(Conserved_j, Primitive_j);
      }

      /*--- If non-physical, revert to first order ---*/
      numerics->SetConservative(chk_err_i ? U_i : Conserved_i, chk_err_j ? U_j : Conserved_j);
      numerics->SetPrimitive   (chk_err_i ? V_i : Primitive_i, chk_err_j ? V_j : Primitive_j);
      numerics->SetdPdU  (chk_err_i ? nodes->GetdPdU  (iPoint) : dPdU_i,    chk_err_j ? nodes->GetdPdU  (jPoint) : dPdU_j);
      numerics->SetdTdU  (chk_err_i ? nodes->GetdTdU  (iPoint) : dTdU_i,    chk_err_j ? nodes->GetdTdU  (jPoint) : dTdU_j);
      numerics->SetdTvedU(chk_err_i ? nodes->GetdTvedU(iPoint) : dTvedU_i,  chk_err_j ? nodes->GetdTvedU(jPoint) : dTvedU_j);
      numerics->SetEve   (chk_err_i ? nodes->GetEve   (iPoint) : Eve_i,     chk_err_j ? nodes->GetEve   (jPoint) : Eve_j);
      numerics->SetCvve  (chk_err_i ? nodes->GetCvve  (iPoint) : Cvve_i,    chk_err_j ? nodes->GetCvve  (jPoint) : Cvve_j);
      numerics->SetGamma (chk_err_i ? nodes->GetGamma (iPoint) : Gamma_i,   chk_err_j ? nodes->GetGamma (jPoint) : Gamma_j);

    }

    /*--- Compute the residual ---*/
    auto residual = numerics->ComputeResidual(config);

    /*--- Check for NaNs before applying the residual to the linear system ---*/
    bool err = false;
    for (iVar = 0; iVar < nVar; iVar++)
      if (residual[iVar] != residual[iVar]) err = true;
    //if (implicit)
    //  for (iVar = 0; iVar < nVar; iVar++)
    //    for (jVar = 0; jVar < nVar; jVar++)
    //      if ((Jacobian_i[iVar][jVar] != Jacobian_i[iVar][jVar]) ||
    //          (Jacobian_j[iVar][jVar] != Jacobian_j[iVar][jVar])   )
    //        err = true;

    /*--- Update the residual and Jacobian ---*/
    if (!err) {
      LinSysRes.AddBlock(iPoint, residual);
      LinSysRes.SubtractBlock(jPoint, residual);
      //if (implicit) {
      //  Jacobian.AddBlock(iPoint, iPoint, Jacobian_i);
      //  Jacobian.AddBlock(iPoint, jPoint, Jacobian_j);
      //  Jacobian.SubtractBlock(jPoint, iPoint, Jacobian_i);
      //  Jacobian.SubtractBlock(jPoint, jPoint, Jacobian_j);
      //}
    }
  }

  /*--- Warning message about non-physical reconstructions. ---*/
  if ((iMesh == MESH_0) && (config->GetComm_Level() == COMM_FULL)) {
    /*--- Add counter results for all threads. ---*/
    SU2_OMP_ATOMIC
    ErrorCounter += counter_local;
    SU2_OMP_BARRIER

    /*--- Add counter results for all ranks. ---*/
    SU2_OMP_MASTER
    {
      counter_local = ErrorCounter;
      SU2_MPI::Reduce(&counter_local, &ErrorCounter, 1, MPI_UNSIGNED_LONG, MPI_SUM, MASTER_NODE, SU2_MPI::GetComm());
      config->SetNonphysical_Reconstr(ErrorCounter);
    }
    SU2_OMP_BARRIER
  }
}

su2double CNEMOEulerSolver::ComputeConsistentExtrapolation(CNEMOGas *fluidmodel, unsigned short nSpecies, su2double *V,
                                                           su2double* dPdU, su2double* dTdU, su2double* dTvedU,
                                                           su2double* val_eves, su2double *val_Cvves) {

  //NOTE: TODO - this doesnt compute Cvves/ dPdU,etc.yet
  su2double val_gamma;
  vector<su2double> rhos;

  /*--- Rename index information ---*/
  unsigned short T_INDEX   = nSpecies;
  unsigned short TVE_INDEX = nSpecies+1;

  /*--- Rename density vector ---*/
  rhos.resize(nSpecies,0.0);
  for (unsigned short iSpecies=0; iSpecies < nSpecies; iSpecies++ ){
    rhos[iSpecies] = V[iSpecies];
  }

  /*--- Set new fluid state ---*/
  fluidmodel->SetTDStateRhosTTv(rhos, V[T_INDEX], V[TVE_INDEX]);

  /*---Compute the secondary values ---*/
  // This block of code copies a vector to corresponding pointer.
  auto it = val_eves;
  auto& ref = fluidmodel->ComputeSpeciesEve(V[TVE_INDEX]);
  for (auto v : ref) {
    *it = v;  ++it;
  }

  val_gamma = fluidmodel->ComputeGamma();

  return val_gamma;
}

void CNEMOEulerSolver::RecomputeConservativeVector(su2double *U, const su2double *V) const {

  /*---Useful variables ---*/
  vector<su2double> rhos;
  rhos.resize(nSpecies,0.0);

  /*--- Set Indices ---*/
  //Make these in a general location
  unsigned short RHO_INDEX = nodes->GetRhoIndex();
  unsigned short T_INDEX   = nodes->GetTIndex();
  unsigned short TVE_INDEX = nodes->GetTveIndex();
  unsigned short VEL_INDEX = nodes->GetVelIndex();

  /*--- Set densities and mass fraction ---*/
  for (unsigned short iSpecies = 0; iSpecies < nSpecies; iSpecies++){
    U[iSpecies]    = V[iSpecies];
    rhos[iSpecies] = V[iSpecies];
  }

  /*--- Set momentum and compute v^2 ---*/
  //TODO: geometry toolbox
  su2double sqvel = 0.0;
  for (unsigned short iDim = 0; iDim < nDim; iDim++){
    U[nSpecies+iDim] = V[RHO_INDEX]*V[VEL_INDEX+iDim];
    sqvel           += V[VEL_INDEX+iDim]*V[VEL_INDEX+iDim];
  }

  /*--- Set the fluidmodel and recompute energies ---*/
  FluidModel->SetTDStateRhosTTv( rhos, V[T_INDEX], V[TVE_INDEX]);
  const auto& Energies = FluidModel->ComputeMixtureEnergies();

  /*--- Set conservative energies ---*/
  U[nSpecies+nDim]   = V[RHO_INDEX]*(Energies[0]+0.5*sqvel);
  U[nSpecies+nDim+1] = V[RHO_INDEX]*(Energies[1]);

}

bool CNEMOEulerSolver::CheckNonPhys(const su2double *V) const {

  su2double Tmin, Tmax, Tvemin, Tvemax;

  /*--- Set booleans ---*/
  bool nonPhys = false;

  /*--- Set Indices ---*/
  //Make these in a general location
  unsigned short RHOS_INDEX = nodes->GetRhosIndex();
  unsigned short T_INDEX    = nodes->GetTIndex();
  unsigned short TVE_INDEX  = nodes->GetTveIndex();
  unsigned short P_INDEX    = nodes->GetPIndex();
  unsigned short A_INDEX    = nodes->GetAIndex();

  /*--- Set temperature clipping values ---*/
  Tmin   = 50.0; Tmax   = 8E4;
  Tvemin = 50.0; Tvemax = 8E4;

  /*--- Check whether state makes sense ---*/
  for (unsigned short iSpecies = 0; iSpecies < nSpecies; iSpecies++)
    if (V[RHOS_INDEX+iSpecies] < 0.0) nonPhys = true;

  if (V[P_INDEX] < 0.0) nonPhys = true;

  if (V[T_INDEX] < Tmin || V[T_INDEX] > Tmax) nonPhys = true;

  if (V[TVE_INDEX] < Tvemin || V[TVE_INDEX] > Tvemax) nonPhys = true;

  if (V[A_INDEX] < 0.0 ) nonPhys = true;

  return nonPhys;

}

void CNEMOEulerSolver::Source_Residual(CGeometry *geometry, CSolver **solver_container, CNumerics **numerics_container, CConfig *config, unsigned short iMesh) {

  unsigned short iVar, jVar;
  unsigned long iPoint;
  unsigned long eAxi_local, eChm_local, eVib_local;
  unsigned long eAxi_global, eChm_global, eVib_global;

  /*--- Assign booleans ---*/
  bool err        = false;
  bool implicit   = (config->GetKind_TimeIntScheme_Flow() == EULER_IMPLICIT);
  bool frozen     = config->GetFrozen();
  bool monoatomic = config->GetMonoatomic();
  bool viscous    = config->GetViscous();
  bool rans       = (config->GetKind_Turb_Model() != NONE);

  CNumerics* numerics = numerics_container[SOURCE_FIRST_TERM];

  /*--- Initialize the error counter ---*/
  eAxi_local = 0;
  eChm_local = 0;
  eVib_local = 0;

  /*--- Initialize the source residual to zero ---*/
  for (iVar = 0; iVar < nVar; iVar++) Residual[iVar] = 0.0;

  /*--- loop over interior points ---*/
  for (iPoint = 0; iPoint < nPointDomain; iPoint++) {

    /*--- Set conserved & primitive variables  ---*/
    numerics->SetConservative(nodes->GetSolution(iPoint),   nodes->GetSolution(iPoint));
    numerics->SetPrimitive   (nodes->GetPrimitive(iPoint),  nodes->GetPrimitive(iPoint) );

    /*--- Pass supplementary information to CNumerics ---*/
    numerics->SetdPdU(nodes->GetdPdU(iPoint), nodes->GetdPdU(iPoint));
    numerics->SetdTdU(nodes->GetdTdU(iPoint), nodes->GetdTdU(iPoint));
    numerics->SetdTvedU(nodes->GetdTvedU(iPoint), nodes->GetdTvedU(iPoint));
    numerics->SetEve(nodes->GetEve(iPoint), nodes->GetEve(iPoint));
    numerics->SetCvve(nodes->GetCvve(iPoint), nodes->GetCvve(iPoint));

    /*--- Set volume of the dual grid cell ---*/
    numerics->SetVolume(geometry->nodes->GetVolume(iPoint));
    numerics->SetCoord(geometry->nodes->GetCoord(iPoint),
                       geometry->nodes->GetCoord(iPoint) );

    /*--- Compute finite rate chemistry ---*/

    if(!monoatomic){
      if(!frozen){
        /*--- Compute the non-equilibrium chemistry ---*/
        auto residual = numerics->ComputeChemistry(config);

        /*--- Check for errors before applying source to the linear system ---*/
        err = false;
        for (iVar = 0; iVar < nVar; iVar++)
          if (residual[iVar] != residual[iVar]) err = true;
        //if (implicit)
        //  for (iVar = 0; iVar < nVar; iVar++)
        //    for (jVar = 0; jVar < nVar; jVar++)
        //      if (Jacobian_i[iVar][jVar] != Jacobian_i[iVar][jVar]) err = true;

        /*--- Apply the chemical sources to the linear system ---*/
        if (!err) {
          LinSysRes.SubtractBlock(iPoint, residual);
          //if (implicit)
          //  Jacobian.SubtractBlock(iPoint, iPoint, Jacobian_i);
        } else
          eChm_local++;
      }
    }

    /*--- Compute vibrational energy relaxation ---*/
    /// NOTE: Jacobians don't account for relaxation time derivatives

    if (!monoatomic){
      auto residual = numerics->ComputeVibRelaxation(config);

      /*--- Check for errors before applying source to the linear system ---*/
      err = false;
      for (iVar = 0; iVar < nVar; iVar++)
        if (residual[iVar] != residual[iVar]) err = true;
      //if (implicit)
      //  for (iVar = 0; iVar < nVar; iVar++)
      //    for (jVar = 0; jVar < nVar; jVar++)
      //      if (Jacobian_i[iVar][jVar] != Jacobian_i[iVar][jVar]) err = true;

      /*--- Apply the vibrational relaxation terms to the linear system ---*/
      if (!err) {
        LinSysRes.SubtractBlock(iPoint, residual);
        //if (implicit)
        //  Jacobian.SubtractBlock(iPoint, iPoint, Jacobian_i);
      } else
        eVib_local++;
    }

  }
    /*--- Compute axisymmetric source terms (if needed) ---*/
    if (config->GetAxisymmetric()) {

      if (viscous) {

        for (iPoint = 0; iPoint < nPoint; iPoint++) {

          su2double yCoord          = geometry->nodes->GetCoord(iPoint, 1);
          su2double yVelocity       = nodes->GetVelocity(iPoint,1);
          su2double xVelocity       = nodes->GetVelocity(iPoint,0);
          su2double Total_Viscosity = nodes->GetLaminarViscosity(iPoint) + nodes->GetEddyViscosity(iPoint);

          if (yCoord > EPS){
            su2double nu_v_on_y = Total_Viscosity*yVelocity/yCoord;
            nodes->SetAuxVar(iPoint, 0, nu_v_on_y);
            nodes->SetAuxVar(iPoint, 1, nu_v_on_y*yVelocity);
            nodes->SetAuxVar(iPoint, 2, nu_v_on_y*xVelocity);
          }
        }

        /*--- Compute the auxiliary variable gradient with GG or WLS. ---*/
        if (config->GetKind_Gradient_Method() == GREEN_GAUSS) {
          SetAuxVar_Gradient_GG(geometry, config);
        }
        if (config->GetKind_Gradient_Method() == WEIGHTED_LEAST_SQUARES) {
          SetAuxVar_Gradient_LS(geometry, config);
        }
      }

      /*--- loop over points ---*/
      SU2_OMP_FOR_DYN(omp_chunk_size)
      for (iPoint = 0; iPoint < nPointDomain; iPoint++) {

        /*--- If necessary, set variables needed for viscous computation ---*/
        if (viscous) {

          // TODO: NOTE: Some of these are set above. They need to be set here as well, otherwise they are passed in incorrectly.
          // Do not remove.
          
          /*--- Set volume ---*/
          numerics->SetVolume(geometry->nodes->GetVolume(iPoint));

          /*--- Set coords ---*/
          numerics->SetCoord(geometry->nodes->GetCoord(iPoint), geometry->nodes->GetCoord(iPoint));

          /*--- Set conservative vars ---*/
          numerics->SetConservative(nodes->GetSolution(iPoint),   nodes->GetSolution(iPoint));

          /*--- Set primitive vars ---*/
          numerics->SetPrimitive   (nodes->GetPrimitive(iPoint),  nodes->GetPrimitive(iPoint) );

          /*--- Set gradient of primitive variables ---*/
          numerics->SetPrimVarGradient(nodes->GetGradient_Primitive(iPoint), nodes->GetGradient_Primitive(iPoint));

          /*--- Set gradient of auxillary variables ---*/
          numerics->SetAuxVarGrad(nodes->GetAuxVarGradient(iPoint), nullptr);

          /*--- Set diffusion coefficient ---*/
          numerics->SetDiffusionCoeff(nodes->GetDiffusionCoeff(iPoint), nodes->GetDiffusionCoeff(iPoint));

          /*--- Laminar viscosity ---*/
          numerics->SetLaminarViscosity(nodes->GetLaminarViscosity(iPoint), nodes->GetLaminarViscosity(iPoint));

          /*--- Eddy viscosity ---*/
          numerics->SetEddyViscosity(nodes->GetEddyViscosity(iPoint), nodes->GetEddyViscosity(iPoint));

          /*--- Thermal conductivity ---*/
          numerics->SetThermalConductivity(nodes->GetThermalConductivity(iPoint), nodes->GetThermalConductivity(iPoint));

          /*--- Vib-el. thermal conductivity ---*/
          numerics->SetThermalConductivity_ve(nodes->GetThermalConductivity_ve(iPoint), nodes->GetThermalConductivity_ve(iPoint));

          /*--- Vib-el energy ---*/
          numerics->SetEve(nodes->GetEve(iPoint), nodes->GetEve(iPoint));

          /*--- Set turbulence kinetic energy ---*/
          if (rans){
            CVariable* turbNodes = solver_container[TURB_SOL]->GetNodes();
            numerics->SetTurbKineticEnergy(turbNodes->GetSolution(iPoint,0), turbNodes->GetSolution(iPoint,0));
          }
        }

        auto residual = numerics->ComputeAxisymmetric(config);

        /*--- Check for errors before applying source to the linear system ---*/
        err = false;
        for (iVar = 0; iVar < nVar; iVar++)
          if (residual[iVar] != residual[iVar]) err = true;
        if (implicit)
          for (iVar = 0; iVar < nVar; iVar++)
            for (jVar = 0; jVar < nVar; jVar++)
              if (Jacobian_i[iVar][jVar] != Jacobian_i[iVar][jVar]) err = true;

        /*--- Apply the update to the linear system ---*/
        if (!err) {
          LinSysRes.AddBlock(iPoint, residual);
          if (implicit)
            Jacobian.AddBlock(iPoint, iPoint, Jacobian_i);
        }else
          eAxi_local++;
      }
    }

  /*--- Checking for NaN ---*/
  eAxi_global = eAxi_local;
  eChm_global = eChm_local;
  eVib_global = eVib_local;

  //THIS IS NO FUN
  if ((eAxi_global != 0) ||
      (eChm_global != 0) ||
      (eVib_global != 0)) {
    cout << "Warning!! Instances of NaN in the following source terms: " << endl;
    cout << "Axisymmetry: " << eAxi_global << endl;
    cout << "Chemical:    " << eChm_global << endl;
    cout << "Vib. Relax:  " << eVib_global << endl;
  }
}

<<<<<<< HEAD
void CNEMOEulerSolver::ExplicitEuler_Iteration(CGeometry *geometry, CSolver **solver_container, CConfig *config) {

  su2double *local_Residual, *local_Res_TruncError, Vol, Delta, Res;
  unsigned short iVar;
  unsigned long iPoint;

  bool adjoint = config->GetContinuous_Adjoint();

  for (iVar = 0; iVar < nVar; iVar++) {
    SetRes_RMS(iVar, 0.0);
    SetRes_Max(iVar, 0.0, 0);
  }

  /*--- Update the solution ---*/
  for (iPoint = 0; iPoint < nPointDomain; iPoint++) {

    Vol = (geometry->nodes->GetVolume(iPoint) +
           geometry->nodes->GetPeriodicVolume(iPoint));

    Delta = nodes->GetDelta_Time(iPoint) / Vol;

    local_Res_TruncError = nodes->GetResTruncError(iPoint);
    local_Residual = LinSysRes.GetBlock(iPoint);

    if (!adjoint) {
      for (iVar = 0; iVar < nVar; iVar++) {

        Res = local_Residual[iVar] + local_Res_TruncError[iVar];
	nodes->AddSolution(iPoint, iVar, -Res*Delta);
        AddRes_RMS(iVar, Res*Res);
        AddRes_Max(iVar, fabs(Res), geometry->nodes->GetGlobalIndex(iPoint), geometry->nodes->GetCoord(iPoint));

      }
    }
  }

  /*--- MPI solution ---*/
  InitiateComms(geometry, config, SOLUTION);
  CompleteComms(geometry, config, SOLUTION);

  /*--- Compute the root mean square residual ---*/
  SetResidual_RMS(geometry, config);
=======
void CNEMOEulerSolver::ExplicitRK_Iteration(CGeometry *geometry, CSolver **solver_container,
                                            CConfig *config, unsigned short iRKStep) {
>>>>>>> 14d77240

  Explicit_Iteration<RUNGE_KUTTA_EXPLICIT>(geometry, solver_container, config, iRKStep);
}

<<<<<<< HEAD
void CNEMOEulerSolver::ExplicitRK_Iteration(CGeometry *geometry,CSolver **solver_container, CConfig *config, unsigned short iRKStep) {

  su2double *Residual, *Res_TruncError, Vol, Delta, Res;
  unsigned short iVar;
  unsigned long iPoint;

  su2double RK_AlphaCoeff = config->Get_Alpha_RKStep(iRKStep);

  for (iVar = 0; iVar < nVar; iVar++) {
    SetRes_RMS(iVar, 0.0);
    SetRes_Max(iVar, 0.0, 0);
  }

  /*--- Update the solution ---*/
  for (iPoint = 0; iPoint < nPointDomain; iPoint++) {
    Vol = geometry-> nodes->GetVolume(iPoint);
    Delta = nodes->GetDelta_Time(iPoint) / Vol;

    Res_TruncError = nodes->GetResTruncError(iPoint);
    Residual = LinSysRes.GetBlock(iPoint);
    
    for (iVar = 0; iVar < nVar; iVar++) {
      Res = Residual[iVar] + Res_TruncError[iVar];
      nodes->AddSolution(iPoint,iVar, -Res*Delta*RK_AlphaCoeff);
      AddRes_RMS(iVar, Res*Res);
      AddRes_Max(iVar, fabs(Res), geometry-> nodes->GetGlobalIndex(iPoint),geometry->nodes->GetCoord(iPoint));
    }
  }

  /*--- MPI solution ---*/
  InitiateComms(geometry, config, SOLUTION);
  CompleteComms(geometry, config, SOLUTION);

  /*--- Compute the root mean square residual ---*/
  SetResidual_RMS(geometry, config);
=======
void CNEMOEulerSolver::ClassicalRK4_Iteration(CGeometry *geometry, CSolver **solver_container,
                                              CConfig *config, unsigned short iRKStep) {
>>>>>>> 14d77240

  Explicit_Iteration<CLASSICAL_RK4_EXPLICIT>(geometry, solver_container, config, iRKStep);
}

void CNEMOEulerSolver::ExplicitEuler_Iteration(CGeometry *geometry, CSolver **solver_container, CConfig *config) {

  Explicit_Iteration<EULER_EXPLICIT>(geometry, solver_container, config, 0);
}

void CNEMOEulerSolver::PrepareImplicitIteration(CGeometry *geometry, CSolver**, CConfig *config) {

  struct DummyPrec {
    const bool active = false;
    FORCEINLINE su2double** operator() (const CConfig*, unsigned long, su2double) const { return nullptr; }
  } precond;

  PrepareImplicitIteration_impl(precond, geometry, config);
}

void CNEMOEulerSolver::CompleteImplicitIteration(CGeometry *geometry, CSolver**, CConfig *config) {

  CompleteImplicitIteration_impl<false>(geometry, config);
}

void CNEMOEulerSolver::SetNondimensionalization(CConfig *config, unsigned short iMesh) {

  su2double
  Temperature_FreeStream = 0.0, Temperature_ve_FreeStream = 0.0, Mach2Vel_FreeStream         = 0.0,
  ModVel_FreeStream      = 0.0, Energy_FreeStream         = 0.0, ModVel_FreeStreamND         = 0.0,
  Velocity_Reynolds      = 0.0, Omega_FreeStream          = 0.0, Omega_FreeStreamND          = 0.0,
  Viscosity_FreeStream   = 0.0, Density_FreeStream        = 0.0, Pressure_FreeStream         = 0.0,
  Tke_FreeStream         = 0.0, Length_Ref                = 0.0, Density_Ref                 = 0.0,
  Pressure_Ref           = 0.0, Velocity_Ref              = 0.0, Temperature_Ref             = 0.0,
  Temperature_ve_Ref     = 0.0, Time_Ref                  = 0.0, Omega_Ref                   = 0.0,
  Force_Ref              = 0.0, Gas_Constant_Ref          = 0.0, Viscosity_Ref               = 0.0,
  Conductivity_Ref       = 0.0, Energy_Ref                = 0.0, Pressure_FreeStreamND       = 0.0,
  Energy_FreeStreamND    = 0.0, Temperature_FreeStreamND  = 0.0, Temperature_ve_FreeStreamND = 0.0,
  Gas_ConstantND         = 0.0, Viscosity_FreeStreamND    = 0.0, sqvel                       = 0.0,
  Tke_FreeStreamND       = 0.0, Total_UnstTimeND          = 0.0, Delta_UnstTimeND            = 0.0,
  soundspeed             = 0.0, GasConstant_Inf           = 0.0, Froude                      = 0.0,
  Density_FreeStreamND   = 0.0;

  su2double Velocity_FreeStreamND[3] = {0.0, 0.0, 0.0};

  unsigned short iDim;

  /*--- Local variables ---*/
  su2double Alpha         = config->GetAoA()*PI_NUMBER/180.0;
  su2double Beta          = config->GetAoS()*PI_NUMBER/180.0;
  su2double Mach          = config->GetMach();
  su2double Reynolds      = config->GetReynolds();

  bool unsteady           = (config->GetTime_Marching() != NO);
  bool viscous            = config->GetViscous();
  bool dynamic_grid       = config->GetGrid_Movement();
  bool gravity            = config->GetGravityForce();
  bool turbulent          = false;
  bool tkeNeeded          = ((turbulent) && (config->GetKind_Turb_Model() == SST));
  bool reynolds_init      = (config->GetKind_InitOption() == REYNOLDS);

  /*--- Instatiate the fluid model ---*/
  switch (config->GetKind_FluidModel()) {
  case MUTATIONPP:
   #if defined(HAVE_MPP) && !defined(CODI_REVERSE_TYPE) && !defined(CODI_FORWARD_TYPE)
     FluidModel = new CMutationTCLib(config, nDim);
   #else
     SU2_MPI::Error(string("Either 1) Mutation++ has not been configured/compiled (add '-Denable-mpp=true' to your meson string) or 2) CODI must be deactivated since it is not compatible with Mutation++."),
     CURRENT_FUNCTION);
   #endif
   break;
  case SU2_NONEQ:
   FluidModel = new CSU2TCLib(config, nDim, viscous);
   break;
  }

  /*--- Compute the Free Stream Pressure, Temperatrue, and Density ---*/
  Pressure_FreeStream        = config->GetPressure_FreeStream();
  Temperature_FreeStream     = config->GetTemperature_FreeStream();
  Temperature_ve_FreeStream  = config->GetTemperature_ve_FreeStream();

  /*---                                     ---*/
  /*--- Compressible non dimensionalization ---*/
  /*---                                     ---*/

  /*--- Set mixture state based on pressure, mass fractions and temperatures ---*/
  FluidModel->SetTDStatePTTv(Pressure_FreeStream, MassFrac_Inf,
                             Temperature_FreeStream, Temperature_ve_FreeStream);

  /*--- Compute Gas Constant ---*/
  GasConstant_Inf = FluidModel->ComputeGasConstant();
  config->SetGas_Constant(GasConstant_Inf);

  /*--- Compute the freestream density, soundspeed ---*/
  Density_FreeStream = FluidModel->GetDensity();
  soundspeed         = FluidModel->ComputeSoundSpeed();
  Gamma              = FluidModel->ComputeGamma();

  /*--- Compute the Free Stream velocity, using the Mach number ---*/
  if (nDim == 2) {
    config->GetVelocity_FreeStream()[0] = cos(Alpha)*Mach*soundspeed;
    config->GetVelocity_FreeStream()[1] = sin(Alpha)*Mach*soundspeed;
  }
  if (nDim == 3) {
    config->GetVelocity_FreeStream()[0] = cos(Alpha)*cos(Beta)*Mach*soundspeed;
    config->GetVelocity_FreeStream()[1] = sin(Beta)*Mach*soundspeed;
    config->GetVelocity_FreeStream()[2] = sin(Alpha)*cos(Beta)*Mach*soundspeed;
  }

  /*--- Compute the modulus of the free stream velocity ---*/
  ModVel_FreeStream = 0.0;
  for (iDim = 0; iDim < nDim; iDim++){
    ModVel_FreeStream += config->GetVelocity_FreeStream()[iDim]*config->GetVelocity_FreeStream()[iDim];
  }
  sqvel = ModVel_FreeStream;
  ModVel_FreeStream = sqrt(ModVel_FreeStream); config->SetModVel_FreeStream(ModVel_FreeStream);

  /*--- Calculate energies ---*/
  const auto& energies = FluidModel->ComputeMixtureEnergies();

  /*--- Viscous initialization ---*/
  if (viscous) {

    /*--- The dimensional viscosity is needed to determine the free-stream conditions.
          To accomplish this, simply set the non-dimensional coefficients to the
          dimensional ones. This will be overruled later.---*/
    config->SetMu_RefND(config->GetMu_Ref());
    config->SetMu_Temperature_RefND(config->GetMu_Temperature_Ref());
    config->SetMu_SND(config->GetMu_S());
    config->SetMu_ConstantND(config->GetMu_Constant());

    /*--- First, check if there is mesh motion. If yes, use the Mach
         number relative to the body to initialize the flow. ---*/

    if (dynamic_grid) Velocity_Reynolds = config->GetMach_Motion()*Mach2Vel_FreeStream;
    else Velocity_Reynolds = ModVel_FreeStream;

    if (!reynolds_init) {

      /*--- Thermodynamics quantities based initialization ---*/
      Viscosity_FreeStream = FluidModel->GetViscosity();
      Energy_FreeStream    = energies[0] + 0.5*sqvel;

    } else {

      /*--- Reynolds based initialization not present in NEMO ---*/
      SU2_MPI::Error("Only thermodynamics quantities based initialization: set pressure, temperatures and flag INIT_OPTION= TD_CONDITIONS." , CURRENT_FUNCTION);
    }

    config->SetViscosity_FreeStream(Viscosity_FreeStream);

    /*--- Compute Reynolds number ---*/
    Reynolds = (Density_FreeStream*Velocity_Reynolds*config->GetLength_Reynolds())/Viscosity_FreeStream;
    config->SetReynolds(Reynolds);

    /*--- Turbulence kinetic energy ---*/
    Tke_FreeStream  = 3.0/2.0*(ModVel_FreeStream*ModVel_FreeStream*config->GetTurbulenceIntensity_FreeStream()*config->GetTurbulenceIntensity_FreeStream());

  } else {

    /*--- For inviscid flow, energy is calculated from the specified
       FreeStream quantities using the proper gas law. ---*/
    Energy_FreeStream    = energies[0] + 0.5*sqvel;

  }

  config->SetDensity_FreeStream(Density_FreeStream);

  /*-- Compute the freestream energy. ---*/
  if (tkeNeeded) { Energy_FreeStream += Tke_FreeStream; }; config->SetEnergy_FreeStream(Energy_FreeStream);

  /*--- Compute non dimensional quantities. By definition,
     Lref is one because we have converted the grid to meters. ---*/

  if (config->GetRef_NonDim() == DIMENSIONAL) {
    Pressure_Ref       = 1.0;
    Density_Ref        = 1.0;
    Temperature_Ref    = 1.0;
    Temperature_ve_Ref = 1.0;
  }
  else if (config->GetRef_NonDim() == FREESTREAM_PRESS_EQ_ONE) {
    Pressure_Ref       = Pressure_FreeStream;       // Pressure_FreeStream = 1.0
    Density_Ref        = Density_FreeStream;        // Density_FreeStream = 1.0
    Temperature_Ref    = Temperature_FreeStream;    // Temperature_FreeStream = 1.0
    Temperature_ve_Ref = Temperature_ve_FreeStream; // Temperature_ve_FreeStream = 1.0
  }
  else if (config->GetRef_NonDim() == FREESTREAM_VEL_EQ_MACH) {
    Pressure_Ref       = Gamma*Pressure_FreeStream; // Pressure_FreeStream = 1.0/Gamma
    Density_Ref        = Density_FreeStream;        // Density_FreeStream = 1.0
    Temperature_Ref    = Temperature_FreeStream;    // Temp_FreeStream = 1.0
    Temperature_ve_Ref = Temperature_ve_FreeStream; // Temp_ve_FreeStream = 1.0
  }
  else if (config->GetRef_NonDim() == FREESTREAM_VEL_EQ_ONE) {
    Pressure_Ref       = Mach*Mach*Gamma*Pressure_FreeStream; // Pressure_FreeStream = 1.0/(Gamma*(M_inf)^2)
    Density_Ref        = Density_FreeStream;                  // Density_FreeStream = 1.0
    Temperature_Ref    = Temperature_FreeStream;              // Temp_FreeStream = 1.0
    Temperature_ve_Ref = Temperature_ve_FreeStream;           // Temp_ve_FreeStream = 1.0
  }
  config->SetPressure_Ref(Pressure_Ref);
  config->SetDensity_Ref(Density_Ref);
  config->SetTemperature_Ref(Temperature_Ref);
  config->SetTemperature_ve_Ref(Temperature_ve_Ref);

  Length_Ref        = 1.0;                                                         config->SetLength_Ref(Length_Ref);
  Velocity_Ref      = sqrt(config->GetPressure_Ref()/config->GetDensity_Ref());    config->SetVelocity_Ref(Velocity_Ref);
  Time_Ref          = Length_Ref/Velocity_Ref;                                     config->SetTime_Ref(Time_Ref);
  Omega_Ref         = Velocity_Ref/Length_Ref;                                     config->SetOmega_Ref(Omega_Ref);
  Force_Ref         = config->GetDensity_Ref()*Velocity_Ref*Velocity_Ref*Length_Ref*Length_Ref; config->SetForce_Ref(Force_Ref);
  Gas_Constant_Ref  = Velocity_Ref*Velocity_Ref/config->GetTemperature_Ref();      config->SetGas_Constant_Ref(Gas_Constant_Ref);
  Viscosity_Ref     = config->GetDensity_Ref()*Velocity_Ref*Length_Ref;            config->SetViscosity_Ref(Viscosity_Ref);
  Conductivity_Ref  = Viscosity_Ref*Gas_Constant_Ref;                              config->SetConductivity_Ref(Conductivity_Ref);
  Froude            = ModVel_FreeStream/sqrt(STANDARD_GRAVITY*Length_Ref);         config->SetFroude(Froude);

  /*--- Divide by reference values, to compute the non-dimensional free-stream values ---*/

  Pressure_FreeStreamND = Pressure_FreeStream/config->GetPressure_Ref();  config->SetPressure_FreeStreamND(Pressure_FreeStreamND);
  Density_FreeStreamND  = Density_FreeStream/config->GetDensity_Ref();    config->SetDensity_FreeStreamND(Density_FreeStreamND);

  for (iDim = 0; iDim < nDim; iDim++) {
    Velocity_FreeStreamND[iDim] = config->GetVelocity_FreeStream()[iDim]/Velocity_Ref; config->SetVelocity_FreeStreamND(Velocity_FreeStreamND[iDim], iDim);
  }

  Temperature_FreeStreamND    = Temperature_FreeStream/config->GetTemperature_Ref();       config->SetTemperature_FreeStreamND(Temperature_FreeStreamND);
  Temperature_ve_FreeStreamND = Temperature_ve_FreeStream/config->GetTemperature_ve_Ref(); config->SetTemperature_ve_FreeStreamND(Temperature_ve_FreeStreamND);
  Gas_ConstantND              = config->GetGas_Constant()/Gas_Constant_Ref;                config->SetGas_ConstantND(Gas_ConstantND);

  ModVel_FreeStreamND = 0.0;
  for (iDim = 0; iDim < nDim; iDim++) ModVel_FreeStreamND += Velocity_FreeStreamND[iDim]*Velocity_FreeStreamND[iDim];
  ModVel_FreeStreamND    = sqrt(ModVel_FreeStreamND); config->SetModVel_FreeStreamND(ModVel_FreeStreamND);

  Viscosity_FreeStreamND = Viscosity_FreeStream / Viscosity_Ref;   config->SetViscosity_FreeStreamND(Viscosity_FreeStreamND);

  Tke_FreeStream  = 3.0/2.0*(ModVel_FreeStream*ModVel_FreeStream*config->GetTurbulenceIntensity_FreeStream()*config->GetTurbulenceIntensity_FreeStream());
  config->SetTke_FreeStream(Tke_FreeStream);

  Tke_FreeStreamND  = 3.0/2.0*(ModVel_FreeStreamND*ModVel_FreeStreamND*config->GetTurbulenceIntensity_FreeStream()*config->GetTurbulenceIntensity_FreeStream());
  config->SetTke_FreeStreamND(Tke_FreeStreamND);

  Omega_FreeStream = Density_FreeStream*Tke_FreeStream/(Viscosity_FreeStream*config->GetTurb2LamViscRatio_FreeStream());
  config->SetOmega_FreeStream(Omega_FreeStream);

  Omega_FreeStreamND = Density_FreeStreamND*Tke_FreeStreamND/(Viscosity_FreeStreamND*config->GetTurb2LamViscRatio_FreeStream());
  config->SetOmega_FreeStreamND(Omega_FreeStreamND);

  /*--- Initialize the dimensionless Fluid Model that will be used to solve the dimensionless problem ---*/

  Energy_FreeStreamND = energies[0] + 0.5*ModVel_FreeStreamND *ModVel_FreeStreamND;

  if (viscous) {

    /*--- Constant viscosity model ---*/
    config->SetMu_ConstantND(config->GetMu_Constant()/Viscosity_Ref);

    /*--- Sutherland's model ---*/
    config->SetMu_RefND(config->GetMu_Ref()/Viscosity_Ref);
    config->SetMu_SND(config->GetMu_S()/config->GetTemperature_Ref());
    config->SetMu_Temperature_RefND(config->GetMu_Temperature_Ref()/config->GetTemperature_Ref());

    /* constant thermal conductivity model */
    config->SetKt_ConstantND(config->GetKt_Constant()/Conductivity_Ref);

  }

  if (tkeNeeded) { Energy_FreeStreamND += Tke_FreeStreamND; };  config->SetEnergy_FreeStreamND(Energy_FreeStreamND);

  Energy_Ref = Energy_FreeStream/Energy_FreeStreamND; config->SetEnergy_Ref(Energy_Ref);

  Total_UnstTimeND = config->GetTotal_UnstTime() / Time_Ref;    config->SetTotal_UnstTimeND(Total_UnstTimeND);
  Delta_UnstTimeND = config->GetDelta_UnstTime() / Time_Ref;    config->SetDelta_UnstTimeND(Delta_UnstTimeND);

  /*--- Write output to the console if this is the master node and first domain ---*/

  if ((rank == MASTER_NODE) && (iMesh == MESH_0)) {

    cout.precision(6);

    if (viscous) {
      if (reynolds_init){
        cout << "Viscous flow: Computing pressure using the equation of state for multi-species and multi-temperatures" << endl;
        cout << "based on the free-stream temperatures and a density computed" << endl;
        cout << "from the Reynolds number." << endl;
      } else {
        cout << "Viscous flow: Computing density using the equation of state for multi-species and multi-temperatures" << endl;
        cout << "based on the free-stream temperatures and pressure." << endl;
      }
    } else {
      cout << "Inviscid flow: Computing density based on free-stream" << endl;
      cout << "and pressure using the the equation of state for multi-species and multi-temperatures." << endl;
    }

    if (dynamic_grid) cout << "Force coefficients computed using MACH_MOTION." << endl;
    else cout << "Force coefficients computed using free-stream values." << endl;

    stringstream NonDimTableOut, ModelTableOut;
    stringstream Unit;

    cout << endl;
    PrintingToolbox::CTablePrinter ModelTable(&ModelTableOut);
    ModelTableOut <<"-- Models:"<< endl;

    ModelTable.AddColumn("Mixture", 25);
    ModelTable.AddColumn("Transport Model", 25);
    ModelTable.AddColumn("Fluid Model", 25);
    ModelTable.SetAlign(PrintingToolbox::CTablePrinter::RIGHT);
    ModelTable.PrintHeader();

    PrintingToolbox::CTablePrinter NonDimTable(&NonDimTableOut);
    NonDimTable.AddColumn("Name", 22);
    NonDimTable.AddColumn("Dim. value", 14);
    NonDimTable.AddColumn("Ref. value", 14);
    NonDimTable.AddColumn("Unit", 10);
    NonDimTable.AddColumn("Non-dim. value", 14);
    NonDimTable.SetAlign(PrintingToolbox::CTablePrinter::RIGHT);

    NonDimTableOut <<"-- Fluid properties:"<< endl;

    NonDimTable.PrintHeader();

    if      (config->GetSystemMeasurements() == SI) Unit << "N.m/kg.K";
    else if (config->GetSystemMeasurements() == US) Unit << "lbf.ft/slug.R";
    NonDimTable << "Gas Constant" << config->GetGas_Constant() << config->GetGas_Constant_Ref() << Unit.str() << config->GetGas_ConstantND();
    Unit.str("");
    if      (config->GetSystemMeasurements() == SI) Unit << "N.m/kg.K";
    else if (config->GetSystemMeasurements() == US) Unit << "lbf.ft/slug.R";
    NonDimTable << "Spec. Heat Ratio" << "-" << "-" << "-" << Gamma;
    Unit.str("");

    ModelTable << config->GetGasModel();

    switch(config->GetKind_FluidModel()){
    case SU2_NONEQ:
      ModelTable << "SU2 NonEq";
      break;
    case MUTATIONPP:
      ModelTable << "Mutation++ NonEq";
      break;
    }

    if (viscous) {

      switch(config->GetKind_TransCoeffModel()){
      case WILKE:
        ModelTable << "Wilke-Blottner-Eucken";
        NonDimTable.PrintFooter();
        break;

      case GUPTAYOS:
        ModelTable << "Gupta-Yos";
        NonDimTable.PrintFooter();
        break;

      default:
        break;
      }
    } else {
      ModelTable << "-" ;
    }

    NonDimTable.PrintFooter();
    NonDimTableOut <<"-- Initial and free-stream conditions:"<< endl;
    NonDimTable.PrintHeader();

    if      (config->GetSystemMeasurements() == SI) Unit << "Pa";
    else if (config->GetSystemMeasurements() == US) Unit << "psf";
    NonDimTable << "Static Pressure" << config->GetPressure_FreeStream() << config->GetPressure_Ref() << Unit.str() << config->GetPressure_FreeStreamND();
    Unit.str("");
    if      (config->GetSystemMeasurements() == SI) Unit << "kg/m^3";
    else if (config->GetSystemMeasurements() == US) Unit << "slug/ft^3";
    NonDimTable << "Density" << config->GetDensity_FreeStream() << config->GetDensity_Ref() << Unit.str() << config->GetDensity_FreeStreamND();
    Unit.str("");
    if      (config->GetSystemMeasurements() == SI) Unit << "K";
    else if (config->GetSystemMeasurements() == US) Unit << "R";
    NonDimTable << " T-R Temperature" << config->GetTemperature_FreeStream() << config->GetTemperature_Ref() << Unit.str() << config->GetTemperature_FreeStreamND();
    Unit.str("");
    if      (config->GetSystemMeasurements() == SI) Unit << "K";
    else if (config->GetSystemMeasurements() == US) Unit << "R";
    NonDimTable << " V-E Temperature" << config->GetTemperature_ve_FreeStream() << config->GetTemperature_ve_Ref() << Unit.str() << config->GetTemperature_ve_FreeStreamND();
    Unit.str("");
    if      (config->GetSystemMeasurements() == SI) Unit << "m^2/s^2";
    else if (config->GetSystemMeasurements() == US) Unit << "ft^2/s^2";
    NonDimTable << "Total Energy" << config->GetEnergy_FreeStream() << config->GetEnergy_Ref() << Unit.str() << config->GetEnergy_FreeStreamND();
    Unit.str("");
    if      (config->GetSystemMeasurements() == SI) Unit << "m/s";
    else if (config->GetSystemMeasurements() == US) Unit << "ft/s";
    NonDimTable << "Velocity-X" << config->GetVelocity_FreeStream()[0] << config->GetVelocity_Ref() << Unit.str() << config->GetVelocity_FreeStreamND()[0];
    NonDimTable << "Velocity-Y" << config->GetVelocity_FreeStream()[1] << config->GetVelocity_Ref() << Unit.str() << config->GetVelocity_FreeStreamND()[1];
    if (nDim == 3){
      NonDimTable << "Velocity-Z" << config->GetVelocity_FreeStream()[2] << config->GetVelocity_Ref() << Unit.str() << config->GetVelocity_FreeStreamND()[2];
    }
    NonDimTable << "Velocity Magnitude" << config->GetModVel_FreeStream() << config->GetVelocity_Ref() << Unit.str() << config->GetModVel_FreeStreamND();
    Unit.str("");

    if (viscous){
      NonDimTable.PrintFooter();
      if      (config->GetSystemMeasurements() == SI) Unit << "N.s/m^2";
      else if (config->GetSystemMeasurements() == US) Unit << "lbf.s/ft^2";
      NonDimTable << "Viscosity" << config->GetViscosity_FreeStream() << config->GetViscosity_Ref() << Unit.str() << config->GetViscosity_FreeStreamND();
      Unit.str("");
      if (turbulent){
        if      (config->GetSystemMeasurements() == SI) Unit << "m^2/s^2";
        else if (config->GetSystemMeasurements() == US) Unit << "ft^2/s^2";
        NonDimTable << "Turb. Kin. Energy" << config->GetTke_FreeStream() << config->GetTke_FreeStream()/config->GetTke_FreeStreamND() << Unit.str() << config->GetTke_FreeStreamND();
        Unit.str("");
        if      (config->GetSystemMeasurements() == SI) Unit << "1/s";
        else if (config->GetSystemMeasurements() == US) Unit << "1/s";
        NonDimTable << "Spec. Dissipation" << config->GetOmega_FreeStream() << config->GetOmega_FreeStream()/config->GetOmega_FreeStreamND() << Unit.str() << config->GetOmega_FreeStreamND();
        Unit.str("");
      }
    }

    NonDimTable.PrintFooter();
    NonDimTable << "Mach Number" << "-" << "-" << "-" << config->GetMach();
    if (viscous){
      NonDimTable << "Reynolds Number" << "-" << "-" << "-" << config->GetReynolds();
    }
    if (gravity) {
      NonDimTable << "Froude Number" << "-" << "-" << "-" << Froude;
      NonDimTable << "Wave Length"   << "-" << "-" << "-" << 2.0*PI_NUMBER*Froude*Froude;
    }
    NonDimTable.PrintFooter();
    ModelTable.PrintFooter();

    if (unsteady){
      NonDimTableOut << "-- Unsteady conditions" << endl;
      NonDimTable.PrintHeader();
      NonDimTable << "Total Time" << config->GetMax_Time() << config->GetTime_Ref() << "s" << config->GetMax_Time()/config->GetTime_Ref();
      Unit.str("");
      NonDimTable << "Time Step" << config->GetTime_Step() << config->GetTime_Ref() << "s" << config->GetDelta_UnstTimeND();
      Unit.str("");
      NonDimTable.PrintFooter();
    }

    cout << ModelTableOut.str();
    cout << NonDimTableOut.str();

  }
}

void CNEMOEulerSolver::BC_Sym_Plane(CGeometry *geometry, CSolver **solver_container, CNumerics *conv_numerics,
                                    CNumerics *visc_numerics, CConfig *config, unsigned short val_marker) {

  unsigned short iDim, jDim, iSpecies, iVar, jVar;
  unsigned long iPoint, iVertex;

  su2double *Normal = nullptr, Area, UnitNormal[3], *NormalArea,
  **Jacobian_b, **DubDu,
  rho, cs, P, rhoE, rhoEve, conc, *u, *dPdU;

  bool implicit = (config->GetKind_TimeIntScheme_Flow() == EULER_IMPLICIT);

  /*--- Allocate arrays ---*/
  Normal     = new su2double[nDim];
  NormalArea = new su2double[nDim];
  Jacobian_b = new su2double*[nVar];
  DubDu      = new su2double*[nVar];
  u          = new su2double[nDim];

  for (iVar = 0; iVar < nVar; iVar++) {
    Jacobian_b[iVar] = new su2double[nVar];
    DubDu[iVar] = new su2double[nVar];
  }

  /*--- Get species molar mass ---*/
  auto& Ms = FluidModel->GetSpeciesMolarMass();

  /*--- Loop over all the vertices on this boundary (val_marker) ---*/
  for (iVertex = 0; iVertex < geometry->nVertex[val_marker]; iVertex++) {
    iPoint = geometry->vertex[val_marker][iVertex]->GetNode();

    /*--- Check if the node belongs to the domain (i.e, not a halo node) ---*/
    if (geometry->nodes->GetDomain(iPoint)) {

      /*--- Normal vector for this vertex (negative for outward convention) ---*/
      geometry->vertex[val_marker][iVertex]->GetNormal(Normal);

      /*--- Calculate parameters from the geometry ---*/
      Area = GeometryToolbox::Norm(nDim, Normal);

      for (iDim = 0; iDim < nDim; iDim++){
        NormalArea[iDim] = -Normal[iDim];
        UnitNormal[iDim] = -Normal[iDim]/Area;
      }

      /*--- Retrieve the pressure on the vertex ---*/
      P   = nodes->GetPressure(iPoint);

      /*--- Apply the flow-tangency b.c. to the convective flux ---*/
      for (iSpecies = 0; iSpecies < nSpecies; iSpecies++)
        Residual[iSpecies] = 0.0;
      for (iDim = 0; iDim < nDim; iDim++){
        Residual[nSpecies+iDim] = P * UnitNormal[iDim] * Area;
      }
      Residual[nSpecies+nDim]   = 0.0;
      Residual[nSpecies+nDim+1] = 0.0;

      /*--- Add value to the residual ---*/
      LinSysRes.AddBlock(iPoint, Residual);

      /*--- If using implicit time-stepping, calculate b.c. contribution to Jacobian ---*/
      if (implicit) {

        /*--- Initialize Jacobian ---*/
        for (iVar = 0; iVar < nVar; iVar++)
          for (jVar = 0; jVar < nVar; jVar++)
            Jacobian_i[iVar][jVar] = 0.0;

        /*--- Calculate state i ---*/
        rho     = nodes->GetDensity(iPoint);
        rhoE    = nodes->GetSolution(iPoint,nSpecies+nDim);
        rhoEve  = nodes->GetSolution(iPoint,nSpecies+nDim+1);
        dPdU    = nodes->GetdPdU(iPoint);
        for (iDim = 0; iDim < nDim; iDim++)
          u[iDim] = nodes->GetVelocity(iPoint,iDim);

        conc = 0.0;
        for (iSpecies = 0; iSpecies < nSpecies; iSpecies++) {
          cs    = nodes->GetMassFraction(iPoint,iSpecies);
          conc += cs * rho/Ms[iSpecies];

          /////// NEW //////
          for (iDim = 0; iDim < nDim; iDim++) {
            Jacobian_i[nSpecies+iDim][iSpecies] = dPdU[iSpecies] * UnitNormal[iDim];
            Jacobian_i[iSpecies][nSpecies+iDim] = cs * UnitNormal[iDim];
          }
        }

        for (iDim = 0; iDim < nDim; iDim++) {
          for (jDim = 0; jDim < nDim; jDim++) {
            Jacobian_i[nSpecies+iDim][nSpecies+jDim] = u[iDim]*UnitNormal[jDim]
                + dPdU[nSpecies+jDim]*UnitNormal[iDim];
          }
          Jacobian_i[nSpecies+iDim][nSpecies+nDim]   = dPdU[nSpecies+nDim]  *UnitNormal[iDim];
          Jacobian_i[nSpecies+iDim][nSpecies+nDim+1] = dPdU[nSpecies+nDim+1]*UnitNormal[iDim];

          Jacobian_i[nSpecies+nDim][nSpecies+iDim]   = (rhoE+P)/rho * UnitNormal[iDim];
          Jacobian_i[nSpecies+nDim+1][nSpecies+iDim] = rhoEve/rho   * UnitNormal[iDim];
        }

        /*--- Integrate over the dual-grid area ---*/
        for (iVar = 0; iVar < nVar; iVar++)
          for (jVar = 0; jVar < nVar; jVar++)
            Jacobian_i[iVar][jVar] = Jacobian_i[iVar][jVar] * Area;

        /*--- Apply the contribution to the system ---*/
        Jacobian.AddBlock(iPoint,iPoint,Jacobian_i);

      }
    }
  }
  delete [] Normal;
  delete [] NormalArea;
  delete [] u;

  for (iVar = 0; iVar < nVar; iVar++) {
    delete [] Jacobian_b[iVar];
    delete [] DubDu[iVar];
  }

  delete [] Jacobian_b;
  delete [] DubDu;
}

void CNEMOEulerSolver::BC_Far_Field(CGeometry *geometry, CSolver **solver_container,
                                    CNumerics *conv_numerics, CNumerics *visc_numerics,
                                    CConfig *config, unsigned short val_marker) {

  unsigned short iDim;
  unsigned long iVertex, iPoint, Point_Normal;

  su2double *V_infty, *V_domain, *U_domain,*U_infty;

  /*--- Set booleans from configuration parameters ---*/
  //bool implicit = (config->GetKind_TimeIntScheme_Flow() == EULER_IMPLICIT);
  bool viscous  = config->GetViscous();

  /*--- Allocate arrays ---*/
  su2double *Normal = new su2double[nDim];

  /*--- Loop over all the vertices on this boundary (val_marker) ---*/
  for (iVertex = 0; iVertex < geometry->nVertex[val_marker]; iVertex++) {
    iPoint = geometry->vertex[val_marker][iVertex]->GetNode();

    /*--- Check if the node belongs to the domain (i.e, not a halo node) ---*/
    if (geometry->nodes->GetDomain(iPoint)) {

      /*--- Retrieve index of the closest interior node ---*/
      Point_Normal = geometry->vertex[val_marker][iVertex]->GetNormal_Neighbor(); //only used for implicit

      /*--- Pass boundary node normal to CNumerics ---*/
      geometry->vertex[val_marker][iVertex]->GetNormal(Normal);
      for (iDim = 0; iDim < nDim; iDim++) Normal[iDim] = -Normal[iDim];
      conv_numerics->SetNormal(Normal);

      /*--- Retrieve solution at the boundary node & free-stream ---*/
      U_domain = nodes->GetSolution(iPoint);
      V_domain = nodes->GetPrimitive(iPoint);
      U_infty  = node_infty->GetSolution(0);
      V_infty  = node_infty->GetPrimitive(0);

      /*--- Pass conserved & primitive variables to CNumerics ---*/
      conv_numerics->SetConservative(U_domain, U_infty);
      conv_numerics->SetPrimitive(V_domain, V_infty);

      /*--- Pass supplementary information to CNumerics ---*/
      conv_numerics->SetdPdU  (nodes->GetdPdU(iPoint),   node_infty->GetdPdU(0));
      conv_numerics->SetdTdU  (nodes->GetdTdU(iPoint),   node_infty->GetdTdU(0));
      conv_numerics->SetdTvedU(nodes->GetdTvedU(iPoint), node_infty->GetdTvedU(0));
      conv_numerics->SetEve   (nodes->GetEve(iPoint),    node_infty->GetEve(0));
      conv_numerics->SetCvve  (nodes->GetCvve(iPoint),   node_infty->GetCvve(0));
      conv_numerics->SetGamma (nodes->GetGamma(iPoint),  node_infty->GetGamma(0));

      /*--- Compute the convective residual (and Jacobian) ---*/
      // Note: This uses the specified boundary num. method specified in driver_structure.cpp
      auto residual = conv_numerics->ComputeResidual(config);

      /*--- Apply contribution to the linear system ---*/
      LinSysRes.AddBlock(iPoint, residual);

      //if (implicit)
      //  Jacobian.AddBlock(iPoint, iPoint, Jacobian_i);

      /*--- Viscous contribution ---*/
      if (viscous) {
        su2double Coord_Reflected[MAXNDIM];
        GeometryToolbox::PointPointReflect(nDim, geometry->nodes->GetCoord(Point_Normal),
                                                 geometry->nodes->GetCoord(iPoint), Coord_Reflected);
        visc_numerics->SetCoord(geometry->nodes->GetCoord(iPoint), Coord_Reflected );
        visc_numerics->SetNormal(Normal);

        /*--- Primitive variables, and gradient ---*/
        visc_numerics->SetConservative(nodes->GetSolution(iPoint),
                                       node_infty->GetSolution(0) );
        visc_numerics->SetConsVarGradient(nodes->GetGradient(iPoint),
                                          node_infty->GetGradient(0) );
        visc_numerics->SetPrimitive(nodes->GetPrimitive(iPoint),
                                    node_infty->GetPrimitive(0) );
        visc_numerics->SetPrimVarGradient(nodes->GetGradient_Primitive(iPoint),
                                          node_infty->GetGradient_Primitive(0) );

        /*--- Pass supplementary information to CNumerics ---*/
        visc_numerics->SetdPdU  (nodes->GetdPdU(iPoint),   node_infty->GetdPdU(0));
        visc_numerics->SetdTdU  (nodes->GetdTdU(iPoint),   node_infty->GetdTdU(0));
        visc_numerics->SetdTvedU(nodes->GetdTvedU(iPoint), node_infty->GetdTvedU(0));
        visc_numerics->SetEve   (nodes->GetEve(iPoint),    node_infty->GetEve(0));
        visc_numerics->SetCvve  (nodes->GetCvve(iPoint),   node_infty->GetCvve(0));

        /*--- Species diffusion coefficients ---*/
        visc_numerics->SetDiffusionCoeff(nodes->GetDiffusionCoeff(iPoint),
                                         node_infty->GetDiffusionCoeff(0) );

        /*--- Laminar viscosity ---*/
        visc_numerics->SetLaminarViscosity(nodes->GetLaminarViscosity(iPoint),
                                           node_infty->GetLaminarViscosity(0) );

        /*--- Eddy viscosity ---*/
        visc_numerics->SetEddyViscosity(nodes->GetEddyViscosity(iPoint),
                                        node_infty->GetEddyViscosity(0) );

        /*--- Thermal conductivity ---*/
        visc_numerics->SetThermalConductivity(nodes->GetThermalConductivity(iPoint),
                                              node_infty->GetThermalConductivity(0));

        /*--- Vib-el. thermal conductivity ---*/
        visc_numerics->SetThermalConductivity_ve(nodes->GetThermalConductivity_ve(iPoint),
                                                 node_infty->GetThermalConductivity_ve(0) );

        /*--- Compute and update residual ---*/
        auto residual = visc_numerics->ComputeResidual(config);

        LinSysRes.SubtractBlock(iPoint, residual);
        //if (implicit) {
        //  Jacobian.SubtractBlock(iPoint, iPoint, Jacobian_i);
        //}
      }
    }
  }

  /*--- Free locally allocated memory ---*/
  delete [] Normal;
}

void CNEMOEulerSolver::BC_Inlet(CGeometry *geometry, CSolver **solution_container,
                                CNumerics *conv_numerics, CNumerics *visc_numerics, CConfig *config, unsigned short val_marker) {

  unsigned short iVar, iDim, iSpecies, nSpecies,
      RHO_INDEX, T_INDEX, TVE_INDEX, VEL_INDEX, H_INDEX, A_INDEX, P_INDEX,
      RHOCVTR_INDEX, RHOCVVE_INDEX;
  unsigned long iVertex, iPoint;
  su2double  T_Total, P_Total, Velocity[3], Velocity2, H_Total, Temperature, Riemann,
      Temperature_ve, Pressure, Density, Energy, Mach2, SoundSpeed2, SoundSpeed_Total2, Vel_Mag,
      alpha, aa, bb, cc, dd, Area, UnitNormal[3];
  const su2double *Flow_Dir;

  bool dynamic_grid         = config->GetGrid_Movement();
  su2double Two_Gamma_M1    = 2.0/Gamma_Minus_One;
  su2double Gas_Constant    = config->GetGas_ConstantND();
  unsigned short Kind_Inlet = config->GetKind_Inlet();
  string Marker_Tag         = config->GetMarker_All_TagBound(val_marker);

  su2double *U_domain = new su2double[nVar];      su2double *U_inlet = new su2double[nVar];
  su2double *V_domain = new su2double[nPrimVar];  su2double *V_inlet = new su2double[nPrimVar];
  su2double *Normal   = new su2double[nDim];
  su2double *Ys       = new su2double[config->GetnSpecies()];

  /*--- Extract NEMO variables ---*/
  nSpecies      = config->GetnSpecies();
  VEL_INDEX     = nodes->GetVelIndex();
  P_INDEX       = nodes->GetPIndex();
  RHO_INDEX     = nodes->GetRhoIndex();
  A_INDEX       = nodes->GetAIndex();
  RHOCVTR_INDEX = nodes->GetRhoCvtrIndex();
  RHOCVVE_INDEX = nodes->GetRhoCvveIndex();
  T_INDEX       = nodes->GetTIndex();
  TVE_INDEX     = nodes->GetTveIndex();
  H_INDEX       = nodes->GetHIndex();
  
  /*--- Loop over all the vertices on this boundary marker ---*/
  for (iVertex = 0; iVertex < geometry->nVertex[val_marker]; iVertex++) {
    iPoint = geometry->vertex[val_marker][iVertex]->GetNode();

    /*--- Check if the node belongs to the domain (i.e., not a halo node) ---*/
    if (geometry->nodes->GetDomain(iPoint)) {

      /*--- Normal vector for this vertex (negate for outward convention) ---*/
      geometry->vertex[val_marker][iVertex]->GetNormal(Normal);
      for (iDim = 0; iDim < nDim; iDim++) Normal[iDim] = -Normal[iDim];
      conv_numerics->SetNormal(Normal);

      Area = GeometryToolbox::Norm(nDim, Normal);

      for (iDim = 0; iDim < nDim; iDim++)
        UnitNormal[iDim] = Normal[iDim]/Area;

      /*--- Retrieve solution at this boundary node ---*/
      U_domain = nodes->GetSolution(iPoint);
      V_domain = nodes->GetPrimitive(iPoint);

      /*--- Build the fictitious intlet state based on characteristics ---*/

      /*--- Subsonic inflow: there is one outgoing characteristic (u-c),
       therefore we can specify all but one state variable at the inlet.
       The outgoing Riemann invariant provides the final piece of info.
       Adapted from an original implementation in the Stanford University
       multi-block (SUmb) solver in the routine bcSubsonicInflow.f90
       written by Edwin van der Weide, last modified 04-20-2009. ---*/

      switch (Kind_Inlet) {

      /*--- Total properties have been specified at the inlet. ---*/
      case TOTAL_CONDITIONS:

        /*--- Retrieve the specified total conditions for this inlet. ---*/
        P_Total  = config->GetInlet_Ptotal(Marker_Tag);
        T_Total  = config->GetInlet_Ttotal(Marker_Tag);
        Flow_Dir = config->GetInlet_FlowDir(Marker_Tag);

        /*--- Non-dim. the inputs if necessary. ---*/
        P_Total /= config->GetPressure_Ref();
        T_Total /= config->GetTemperature_Ref();

        /*--- Compute Gamma ---*/
        //TODO move to fluidmodel
        auto& Ms = FluidModel->GetSpeciesMolarMass();
        su2double Ru = 1000.0* UNIVERSAL_GAS_CONSTANT;
        su2double rhoR = 0.0;
        for (iSpecies = 0; iSpecies < nSpecies; iSpecies++) {
          rhoR += V_domain[iSpecies]*Ru/Ms[iSpecies];        }
        Gamma = rhoR/(V_domain[RHOCVTR_INDEX]+
                      V_domain[RHOCVVE_INDEX])+1;
        Gamma_Minus_One = Gamma-1.0;
        
        /*--- Store primitives and set some variables for clarity. ---*/
        //TODO NEED TO RECOMPUTE GAS_CONSTANT?
        Density = V_domain[RHO_INDEX];
        Velocity2 = 0.0;
        for (iDim = 0; iDim < nDim; iDim++) {
          Velocity[iDim] = V_domain[VEL_INDEX+iDim];
          Velocity2 += Velocity[iDim]*Velocity[iDim];
        }
        Energy      = U_domain[nVar-2]/Density;
        Pressure    = V_domain[P_INDEX];
        H_Total     = (Gamma*Gas_Constant/Gamma_Minus_One)*T_Total;
        SoundSpeed2 = Gamma*Pressure/Density;

        /*--- Mass fractions of gas species ---*/
        //for(iSpecies = 0; iSpecies < nSpecies; iSpecies++){
        //  Ys[iSpecies] = V_domain[iSpecies];              }

        /*--- Compute the acoustic Riemann invariant that is extrapolated
           from the domain interior. ---*/
        Riemann   = 2.0*sqrt(SoundSpeed2)/Gamma_Minus_One;
        for (iDim = 0; iDim < nDim; iDim++)
          Riemann += Velocity[iDim]*UnitNormal[iDim];

        /*--- Total speed of sound ---*/
        SoundSpeed_Total2 = Gamma_Minus_One*(H_Total - (Energy + Pressure/Density)+0.5*Velocity2) + SoundSpeed2;

        /*--- Dot product of normal and flow direction. This should
           be negative due to outward facing boundary normal convention. ---*/
        alpha = 0.0;
        for (iDim = 0; iDim < nDim; iDim++)
          alpha += UnitNormal[iDim]*Flow_Dir[iDim];

        /*--- Coefficients in the quadratic equation for the velocity ---*/
        aa =  1.0 + 0.5*Gamma_Minus_One*alpha*alpha;
        bb = -1.0*Gamma_Minus_One*alpha*Riemann;
        cc =  0.5*Gamma_Minus_One*Riemann*Riemann
            -2.0*SoundSpeed_Total2/Gamma_Minus_One;

        /*--- Solve quadratic equation for velocity magnitude. Value must
           be positive, so the choice of root is clear. ---*/
        dd = bb*bb - 4.0*aa*cc;
        dd = sqrt(max(0.0,dd));
        Vel_Mag   = (-bb + dd)/(2.0*aa);
        Vel_Mag   = max(0.0,Vel_Mag);
        Velocity2 = Vel_Mag*Vel_Mag;

        /*--- Compute speed of sound from total speed of sound eqn. ---*/
        SoundSpeed2 = SoundSpeed_Total2 - 0.5*Gamma_Minus_One*Velocity2;

        /*--- Mach squared (cut between 0-1), use to adapt velocity ---*/
        Mach2 = Velocity2/SoundSpeed2;
        Mach2 = min(1.0,Mach2);
        Velocity2   = Mach2*SoundSpeed2;
        Vel_Mag     = sqrt(Velocity2);
        SoundSpeed2 = SoundSpeed_Total2 - 0.5*Gamma_Minus_One*Velocity2;

        /*--- Compute new velocity vector at the inlet ---*/
        for (iDim = 0; iDim < nDim; iDim++)
          Velocity[iDim] = Vel_Mag*Flow_Dir[iDim];

        /*--- Static temperature from the speed of sound relation ---*/
        Temperature = SoundSpeed2/(Gamma*Gas_Constant);
        Temperature_ve = V_domain[TVE_INDEX]; //TODO NEED TVE AS WELL

        /*--- Static pressure using isentropic relation at a point ---*/
        Pressure = P_Total*pow((Temperature/T_Total),Gamma/Gamma_Minus_One);

        /*--- Density at the inlet from the gas law ---*/
        Density = Pressure/(Gas_Constant*Temperature);
        //TODO NEED SPECIES DENSITIES

        /*--- Using pressure, density, & velocity, compute the energy ---*/
        Energy = Pressure/(Density*Gamma_Minus_One)+0.5*Velocity2;
        //NEED EVE AS WELL

        /*--- Conservative variables, using the derived quantities ---*/
        //TODO EVE
        for (iSpecies=0; iSpecies<nSpecies; iSpecies++)
          U_inlet[iSpecies] = 1.0*Density;
        for (iDim = 0; iDim < nDim; iDim++)
          U_inlet[nSpecies+iDim] = Velocity[iDim]*Density;
        U_inlet[nVar-2] = Energy*Density;
        U_inlet[nVar-1] = U_domain[nVar-1];

	/*--- Primitive variables, using the derived quantities ---*/
        //TODO, 1species only
        for (iSpecies=0; iSpecies<nSpecies; iSpecies++)
          V_inlet[iSpecies] = 1.0*Density;
        V_inlet[T_INDEX]   = Temperature;
        V_inlet[TVE_INDEX] = V_domain[TVE_INDEX];
        for (iDim = 0; iDim < nDim; iDim++)
          V_inlet[VEL_INDEX+iDim] = Velocity[iDim];
        V_inlet[P_INDEX]   = Pressure;
        V_inlet[RHO_INDEX] = Density;
        V_inlet[H_INDEX] = H_Total;
        V_inlet[A_INDEX] = sqrt(SoundSpeed2);
        V_inlet[RHOCVTR_INDEX] = V_domain[RHOCVTR_INDEX];
        V_inlet[RHOCVVE_INDEX] = V_domain[RHOCVVE_INDEX];
	
	break;
      
        /*--- Mass flow has been specified at the inlet. ---*/
//      case MASS_FLOW:

//        SU2_MPI::Error("BC_INLET: If you somehow got here....you are very special..", CURRENT_FUNCTION);

//        /*--- Retrieve the specified mass flow for the inlet. ---*/
//        Density  = config->GetInlet_Ttotal(Marker_Tag);
//        Vel_Mag  = config->GetInlet_Ptotal(Marker_Tag);
//        Flow_Dir = config->GetInlet_FlowDir(Marker_Tag);

//        /*--- Non-dim. the inputs if necessary. ---*/
//        Density /= config->GetDensity_Ref();
//        Vel_Mag /= config->GetVelocity_Ref();

//        /*--- Get primitives from current inlet state. ---*/
//        for (iDim = 0; iDim < nDim; iDim++)
//          Velocity[iDim] = nodes->GetVelocity(iPoint, iDim);
//        Pressure    = nodes->GetPressure(iPoint);
//        SoundSpeed2 = Gamma*Pressure/U_domain[0];

//        /*--- Compute the acoustic Riemann invariant that is extrapolated
//           from the domain interior. ---*/
//        Riemann = Two_Gamma_M1*sqrt(SoundSpeed2);
//        for (iDim = 0; iDim < nDim; iDim++)
//          Riemann += Velocity[iDim]*UnitNormal[iDim];

//        /*--- Speed of sound squared for fictitious inlet state ---*/
//        SoundSpeed2 = Riemann;
//        for (iDim = 0; iDim < nDim; iDim++)
//          SoundSpeed2 -= Vel_Mag*Flow_Dir[iDim]*UnitNormal[iDim];

//        SoundSpeed2 = max(0.0,0.5*Gamma_Minus_One*SoundSpeed2);
//        SoundSpeed2 = SoundSpeed2*SoundSpeed2;

//        /*--- Pressure for the fictitious inlet state ---*/
//        Pressure = SoundSpeed2*Density/Gamma;

//        /*--- Energy for the fictitious inlet state ---*/
//        Energy = Pressure/(Density*Gamma_Minus_One)+0.5*Vel_Mag*Vel_Mag;

//        /*--- Conservative variables, using the derived quantities ---*/
//        U_inlet[0] = Density;
//        for (iDim = 0; iDim < nDim; iDim++)
//          U_inlet[iDim+1] = Vel_Mag*Flow_Dir[iDim]*Density;
//        U_inlet[nDim+1] = Energy*Density;

//        /*--- Primitive variables, using the derived quantities ---*/
//        V_inlet[0] = Pressure / ( Gas_Constant * Density);
//        for (iDim = 0; iDim < nDim; iDim++)
//          V_inlet[iDim+1] = Vel_Mag*Flow_Dir[iDim];
//        V_inlet[nDim+1] = Pressure;
//        V_inlet[nDim+2] = Density;

//        break;
      }

      /*--- Set various quantities in the solver class ---*/
      conv_numerics->SetEve(node_infty->GetEve(0),nodes->GetEve(iPoint));
      conv_numerics->SetConservative(U_domain, U_inlet);
      conv_numerics->SetPrimitive(V_domain, V_inlet);

      /*--- Compute the residual using an upwind scheme ---*/
      auto residual = conv_numerics->ComputeResidual(config);
      LinSysRes.AddBlock(iPoint, residual);

      /*--- Jacobian contribution for implicit integration ---*/
      //if (implicit) Jacobian.AddBlock(iPoint, iPoint, Jacobian_i);

//      /*--- Viscous contribution ---*/
//      if (viscous) {

//        /*--- Set the normal vector and the coordinates ---*/
//        visc_numerics->SetNormal(Normal);
//        su2double Coord_Reflected[MAXNDIM];
//        GeometryToolbox::PointPointReflect(nDim, geometry->nodes->GetCoord(Point_Normal),
//                                                 geometry->nodes->GetCoord(iPoint), Coord_Reflected);
//        visc_numerics->SetCoord(geometry->nodes->GetCoord(), Coord_Reflected);

//        /*--- Primitive variables, and gradient ---*/
//        visc_numerics->SetPrimitive(V_domain, V_inlet);
//        visc_numerics->SetPrimVarGradient(nodes->GetGradient_Primitive(), nodes->GetGradient_Primitive());

//        /*--- Laminar viscosity ---*/
//        visc_numerics->SetLaminarViscosity(nodes->GetLaminarViscosity(), nodes->GetLaminarViscosity());

//        /*--- Compute and update residual ---*/
//        visc_numerics->ComputeResidual(Residual, Jacobian_i, Jacobian_j, config);
//        LinSysRes.SubtractBlock(iPoint, Residual);

//        /*--- Jacobian contribution for implicit integration ---*/
//        if (implicit)
//          Jacobian.SubtractBlock(iPoint, iPoint, Jacobian_i);
//      }
    }
  }

  /*--- Free locally allocated memory ---*/
  delete [] U_inlet;
  delete [] V_inlet;
  delete [] Normal;
  delete [] Ys;
}

void CNEMOEulerSolver::BC_Outlet(CGeometry *geometry, CSolver **solution_container,
                                 CNumerics *conv_numerics, CNumerics *visc_numerics, CConfig *config, unsigned short val_marker) {

  unsigned short iVar, iDim, iSpecies;
  unsigned long iVertex, iPoint;
  su2double Pressure, P_Exit, Velocity[3], Temperature, Tve, Velocity2, Entropy, Density,
  Riemann, Vn, SoundSpeed, Mach_Exit, Vn_Exit, Area, UnitNormal[3];
  vector<su2double> rhos;

  rhos.resize(nSpecies,0.0);

  string Marker_Tag       = config->GetMarker_All_TagBound(val_marker);
  bool dynamic_grid       = config->GetGrid_Movement();
  bool gravity            = config->GetGravityForce();

  su2double *U_domain = new su2double[nVar];      su2double *U_outlet = new su2double[nVar];
  su2double *V_domain = new su2double[nPrimVar];  su2double *V_outlet = new su2double[nPrimVar];
  su2double *Normal   = new su2double[nDim];
  su2double *Ys       = new su2double[nSpecies];

  unsigned short T_INDEX       = nodes->GetTIndex();
  unsigned short TVE_INDEX     = nodes->GetTveIndex();
  unsigned short VEL_INDEX     = nodes->GetVelIndex();
  unsigned short P_INDEX       = nodes->GetPIndex();
  unsigned short RHO_INDEX     = nodes->GetRhoIndex();
  unsigned short H_INDEX       = nodes->GetHIndex();
  unsigned short A_INDEX       = nodes->GetAIndex();
  unsigned short RHOCVTR_INDEX = nodes->GetRhoCvtrIndex();
  unsigned short RHOCVVE_INDEX = nodes->GetRhoCvveIndex();

  /*--- Loop over all the vertices on this boundary marker ---*/
  for (iVertex = 0; iVertex < geometry->nVertex[val_marker]; iVertex++) {
    iPoint = geometry->vertex[val_marker][iVertex]->GetNode();

    /*--- Check if the node belongs to the domain (i.e., not a halo node) ---*/
    if (geometry->nodes->GetDomain(iPoint)) {

      /*--- Normal vector for this vertex (negate for outward convention) ---*/
      geometry->vertex[val_marker][iVertex]->GetNormal(Normal);
      for (iDim = 0; iDim < nDim; iDim++) Normal[iDim] = -Normal[iDim];
      conv_numerics->SetNormal(Normal);

      Area = GeometryToolbox::Norm(nDim, Normal);

      for (iDim = 0; iDim < nDim; iDim++)
        UnitNormal[iDim] = Normal[iDim]/Area;

      /*--- Current solution at this boundary node ---*/
      for (iVar = 0; iVar < nVar; iVar++)     U_domain[iVar] = nodes->GetSolution(iPoint, iVar);
      for (iVar = 0; iVar < nPrimVar; iVar++) V_domain[iVar] = nodes->GetPrimitive(iPoint, iVar);

      /*--- Initialize solution at outlet ---*/
      for (iVar = 0; iVar < nVar; iVar++)     U_outlet[iVar] = 0.0;
      for (iVar = 0; iVar < nPrimVar; iVar++) V_outlet[iVar] = 0.0;

      /*--- Build the fictitious intlet state based on characteristics ---*/

      /*--- Compute Gamma using domain state ---*/
      Gamma = nodes->GetGamma(iPoint);
      Gamma_Minus_One = Gamma - 1.0;

      /*--- Retrieve the specified back pressure for this outlet. ---*/
      if (gravity) P_Exit = config->GetOutlet_Pressure(Marker_Tag) - geometry->nodes->GetCoord(iPoint, nDim-1)*STANDARD_GRAVITY;
      else         P_Exit = config->GetOutlet_Pressure(Marker_Tag);

      /*--- Non-dim. the inputs if necessary. ---*/
      P_Exit = P_Exit/config->GetPressure_Ref();

      /*--- Check whether the flow is supersonic at the exit. The type
       of boundary update depends on this. ---*/
      Density = V_domain[RHO_INDEX];
      Velocity2 = 0.0; Vn = 0.0;
      for (iDim = 0; iDim < nDim; iDim++) {
        Velocity[iDim] = V_domain[VEL_INDEX+iDim];
        Velocity2 += Velocity[iDim]*Velocity[iDim];
        Vn += Velocity[iDim]*UnitNormal[iDim];
      }
      Temperature = V_domain[T_INDEX];
      Tve         = V_domain[TVE_INDEX];
      Pressure    = V_domain[P_INDEX];
      SoundSpeed  = V_domain[A_INDEX];
      Mach_Exit   = sqrt(Velocity2)/SoundSpeed;

      /*--- Compute Species Concentrations ---*/
      for (iSpecies =0; iSpecies<nSpecies;iSpecies++){
        Ys[iSpecies] = V_domain[iSpecies]/Density;
      }

      /*--- Recompute boundary state depending Mach number ---*/
      if (Mach_Exit >= 1.0) {

        /*--- Supersonic exit flow: there are no incoming characteristics,
         so no boundary condition is necessary. Set outlet state to current
         state so that upwinding handles the direction of propagation. ---*/
        for (iVar = 0; iVar < nVar; iVar++)     U_outlet[iVar] = U_domain[iVar];
        for (iVar = 0; iVar < nPrimVar; iVar++) V_outlet[iVar] = V_domain[iVar];

      } else {

        /*--- Subsonic exit flow: there is one incoming characteristic,
         therefore one variable can be specified (back pressure) and is used
         to update the conservative variables. Compute the entropy and the
         acoustic Riemann variable. These invariants, as well as the
         tangential velocity components, are extrapolated. The Temperatures
         (T and Tve) and species concentraition are also assumed to be extrapolated.
         ---*/

        Entropy = Pressure*pow(1.0/Density,Gamma);
        Riemann = Vn + 2.0*SoundSpeed/Gamma_Minus_One;

        /*--- Compute the new fictious state at the outlet ---*/
        //     U: [rho1, ..., rhoNs, rhou, rhov, rhow, rhoe, rhoeve]^T
        //     V: [rho1, ..., rhoNs, T, Tve, u, v, w, P, rho, h, a, rhoCvtr, rhoCvve]^T
        Density    = pow(P_Exit/Entropy,1.0/Gamma);
        Pressure   = P_Exit;
        SoundSpeed = sqrt(Gamma*P_Exit/Density);
        Vn_Exit    = Riemann - 2.0*SoundSpeed/Gamma_Minus_One;
        Velocity2  = 0.0;
        for (iDim = 0; iDim < nDim; iDim++) {
          Velocity[iDim] = Velocity[iDim] + (Vn_Exit-Vn)*UnitNormal[iDim];
          Velocity2 += Velocity[iDim]*Velocity[iDim];
        }

        /*--- Primitive variables, using the derived quantities ---*/
        for (iSpecies = 0; iSpecies < nSpecies; iSpecies ++){
          V_outlet[iSpecies] = Ys[iSpecies]*Density;
          rhos[iSpecies]     = V_outlet[iSpecies];
        }

        V_outlet[T_INDEX]     = V_domain[T_INDEX];
        V_outlet[TVE_INDEX]   = V_domain[TVE_INDEX];

        for (iDim = 0; iDim < nDim; iDim++){
          V_outlet[VEL_INDEX+iDim] = Velocity[iDim];
        }

        V_outlet[P_INDEX]     = Pressure;
        V_outlet[RHO_INDEX]   = Density;
        V_outlet[A_INDEX]     = SoundSpeed;

        /*--- Set mixture state and compute quantities ---*/
        FluidModel->SetTDStateRhosTTv(rhos, Temperature, Tve);
        V_outlet[RHOCVTR_INDEX] = FluidModel->ComputerhoCvtr();
        V_outlet[RHOCVVE_INDEX] = FluidModel->ComputerhoCvve();

        const auto& energies = FluidModel->ComputeMixtureEnergies();

        /*--- Conservative variables, using the derived quantities ---*/
        for (iSpecies = 0; iSpecies < nSpecies; iSpecies ++){
          U_outlet[iSpecies] = V_outlet[iSpecies];
        }

        for (iDim = 0; iDim < nDim; iDim++)
          U_outlet[nSpecies+iDim] = Velocity[iDim]*Density;

        U_outlet[nVar-2] = (energies[0] + 0.5*Velocity2) * Density;
        U_outlet[nVar-1] = energies[1] * Density;

      }

      /*--- Setting Last remaining variables ---*/
      V_outlet[H_INDEX]= (U_outlet[nVar-2]+Pressure)/Density;

      /*--- Set various quantities in the solver class ---*/
      conv_numerics->SetConservative(U_domain, U_outlet);
      conv_numerics->SetPrimitive(V_domain,V_outlet);

      if (dynamic_grid)
        conv_numerics->SetGridVel(geometry->nodes->GetGridVel(iPoint), geometry->nodes->GetGridVel(iPoint));

      /*--- Passing supplementary information to CNumerics ---*/
      conv_numerics->SetdPdU  (nodes->GetdPdU(iPoint),   node_infty->GetdPdU(0));
      conv_numerics->SetdTdU  (nodes->GetdTdU(iPoint),   node_infty->GetdTdU(0));
      conv_numerics->SetdTvedU(nodes->GetdTvedU(iPoint), node_infty->GetdTvedU(0));
      conv_numerics->SetEve   (nodes->GetEve(iPoint),    node_infty->GetEve(0));
      conv_numerics->SetCvve  (nodes->GetCvve(iPoint),   node_infty->GetCvve(0));
      conv_numerics->SetGamma (nodes->GetGamma(iPoint),  node_infty->GetGamma(0));

      /*--- Compute the residual using an upwind scheme ---*/
      auto residual = conv_numerics->ComputeResidual(config);
      LinSysRes.AddBlock(iPoint, residual);

      /*--- Jacobian contribution for implicit integration ---*/
      //if (implicit)
      //  Jacobian.AddBlock(iPoint, iPoint, Jacobian_i);

      /*--- Viscous contribution ---*/
//      if (viscous) {

//        /*--- Set the normal vector and the coordinates ---*/
//        visc_numerics->SetNormal(Normal);
//        su2double Coord_Reflected[MAXNDIM];
//        GeometryToolbox::PointPointReflect(nDim, geometry->nodes->GetCoord(Point_Normal),
//                                                 geometry->nodes->GetCoord(iPoint), Coord_Reflected);
//        visc_numerics->SetCoord(geometry->nodes->GetCoord(), Coord_Reflected);

//        /*--- Primitive variables, and gradient ---*/
//        visc_numerics->SetPrimitive(V_domain, V_outlet);
//        visc_numerics->SetPrimVarGradient(nodes->GetGradient_Primitive(), nodes->GetGradient_Primitive());

//        /*--- Conservative variables, and gradient ---*/
//        visc_numerics->SetConservative(U_domain, U_outlet);
//        visc_numerics->SetConsVarGradient(nodes->GetGradient(), node_infty->GetGradient() );


//        /*--- Pass supplementary information to CNumerics ---*/
//        visc_numerics->SetdPdU(nodes->GetdPdU(), node_infty->GetdPdU());
//        visc_numerics->SetdTdU(nodes->GetdTdU(), node_infty->GetdTdU());
//        visc_numerics->SetdTvedU(nodes->GetdTvedU(), node_infty->GetdTvedU());

//        /*--- Species diffusion coefficients ---*/
//        visc_numerics->SetDiffusionCoeff(nodes->GetDiffusionCoeff(),
//                                         node_infty->GetDiffusionCoeff() );

//        /*--- Laminar viscosity ---*/
//        visc_numerics->SetLaminarViscosity(nodes->GetLaminarViscosity(),
//                                           node_infty->GetLaminarViscosity() );

//        /*--- Thermal conductivity ---*/
//        visc_numerics->SetThermalConductivity(nodes->GetThermalConductivity(),
//                                              node_infty->GetThermalConductivity());

//        /*--- Vib-el. thermal conductivity ---*/
//        visc_numerics->SetThermalConductivity_ve(nodes->GetThermalConductivity_ve(),
//                                                 node_infty->GetThermalConductivity_ve() );

//        /*--- Laminar viscosity ---*/
//        visc_numerics->SetLaminarViscosity(nodes->GetLaminarViscosity(), nodes->GetLaminarViscosity());

//        /*--- Compute and update residual ---*/
//        visc_numerics->ComputeResidual(Residual, Jacobian_i, Jacobian_j, config);
//        LinSysRes.SubtractBlock(iPoint, Residual);

//        /*--- Jacobian contribution for implicit integration ---*/
//        if (implicit)
//          Jacobian.SubtractBlock(iPoint, iPoint, Jacobian_i);
//      }
    }
  }

  /*--- Free locally allocated memory ---*/
  delete [] U_domain;
  delete [] U_outlet;
  delete [] V_domain;
  delete [] V_outlet;
  delete [] Normal;
  delete [] Ys;

}

void CNEMOEulerSolver::BC_Supersonic_Inlet(CGeometry *geometry, CSolver **solution_container,
                                           CNumerics *conv_numerics, CNumerics *visc_numerics, CConfig *config, unsigned short val_marker) {

SU2_MPI::Error("BC_SUPERSONIC_INLET: Not operational in NEMO.", CURRENT_FUNCTION);

//  unsigned short iDim, iVar;
//  unsigned long iVertex, iPoint, Point_Normal;
//  su2double Density, Pressure, Temperature, Temperature_ve, Energy, *Velocity, Velocity2, soundspeed;
//  su2double Gas_Constant = config->GetGas_ConstantND();
//
//  bool implicit = (config->GetKind_TimeIntScheme_Flow() == EULER_IMPLICIT);
//  bool dynamic_grid  = config->GetGrid_Movement();
//  bool viscous              = config->GetViscous();
//  string Marker_Tag = config->GetMarker_All_TagBound(val_marker);
//
//  su2double RuSI  = UNIVERSAL_GAS_CONSTANT;
//  su2double Ru = 1000.0*RuSI;
//
//  su2double *U_inlet = new su2double[nVar];     su2double *U_domain = new su2double[nVar];
//  su2double *V_inlet = new su2double[nPrimVar]; su2double *V_domain = new su2double[nPrimVar];
//  su2double *Normal = new su2double[nDim];

/* ----------------------------------------------------------------------------- */
/* ----------------------------------------------------------------------------- */
/* The block of code commented below needs to be updated to use Fluidmodel class */
/* ----------------------------------------------------------------------------- */
/* ----------------------------------------------------------------------------- */

//  /*--- Supersonic inlet flow: there are no outgoing characteristics,
//   so all flow variables can be imposed at the inlet.
//   First, retrieve the specified values for the primitive variables. ---*/
//  //ASSUME TVE = T for the time being
//  auto Mass_Frac      = config->GetInlet_MassFrac(Marker_Tag);
//  Temperature    = config->GetInlet_Temperature(Marker_Tag);
//  Pressure       = config->GetInlet_Pressure(Marker_Tag);
//  Velocity       = config->GetInlet_Velocity(Marker_Tag);
//  Temperature_ve = Temperature;
//
//  /*--- Compute Density and Species Densities ---*/
//  for (iSpecies = 0; iSpecies < nHeavy; iSpecies++)
//    denom += Mass_Frac[iSpecies] * (Ru/Ms[iSpecies]) * Temperature;
//  for (iSpecies = 0; iSpecies < nEl; iSpecies++)
//    denom += Mass_Frac[nSpecies-1] * (Ru/Ms[nSpecies-1]) * Temperature_ve;
//  Density = Pressure / denom;
//
//  /*--- Compute Soundspeed and Velocity squared ---*/
//  for (iSpecies = 0; iSpecies < nHeavy; iSpecies++) {
//    conc += Mass_Frac[iSpecies]*Density/Ms[iSpecies];
//    rhoCvtr += Density*Mass_Frac[iSpecies] * (3.0/2.0 + xi[iSpecies]/2.0) * Ru/Ms[iSpecies];
//  }
//  soundspeed = sqrt((1.0 + Ru/rhoCvtr*conc) * Pressure/Density);
//
//  Velocity2 = 0.0;
//  for (iDim = 0; iDim < nDim; iDim++)
//    Velocity2 += Velocity[iDim]*Velocity[iDim];
//
//  /*--- Non-dim. the inputs if necessary. ---*/
//  // Need to update this portion
//  //Temperature = Temperature/config->GetTemperature_Ref();
//  //Pressure    = Pressure/config->GetPressure_Ref();
//  //Density     = Density/config->GetDensity_Ref();
//  //for (iDim = 0; iDim < nDim; iDim++)
//  //  Velocity[iDim] = Velocity[iDim]/config->GetVelocity_Ref();
//
//  /*--- Compute energy (RRHO) from supplied primitive quanitites ---*/
//  for (iSpecies = 0; iSpecies < nHeavy; iSpecies++) {
//
//    // Species density
//    rhos = Mass_Frac[iSpecies]*Density;
//
//    // Species formation energy
//    Ef = hf[iSpecies] - Ru/Ms[iSpecies]*Tref[iSpecies];
//
//    // Species vibrational energy
//    if (thetav[iSpecies] != 0.0)
//      Ev = Ru/Ms[iSpecies] * thetav[iSpecies] / (exp(thetav[iSpecies]/Temperature_ve)-1.0);
//    else
//      Ev = 0.0;
//
//    // Species electronic energy
//    num = 0.0;
//    denom = g[iSpecies][0] * exp(thetae[iSpecies][0]/Temperature_ve);
//    for (iEl = 1; iEl < nElStates[iSpecies]; iEl++) {
//      num   += g[iSpecies][iEl] * thetae[iSpecies][iEl] * exp(-thetae[iSpecies][iEl]/Temperature_ve);
//      denom += g[iSpecies][iEl] * exp(-thetae[iSpecies][iEl]/Temperature_ve);
//    }
//    Ee = Ru/Ms[iSpecies] * (num/denom);
//
//    // Mixture total energy
//    rhoE += rhos * ((3.0/2.0+xi[iSpecies]/2.0) * Ru/Ms[iSpecies] * (Temperature-Tref[iSpecies])
//                    + Ev + Ee + Ef + 0.5*Velocity2);
//
//    // Mixture vibrational-electronic energy
//    rhoEve += rhos * (Ev + Ee);
//  }
//
//  /*--- Setting Conservative Variables ---*/
//  for (iSpecies = 0; iSpecies < nSpecies; iSpecies++)
//    U_inlet[iSpecies] = Mass_Frac[iSpecies]*Density;
//  for (iDim = 0; iDim < nDim; iDim++)
//    U_inlet[nSpecies+iDim] = Density*Velocity[iDim];
//  U_inlet[nVar-2] = rhoE;
//  U_inlet[nVar-1] = rhoEve;
//
//  /*--- Setting Primitive Vaariables ---*/
//  for (iSpecies = 0; iSpecies < nSpecies; iSpecies++)
//    V_inlet[iSpecies] = Mass_Frac[iSpecies]*Density;
//  V_inlet[nSpecies] = Temperature;
//  V_inlet[nSpecies+1] = Temperature_ve;
//  for (iDim = 0; iDim < nDim; iDim++)
//    V_inlet[nSpecies+2+iDim] = Velocity[iDim];
//  V_inlet[nSpecies+2+nDim] = Pressure;
//  V_inlet[nSpecies+3+nDim] = Density;
//  V_inlet[nSpecies+4+nDim] = rhoE+Pressure/Density;
//  V_inlet[nSpecies+5+nDim] = soundspeed;
//  V_inlet[nSpecies+6+nDim] = rhoCvtr;

/* ----------------------------------------------------------------------------- */
/* ----------------------------------------------------------------------------- */
/* The block of code that needs to be updated to use Fluidmodel class end here   */
/* ----------------------------------------------------------------------------- */
/* ----------------------------------------------------------------------------- */

//  //This requires Newtown Raphson.....So this is not currently operational (See Deathstar)
//  //V_inlet[nSpecies+7+nDim] = rhoCvve;
//
//  /*--- Loop over all the vertices on this boundary marker ---*/
//  for(iVertex = 0; iVertex < geometry->nVertex[val_marker]; iVertex++) {
//    iPoint = geometry->vertex[val_marker][iVertex]->GetNode();
//
//    /*--- Check if the node belongs to the domain (i.e, not a halo node) ---*/
//    if (geometry->nodes->GetDomain(iPoint)) {
//
//      /*--- Index of the closest interior node ---*/
//      Point_Normal = geometry->vertex[val_marker][iVertex]->GetNormal_Neighbor();
//
//      /*--- Current solution at this boundary node ---*/
//      for (iVar = 0; iVar < nVar; iVar++) U_domain[iVar] = nodes->GetSolution(iPoint,iVar);
//      for (iVar = 0; iVar < nPrimVar; iVar++) V_domain[iVar] = nodes->GetPrimitive(iPoint,iVar);
//
//      /*--- Normal vector for this vertex (negate for outward convention) ---*/
//      geometry->vertex[val_marker][iVertex]->GetNormal(Normal);
//      for (iDim = 0; iDim < nDim; iDim++) Normal[iDim] = -Normal[iDim];
//
//      su2double Area = 0.0;
//      for (iDim = 0; iDim < nDim; iDim++)
//        Area += Normal[iDim]*Normal[iDim];
//      Area = sqrt (Area);
//
//      /*--- Set various quantities in the solver class ---*/
//      conv_numerics->SetNormal(Normal);
//      conv_numerics->SetConservative(U_domain, U_inlet);
//      conv_numerics->SetPrimitive(V_domain, V_inlet);
//
//      /*--- Pass supplementary info to CNumerics ---*/
//      conv_numerics->SetdPdU(nodes->GetdPdU(iPoint), node_infty->GetdPdU(0));
//      conv_numerics->SetdTdU(nodes->GetdTdU(iPoint), node_infty->GetdTdU(0));
//      conv_numerics->SetdTvedU(nodes->GetdTvedU(iPoint), node_infty->GetdTvedU(0));
//      conv_numerics->SetEve(nodes->GetEve(iPoint), node_infty->GetEve(0));
//      conv_numerics->SetCvve(nodes->GetCvve(iPoint), node_infty->GetCvve(0));
//
//      if (dynamic_grid)
//        conv_numerics->SetGridVel(geometry->nodes->GetGridVel(iPoint),
//                                  geometry->nodes->GetGridVel(iPoint));
//
//      /*--- Compute the residual using an upwind scheme ---*/
//      auto residual = conv_numerics->ComputeResidual(config);
//      LinSysRes.AddBlock(iPoint, residual);
//
//      /*--- Jacobian contribution for implicit integration ---*/
//      //if (implicit)
//      //  Jacobian.AddBlock(iPoint, iPoint, Jacobian_i);
//
//      /*--- Viscous contribution ---*/
//      if (viscous) {
//
//        /*--- Set the normal vector and the coordinates ---*/
//        visc_numerics->SetNormal(Normal);
//        su2double Coord_Reflected[MAXNDIM];
//        GeometryToolbox::PointPointReflect(nDim, geometry->nodes->GetCoord(Point_Normal),
//                                           geometry->nodes->GetCoord(iPoint), Coord_Reflected);
//        visc_numerics->SetCoord(geometry->nodes->GetCoord(iPoint), Coord_Reflected);
//
//        /*--- Primitive variables, and gradient ---*/
//        visc_numerics->SetPrimitive(V_domain, V_inlet);
//        visc_numerics->SetPrimVarGradient(nodes->GetGradient_Primitive(iPoint), nodes->GetGradient_Primitive(iPoint));
//
//        /*--- Laminar viscosity ---*/
//        visc_numerics->SetLaminarViscosity(nodes->GetLaminarViscosity(iPoint), nodes->GetLaminarViscosity(iPoint));
//
//        /*--- Compute and update residual ---*/
//        auto residual = visc_numerics->ComputeResidual(config);
//        LinSysRes.SubtractBlock(iPoint, residual);
//
//        /*--- Jacobian contribution for implicit integration ---*/
//        //if (implicit)
//        //  Jacobian.SubtractBlock(iPoint, iPoint, Jacobian_i);
//      }
//
//    }
//  }
//
//  /*--- Free locally allocated memory ---*/
//  delete [] U_domain;
//  delete [] U_inlet;
//  delete [] V_domain;
//  delete [] V_inlet;
//  delete [] Normal;

}

void CNEMOEulerSolver::BC_Supersonic_Outlet(CGeometry *geometry, CSolver **solution_container,
                                            CNumerics *conv_numerics, CNumerics *visc_numerics, CConfig *config, unsigned short val_marker) {
  unsigned short iDim;
  unsigned long iVertex, iPoint;
  su2double *V_outlet, *V_domain;
  su2double *U_outlet, *U_domain;

  bool dynamic_grid = config->GetGrid_Movement();
  string Marker_Tag = config->GetMarker_All_TagBound(val_marker);

  su2double *Normal = new su2double[nDim];

  /*--- Supersonic outlet flow: there are no ingoing characteristics,
   so all flow variables can should be interpolated from the domain. ---*/
  
  /*--- Loop over all the vertices on this boundary marker ---*/
  for (iVertex = 0; iVertex < geometry->nVertex[val_marker]; iVertex++) {

    iPoint = geometry->vertex[val_marker][iVertex]->GetNode();

    /*--- Check if the node belongs to the domain (i.e, not a halo node) ---*/
    if (geometry->nodes->GetDomain(iPoint)) {

      /*--- Current solution at this boundary node ---*/
      V_domain = nodes->GetPrimitive(iPoint);
      U_domain = nodes->GetSolution(iPoint);

      /*--- Allocate the value at the outlet ---*/
      V_outlet = V_domain;
      U_outlet = U_domain;

      /*--- Normal vector for this vertex (negate for outward convention) ---*/
      geometry->vertex[val_marker][iVertex]->GetNormal(Normal);
      for (iDim = 0; iDim < nDim; iDim++) Normal[iDim] = -Normal[iDim];

      /*--- Set various quantities in the solver class ---*/
      conv_numerics->SetNormal(Normal);
      conv_numerics->SetPrimitive(V_domain, V_outlet);
      conv_numerics->SetConservative(U_domain, U_outlet);

      /*--- Pass supplementary information to CNumerics ---*/
      conv_numerics->SetdPdU  (nodes->GetdPdU(iPoint),   nodes->GetdPdU(iPoint));
      conv_numerics->SetdTdU  (nodes->GetdTdU(iPoint),   nodes->GetdTdU(iPoint));
      conv_numerics->SetdTvedU(nodes->GetdTvedU(iPoint), nodes->GetdTvedU(iPoint));
      conv_numerics->SetEve   (nodes->GetEve(iPoint),    nodes->GetEve(iPoint));
      conv_numerics->SetCvve  (nodes->GetCvve(iPoint),   nodes->GetCvve(iPoint));
      conv_numerics->SetGamma (nodes->GetGamma(iPoint),  nodes->GetGamma(iPoint));

      if (dynamic_grid)
        conv_numerics->SetGridVel(geometry->nodes->GetGridVel(iPoint),
                                  geometry->nodes->GetGridVel(iPoint));

      /*--- Compute the residual using an upwind scheme ---*/
      auto residual = conv_numerics->ComputeResidual(config);

      LinSysRes.AddBlock(iPoint, residual);

      /*--- Jacobian contribution for implicit integration ---*/
      //if (implicit)
      //  Jacobian.AddBlock(iPoint, iPoint, Jacobian_i);
    }
  }

  /*--- Free locally allocated memory ---*/
  delete [] Normal;

}

//void CNEMOEulerSolver::BC_Sym_Plane(CGeometry *geometry, CSolver **solver_container,
//                                    CNumerics *conv_numerics, CNumerics *visc_numerics, CConfig *config, unsigned short val_marker) {
//
//  /*--- Call the Euler wall routine ---*/
//  BC_Euler_Wall(geometry, solver_container, conv_numerics, visc_numerics, config, val_marker);
//
//}<|MERGE_RESOLUTION|>--- conflicted
+++ resolved
@@ -1022,97 +1022,14 @@
   }
 }
 
-<<<<<<< HEAD
-void CNEMOEulerSolver::ExplicitEuler_Iteration(CGeometry *geometry, CSolver **solver_container, CConfig *config) {
-
-  su2double *local_Residual, *local_Res_TruncError, Vol, Delta, Res;
-  unsigned short iVar;
-  unsigned long iPoint;
-
-  bool adjoint = config->GetContinuous_Adjoint();
-
-  for (iVar = 0; iVar < nVar; iVar++) {
-    SetRes_RMS(iVar, 0.0);
-    SetRes_Max(iVar, 0.0, 0);
-  }
-
-  /*--- Update the solution ---*/
-  for (iPoint = 0; iPoint < nPointDomain; iPoint++) {
-
-    Vol = (geometry->nodes->GetVolume(iPoint) +
-           geometry->nodes->GetPeriodicVolume(iPoint));
-
-    Delta = nodes->GetDelta_Time(iPoint) / Vol;
-
-    local_Res_TruncError = nodes->GetResTruncError(iPoint);
-    local_Residual = LinSysRes.GetBlock(iPoint);
-
-    if (!adjoint) {
-      for (iVar = 0; iVar < nVar; iVar++) {
-
-        Res = local_Residual[iVar] + local_Res_TruncError[iVar];
-	nodes->AddSolution(iPoint, iVar, -Res*Delta);
-        AddRes_RMS(iVar, Res*Res);
-        AddRes_Max(iVar, fabs(Res), geometry->nodes->GetGlobalIndex(iPoint), geometry->nodes->GetCoord(iPoint));
-
-      }
-    }
-  }
-
-  /*--- MPI solution ---*/
-  InitiateComms(geometry, config, SOLUTION);
-  CompleteComms(geometry, config, SOLUTION);
-
-  /*--- Compute the root mean square residual ---*/
-  SetResidual_RMS(geometry, config);
-=======
 void CNEMOEulerSolver::ExplicitRK_Iteration(CGeometry *geometry, CSolver **solver_container,
                                             CConfig *config, unsigned short iRKStep) {
->>>>>>> 14d77240
 
   Explicit_Iteration<RUNGE_KUTTA_EXPLICIT>(geometry, solver_container, config, iRKStep);
 }
 
-<<<<<<< HEAD
-void CNEMOEulerSolver::ExplicitRK_Iteration(CGeometry *geometry,CSolver **solver_container, CConfig *config, unsigned short iRKStep) {
-
-  su2double *Residual, *Res_TruncError, Vol, Delta, Res;
-  unsigned short iVar;
-  unsigned long iPoint;
-
-  su2double RK_AlphaCoeff = config->Get_Alpha_RKStep(iRKStep);
-
-  for (iVar = 0; iVar < nVar; iVar++) {
-    SetRes_RMS(iVar, 0.0);
-    SetRes_Max(iVar, 0.0, 0);
-  }
-
-  /*--- Update the solution ---*/
-  for (iPoint = 0; iPoint < nPointDomain; iPoint++) {
-    Vol = geometry-> nodes->GetVolume(iPoint);
-    Delta = nodes->GetDelta_Time(iPoint) / Vol;
-
-    Res_TruncError = nodes->GetResTruncError(iPoint);
-    Residual = LinSysRes.GetBlock(iPoint);
-    
-    for (iVar = 0; iVar < nVar; iVar++) {
-      Res = Residual[iVar] + Res_TruncError[iVar];
-      nodes->AddSolution(iPoint,iVar, -Res*Delta*RK_AlphaCoeff);
-      AddRes_RMS(iVar, Res*Res);
-      AddRes_Max(iVar, fabs(Res), geometry-> nodes->GetGlobalIndex(iPoint),geometry->nodes->GetCoord(iPoint));
-    }
-  }
-
-  /*--- MPI solution ---*/
-  InitiateComms(geometry, config, SOLUTION);
-  CompleteComms(geometry, config, SOLUTION);
-
-  /*--- Compute the root mean square residual ---*/
-  SetResidual_RMS(geometry, config);
-=======
 void CNEMOEulerSolver::ClassicalRK4_Iteration(CGeometry *geometry, CSolver **solver_container,
                                               CConfig *config, unsigned short iRKStep) {
->>>>>>> 14d77240
 
   Explicit_Iteration<CLASSICAL_RK4_EXPLICIT>(geometry, solver_container, config, iRKStep);
 }
