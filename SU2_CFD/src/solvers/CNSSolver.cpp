/*!
 * \file CNSSolver.cpp
 * \brief Main subrotuines for solving Finite-Volume Navier-Stokes flow problems.
 * \author F. Palacios, T. Economon
 * \version 7.1.1 "Blackbird"
 *
 * SU2 Project Website: https://su2code.github.io
 *
 * The SU2 Project is maintained by the SU2 Foundation
 * (http://su2foundation.org)
 *
 * Copyright 2012-2021, SU2 Contributors (cf. AUTHORS.md)
 *
 * SU2 is free software; you can redistribute it and/or
 * modify it under the terms of the GNU Lesser General Public
 * License as published by the Free Software Foundation; either
 * version 2.1 of the License, or (at your option) any later version.
 *
 * SU2 is distributed in the hope that it will be useful,
 * but WITHOUT ANY WARRANTY; without even the implied warranty of
 * MERCHANTABILITY or FITNESS FOR A PARTICULAR PURPOSE. See the GNU
 * Lesser General Public License for more details.
 *
 * You should have received a copy of the GNU Lesser General Public
 * License along with SU2. If not, see <http://www.gnu.org/licenses/>.
 */

#include "../../include/solvers/CNSSolver.hpp"
#include "../../include/variables/CNSVariable.hpp"
#include "../../../Common/include/toolboxes/printing_toolbox.hpp"
#include "../../../Common/include/toolboxes/geometry_toolbox.hpp"
#include "../../include/solvers/CFVMFlowSolverBase.inl"

/*--- Explicit instantiation of the parent class of CEulerSolver,
 *    to spread the compilation over two cpp files. ---*/
template class CFVMFlowSolverBase<CEulerVariable, ENUM_REGIME::COMPRESSIBLE>;


CNSSolver::CNSSolver(CGeometry *geometry, CConfig *config, unsigned short iMesh) :
           CEulerSolver(geometry, config, iMesh, true) {

  /*--- This constructor only allocates/inits what is extra to CEulerSolver. ---*/

  /*--- Buffet sensor in all the markers and coefficients ---*/

  Buffet_Sensor.resize(nMarker);
  for (unsigned long i = 0; i< nMarker; ++i) Buffet_Sensor[i].resize(nVertex[i], 0.0);
  Buffet_Metric.resize(nMarker, 0.0);
  Surface_Buffet_Metric.resize(config->GetnMarker_Monitoring(), 0.0);

  /*--- Read farfield conditions from config ---*/

  Viscosity_Inf   = config->GetViscosity_FreeStreamND();
  Prandtl_Lam     = config->GetPrandtl_Lam();
  Prandtl_Turb    = config->GetPrandtl_Turb();
  Tke_Inf         = config->GetTke_FreeStreamND();

  /*--- Initialize the seed values for forward mode differentiation. ---*/

  switch(config->GetDirectDiff()) {
    case D_VISCOSITY:
      SU2_TYPE::SetDerivative(Viscosity_Inf, 1.0);
      break;
    default:
      /*--- Already done upstream. ---*/
      break;
  }

}

void CNSSolver::Preprocessing(CGeometry *geometry, CSolver **solver_container, CConfig *config, unsigned short iMesh,
                              unsigned short iRKStep, unsigned short RunTime_EqSystem, bool Output) {

  const auto InnerIter = config->GetInnerIter();
  const bool muscl = config->GetMUSCL_Flow() && (iMesh == MESH_0);
  const bool center = (config->GetKind_ConvNumScheme_Flow() == SPACE_CENTERED);
  const bool limiter = (config->GetKind_SlopeLimit_Flow() != NO_LIMITER) && (InnerIter <= config->GetLimiterIter());
  const bool van_albada = (config->GetKind_SlopeLimit_Flow() == VAN_ALBADA_EDGE);
  const bool wall_functions = config->GetWall_Functions();

  /*--- Common preprocessing steps (implemented by CEulerSolver) ---*/

  CommonPreprocessing(geometry, solver_container, config, iMesh, iRKStep, RunTime_EqSystem, Output);

  /*--- Compute gradient for MUSCL reconstruction, for output (i.e. the
   turbulence solver, and post) only temperature and velocity are needed ---*/

  const auto nPrimVarGrad_bak = nPrimVarGrad;
  if (Output) ompMasterAssignBarrier(nPrimVarGrad, 1+nDim);

  if (config->GetReconstructionGradientRequired() && muscl && !center) {
    switch (config->GetKind_Gradient_Method_Recon()) {
      case GREEN_GAUSS:
        SetPrimitive_Gradient_GG(geometry, config, true); break;
      case LEAST_SQUARES:
      case WEIGHTED_LEAST_SQUARES:
        SetPrimitive_Gradient_LS(geometry, config, true); break;
      default: break;
    }
  }

  /*--- Compute gradient of the primitive variables ---*/

  if (config->GetKind_Gradient_Method() == GREEN_GAUSS) {
    SetPrimitive_Gradient_GG(geometry, config);
  }
  else if (config->GetKind_Gradient_Method() == WEIGHTED_LEAST_SQUARES) {
    SetPrimitive_Gradient_LS(geometry, config);
  }

  if (Output) ompMasterAssignBarrier(nPrimVarGrad, nPrimVarGrad_bak);

  /*--- Compute the limiters ---*/

  if (muscl && !center && limiter && !van_albada && !Output) {
    SetPrimitive_Limiter(geometry, config);
  }

  ComputeVorticityAndStrainMag<1>(*config, iMesh);

  /*--- Compute the TauWall from the wall functions ---*/

  if (wall_functions) {
    SetTauWall_WF(geometry, solver_container, config);
  }

}

unsigned long CNSSolver::SetPrimitive_Variables(CSolver **solver_container, const CConfig *config) {

  /*--- Number of non-physical points, local to the thread, needs
   *    further reduction if function is called in parallel ---*/
  unsigned long nonPhysicalPoints = 0;

  const unsigned short turb_model = config->GetKind_Turb_Model();
  const bool tkeNeeded = (turb_model == SST) || (turb_model == SST_SUST);

  SU2_OMP_FOR_STAT(omp_chunk_size)
  for (unsigned long iPoint = 0; iPoint < nPoint; iPoint ++) {

    /*--- Retrieve the value of the kinetic energy (if needed). ---*/

    su2double eddy_visc = 0.0, turb_ke = 0.0;

    if (turb_model != NONE && solver_container[TURB_SOL] != nullptr) {
      eddy_visc = solver_container[TURB_SOL]->GetNodes()->GetmuT(iPoint);
      if (tkeNeeded) turb_ke = solver_container[TURB_SOL]->GetNodes()->GetSolution(iPoint,0);

      if (config->GetKind_HybridRANSLES() != NO_HYBRIDRANSLES) {
        su2double DES_LengthScale = solver_container[TURB_SOL]->GetNodes()->GetDES_LengthScale(iPoint);
        nodes->SetDES_LengthScale(iPoint, DES_LengthScale);
      }
    }

    /*--- Compressible flow, primitive variables nDim+5, (T, vx, vy, vz, P, rho, h, c, lamMu, eddyMu, ThCond, Cp) ---*/

    bool physical = static_cast<CNSVariable*>(nodes)->SetPrimVar(iPoint, eddy_visc, turb_ke, GetFluidModel());
    nodes->SetSecondaryVar(iPoint, GetFluidModel());

    /*--- Check for non-realizable states for reporting. ---*/

    nonPhysicalPoints += !physical;

  }
  END_SU2_OMP_FOR

  return nonPhysicalPoints;
}

void CNSSolver::Viscous_Residual(unsigned long iEdge, CGeometry *geometry, CSolver **solver_container,
                                 CNumerics *numerics, CConfig *config) {

  Viscous_Residual_impl(iEdge, geometry, solver_container, numerics, config);
}

void CNSSolver::Buffet_Monitoring(const CGeometry *geometry, const CConfig *config) {

  unsigned long iVertex;
  unsigned short iMarker, iMarker_Monitoring;
  const su2double* Vel_FS = Velocity_Inf;
  const su2double k = config->GetBuffet_k(), lam = config->GetBuffet_lambda(), Sref = config->GetRefArea();

  const su2double VelMag_FS = GeometryToolbox::Norm(nDim, Vel_FS);

  /*-- Variables initialization ---*/

  Total_Buffet_Metric = 0.0;

  for (iMarker_Monitoring = 0; iMarker_Monitoring < config->GetnMarker_Monitoring(); iMarker_Monitoring++) {
    Surface_Buffet_Metric[iMarker_Monitoring] = 0.0;
  }

  /*--- Loop over the Euler and Navier-Stokes markers ---*/

  for (iMarker = 0; iMarker < nMarker; iMarker++) {

    Buffet_Metric[iMarker] = 0.0;

    const auto Monitoring = config->GetMarker_All_Monitoring(iMarker);

    if (config->GetViscous_Wall(iMarker)) {

      /*--- Loop over the vertices to compute the buffet sensor ---*/

      for (iVertex = 0; iVertex < geometry->nVertex[iMarker]; iVertex++) {

        /*--- Perform dot product of skin friction with freestream velocity ---*/

        const su2double SkinFrictionMag = GeometryToolbox::Norm(nDim, CSkinFriction[iMarker][iVertex]);
        su2double SkinFrictionDot = GeometryToolbox::DotProduct(nDim, CSkinFriction[iMarker][iVertex], Vel_FS);

        /*--- Normalize the dot product ---*/

        SkinFrictionDot /= SkinFrictionMag*VelMag_FS;

        /*--- Compute Heaviside function ---*/

        Buffet_Sensor[iMarker][iVertex] = 1./(1. + exp(2.*k*(SkinFrictionDot + lam)));

        /*--- Integrate buffet sensor ---*/

        if (Monitoring == YES){

          auto Normal = geometry->vertex[iMarker][iVertex]->GetNormal();
          su2double Area = GeometryToolbox::Norm(nDim, Normal);

          Buffet_Metric[iMarker] += Buffet_Sensor[iMarker][iVertex]*Area/Sref;

        }

      }

      if (Monitoring == YES){

        Total_Buffet_Metric += Buffet_Metric[iMarker];

        /*--- Per surface buffet metric ---*/

        for (iMarker_Monitoring = 0; iMarker_Monitoring < config->GetnMarker_Monitoring(); iMarker_Monitoring++) {
          auto Monitoring_Tag = config->GetMarker_Monitoring_TagBound(iMarker_Monitoring);
          auto Marker_Tag = config->GetMarker_All_TagBound(iMarker);
          if (Marker_Tag == Monitoring_Tag)
            Surface_Buffet_Metric[iMarker_Monitoring] = Buffet_Metric[iMarker];
        }

      }

    }

  }

  /*--- Add buffet metric information using all the nodes ---*/

  su2double MyTotal_Buffet_Metric = Total_Buffet_Metric;
  SU2_MPI::Allreduce(&MyTotal_Buffet_Metric, &Total_Buffet_Metric, 1, MPI_DOUBLE, MPI_SUM, SU2_MPI::GetComm());

  /*--- Add the buffet metric on the surfaces using all the nodes ---*/

  auto local_copy = Surface_Buffet_Metric;
  SU2_MPI::Allreduce(local_copy.data(), Surface_Buffet_Metric.data(), local_copy.size(), MPI_DOUBLE, MPI_SUM, SU2_MPI::GetComm());

}

void CNSSolver::Evaluate_ObjFunc(const CConfig *config) {

  unsigned short iMarker_Monitoring, Kind_ObjFunc;
  su2double Weight_ObjFunc;

  /*--- Evaluate objective functions common to Euler and NS solvers ---*/

  CEulerSolver::Evaluate_ObjFunc(config);

  /*--- Evaluate objective functions specific to NS solver ---*/

  for (iMarker_Monitoring = 0; iMarker_Monitoring < config->GetnMarker_Monitoring(); iMarker_Monitoring++) {

    Weight_ObjFunc = config->GetWeight_ObjFunc(iMarker_Monitoring);
    Kind_ObjFunc = config->GetKind_ObjFunc(iMarker_Monitoring);

    switch(Kind_ObjFunc) {
      case BUFFET_SENSOR:
          Total_ComboObj +=Weight_ObjFunc*Surface_Buffet_Metric[iMarker_Monitoring];
          break;
      default:
          break;
    }
  }

}

void CNSSolver::SetRoe_Dissipation(CGeometry *geometry, CConfig *config){

  const unsigned short kind_roe_dissipation = config->GetKind_RoeLowDiss();

  SU2_OMP_FOR_STAT(omp_chunk_size)
  for (unsigned long iPoint = 0; iPoint < nPoint; iPoint++) {

    if (kind_roe_dissipation == FD || kind_roe_dissipation == FD_DUCROS){

      su2double wall_distance = geometry->nodes->GetWall_Distance(iPoint);

      nodes->SetRoe_Dissipation_FD(iPoint, wall_distance);

    } else if (kind_roe_dissipation == NTS || kind_roe_dissipation == NTS_DUCROS) {

      const su2double delta = geometry->nodes->GetMaxLength(iPoint);
      assert(delta > 0 && "Delta must be initialized and non-negative");
      nodes->SetRoe_Dissipation_NTS(iPoint, delta, config->GetConst_DES());
    }
  }
  END_SU2_OMP_FOR

}

void CNSSolver::AddDynamicGridResidualContribution(unsigned long iPoint, unsigned long Point_Normal,
                                                   CGeometry* geometry,  const su2double* UnitNormal,
                                                   su2double Area, const su2double* GridVel,
                                                   su2double** Jacobian_i, su2double& Res_Conv,
                                                   su2double& Res_Visc) const {

  su2double ProjGridVel = Area * GeometryToolbox::DotProduct(nDim, GridVel, UnitNormal);

  /*--- Retrieve other primitive quantities and viscosities ---*/

  su2double Density = nodes->GetDensity(iPoint);
  su2double Pressure = nodes->GetPressure(iPoint);
  su2double laminar_viscosity = nodes->GetLaminarViscosity(iPoint);
  su2double eddy_viscosity = nodes->GetEddyViscosity(iPoint);
  su2double total_viscosity = laminar_viscosity + eddy_viscosity;

  /*--- Compute the viscous stress tensor ---*/

  su2double tau[MAXNDIM][MAXNDIM] = {{0.0}};
  CNumerics::ComputeStressTensor(nDim, tau, nodes->GetGradient_Primitive(iPoint)+1, total_viscosity);

  /*--- Dot product of the stress tensor with the grid velocity ---*/

  su2double tau_vel[MAXNDIM] = {0.0};
  for (auto iDim = 0u; iDim < nDim; iDim++)
    tau_vel[iDim] = GeometryToolbox::DotProduct(nDim, tau[iDim], GridVel);

  /*--- Compute the convective and viscous residuals (energy eqn.) ---*/

  Res_Conv += Pressure*ProjGridVel;
  Res_Visc += GeometryToolbox::DotProduct(nDim, tau_vel, UnitNormal) * Area;

  /*--- Implicit Jacobian contributions due to moving walls ---*/

  if (Jacobian_i != nullptr) {

    /*--- Jacobian contribution related to the pressure term ---*/

    su2double GridVel2 = GeometryToolbox::SquaredNorm(nDim, GridVel);

    Jacobian_i[nDim+1][0] += 0.5*(Gamma-1.0)*GridVel2*ProjGridVel;

    for (auto jDim = 0u; jDim < nDim; jDim++)
      Jacobian_i[nDim+1][jDim+1] += -(Gamma-1.0)*GridVel[jDim]*ProjGridVel;

    Jacobian_i[nDim+1][nDim+1] += (Gamma-1.0)*ProjGridVel;

    /*--- Now the Jacobian contribution related to the shear stress ---*/

    /*--- Get coordinates of i & nearest normal and compute distance ---*/

    const auto Coord_i = geometry->nodes->GetCoord(iPoint);
    const auto Coord_j = geometry->nodes->GetCoord(Point_Normal);

    su2double dist_ij = GeometryToolbox::Distance(nDim, Coord_i, Coord_j);

    const su2double theta2 = 1.0;

    su2double factor = total_viscosity*Area/(Density*dist_ij);

    if (nDim == 2) {
      su2double thetax = theta2 + UnitNormal[0]*UnitNormal[0]/3.0;
      su2double thetay = theta2 + UnitNormal[1]*UnitNormal[1]/3.0;

      su2double etaz = UnitNormal[0]*UnitNormal[1]/3.0;

      su2double pix = GridVel[0]*thetax + GridVel[1]*etaz;
      su2double piy = GridVel[0]*etaz   + GridVel[1]*thetay;

      Jacobian_i[nDim+1][0] += factor*(-pix*GridVel[0]+piy*GridVel[1]);
      Jacobian_i[nDim+1][1] += factor*pix;
      Jacobian_i[nDim+1][2] += factor*piy;
    }
    else {
      su2double thetax = theta2 + UnitNormal[0]*UnitNormal[0]/3.0;
      su2double thetay = theta2 + UnitNormal[1]*UnitNormal[1]/3.0;
      su2double thetaz = theta2 + UnitNormal[2]*UnitNormal[2]/3.0;

      su2double etaz = UnitNormal[0]*UnitNormal[1]/3.0;
      su2double etax = UnitNormal[1]*UnitNormal[2]/3.0;
      su2double etay = UnitNormal[0]*UnitNormal[2]/3.0;

      su2double pix = GridVel[0]*thetax + GridVel[1]*etaz   + GridVel[2]*etay;
      su2double piy = GridVel[0]*etaz   + GridVel[1]*thetay + GridVel[2]*etax;
      su2double piz = GridVel[0]*etay   + GridVel[1]*etax   + GridVel[2]*thetaz;

      Jacobian_i[nDim+1][0] += factor*(-pix*GridVel[0]+piy*GridVel[1]+piz*GridVel[2]);
      Jacobian_i[nDim+1][1] += factor*pix;
      Jacobian_i[nDim+1][2] += factor*piy;
      Jacobian_i[nDim+1][3] += factor*piz;
    }
  }
}

void CNSSolver::BC_HeatFlux_Wall(CGeometry *geometry, CSolver **solver_container, CNumerics *conv_numerics,
                                 CNumerics *visc_numerics, CConfig *config, unsigned short val_marker) {

  /*--- Identify the boundary by string name and get the specified wall
   heat flux from config as well as the wall function treatment. ---*/

  const bool implicit = (config->GetKind_TimeIntScheme() == EULER_IMPLICIT);
  const auto Marker_Tag = config->GetMarker_All_TagBound(val_marker);
  su2double Wall_HeatFlux = config->GetWall_HeatFlux(Marker_Tag)/config->GetHeat_Flux_Ref();

//  Wall_Function = config->GetWallFunction_Treatment(Marker_Tag);
//  if (Wall_Function != NO_WALL_FUNCTION) {
//    SU2_MPI::Error("Wall function treament not implemented yet", CURRENT_FUNCTION);
//  }

  /*--- Jacobian, initialized to zero if needed. ---*/
  su2double **Jacobian_i = nullptr;
  if (dynamic_grid && implicit) {
    Jacobian_i = new su2double* [nVar];
    for (auto iVar = 0u; iVar < nVar; iVar++)
      Jacobian_i[iVar] = new su2double [nVar] ();
  }

  /*--- Loop over all of the vertices on this boundary marker ---*/

  SU2_OMP_FOR_DYN(OMP_MIN_SIZE)
  for (auto iVertex = 0u; iVertex < geometry->nVertex[val_marker]; iVertex++) {

    const auto iPoint = geometry->vertex[val_marker][iVertex]->GetNode();

    /*--- Check if the node belongs to the domain (i.e, not a halo node) ---*/

    if (!geometry->nodes->GetDomain(iPoint)) continue;

    /*--- If it is a customizable patch, retrieve the specified wall heat flux. ---*/

    if (config->GetMarker_All_PyCustom(val_marker))
      Wall_HeatFlux = geometry->GetCustomBoundaryHeatFlux(val_marker, iVertex);

    /*--- Compute dual-grid area and boundary normal ---*/

    const auto Normal = geometry->vertex[val_marker][iVertex]->GetNormal();

    su2double Area = GeometryToolbox::Norm(nDim, Normal);

    su2double UnitNormal[MAXNDIM] = {0.0};
    for (auto iDim = 0u; iDim < nDim; iDim++)
      UnitNormal[iDim] = -Normal[iDim]/Area;

    /*--- Apply a weak boundary condition for the energy equation.
     Compute the residual due to the prescribed heat flux.
     The convective part will be zero if the grid is not moving. ---*/

    su2double Res_Conv = 0.0;
    su2double Res_Visc = Wall_HeatFlux * Area;

    /*--- Impose the value of the velocity as a strong boundary
     condition (Dirichlet). Fix the velocity and remove any
     contribution to the residual at this node. ---*/

    if (dynamic_grid) {
      nodes->SetVelocity_Old(iPoint, geometry->nodes->GetGridVel(iPoint));
    }
    else {
      su2double zero[MAXNDIM] = {0.0};
      nodes->SetVelocity_Old(iPoint, zero);
    }

    for (auto iDim = 0u; iDim < nDim; iDim++)
      LinSysRes(iPoint, iDim+1) = 0.0;
    nodes->SetVel_ResTruncError_Zero(iPoint);

    /*--- If the wall is moving, there are additional residual contributions
     due to pressure (p v_wall.n) and shear stress (tau.v_wall.n). ---*/

    if (dynamic_grid) {
      if (implicit) {
        for (auto iVar = 0u; iVar < nVar; ++iVar)
          Jacobian_i[nDim+1][iVar] = 0.0;
      }

      const auto Point_Normal = geometry->vertex[val_marker][iVertex]->GetNormal_Neighbor();

      AddDynamicGridResidualContribution(iPoint, Point_Normal, geometry, UnitNormal,
                                         Area, geometry->nodes->GetGridVel(iPoint),
                                         Jacobian_i, Res_Conv, Res_Visc);
    }

    /*--- Convective and viscous contributions to the residual at the wall ---*/

    LinSysRes(iPoint, nDim+1) += Res_Conv - Res_Visc;

    /*--- Enforce the no-slip boundary condition in a strong way by
     modifying the velocity-rows of the Jacobian (1 on the diagonal).
     And add the contributions to the Jacobian due to energy. ---*/

    if (implicit) {
      if (dynamic_grid) {
        Jacobian.AddBlock2Diag(iPoint, Jacobian_i);
      }

      for (auto iVar = 1u; iVar <= nDim; iVar++) {
        auto total_index = iPoint*nVar+iVar;
        Jacobian.DeleteValsRowi(total_index);
      }
    }
  }
  END_SU2_OMP_FOR

  if (Jacobian_i)
    for (auto iVar = 0u; iVar < nVar; iVar++)
      delete [] Jacobian_i[iVar];
  delete [] Jacobian_i;

}

su2double CNSSolver::GetCHTWallTemperature(const CConfig* config, unsigned short val_marker,
                                           unsigned long iVertex, su2double thermal_conductivity,
                                           su2double dist_ij, su2double There,
                                           su2double Temperature_Ref) const {

  /*--- Compute the normal gradient in temperature using Twall ---*/

  const su2double Tconjugate = GetConjugateHeatVariable(val_marker, iVertex, 0) / Temperature_Ref;

  su2double Twall = 0.0;

  if ((config->GetKind_CHT_Coupling() == CHT_COUPLING::AVERAGED_TEMPERATURE_NEUMANN_HEATFLUX) ||
      (config->GetKind_CHT_Coupling() == CHT_COUPLING::AVERAGED_TEMPERATURE_ROBIN_HEATFLUX)) {

    /*--- Compute wall temperature from both temperatures ---*/

    su2double HF_FactorHere = thermal_conductivity*config->GetViscosity_Ref()/dist_ij;
    su2double HF_FactorConjugate = GetConjugateHeatVariable(val_marker, iVertex, 2);

    Twall = (There*HF_FactorHere + Tconjugate*HF_FactorConjugate)/(HF_FactorHere + HF_FactorConjugate);
  }
  else if ((config->GetKind_CHT_Coupling() == CHT_COUPLING::DIRECT_TEMPERATURE_NEUMANN_HEATFLUX) ||
           (config->GetKind_CHT_Coupling() == CHT_COUPLING::DIRECT_TEMPERATURE_ROBIN_HEATFLUX)) {

    /*--- (Directly) Set wall temperature to conjugate temperature. ---*/

    Twall = Tconjugate;
  }
  else {
    SU2_MPI::Error("Unknown CHT coupling method.", CURRENT_FUNCTION);
  }

  return Twall;
}

void CNSSolver::BC_Isothermal_Wall_Generic(CGeometry *geometry, CSolver **solver_container,
                                           CNumerics *conv_numerics, CNumerics *visc_numerics,
                                           CConfig *config, unsigned short val_marker, bool cht_mode) {

  const bool implicit = (config->GetKind_TimeIntScheme() == EULER_IMPLICIT);
  const su2double Temperature_Ref = config->GetTemperature_Ref();
  const su2double Prandtl_Lam = config->GetPrandtl_Lam();
  const su2double Prandtl_Turb = config->GetPrandtl_Turb();
  const su2double Gas_Constant = config->GetGas_ConstantND();
  const su2double Cp = (Gamma / Gamma_Minus_One) * Gas_Constant;

  /*--- Identify the boundary and retrieve the specified wall temperature from
   the config (for non-CHT problems) as well as the wall function treatment. ---*/

  const auto Marker_Tag = config->GetMarker_All_TagBound(val_marker);
  su2double Twall = 0.0;
  if (!cht_mode) {
    Twall = config->GetIsothermal_Temperature(Marker_Tag) / Temperature_Ref;
  }

//  Wall_Function = config->GetWallFunction_Treatment(Marker_Tag);
//  if (Wall_Function != NO_WALL_FUNCTION) {
//    SU2_MPI::Error("Wall function treament not implemented yet", CURRENT_FUNCTION);
//  }

  su2double **Jacobian_i = nullptr;
  if (implicit) {
    Jacobian_i = new su2double* [nVar];
    for (auto iVar = 0u; iVar < nVar; iVar++)
      Jacobian_i[iVar] = new su2double [nVar] ();
  }

  /*--- Loop over boundary points ---*/

  SU2_OMP_FOR_DYN(OMP_MIN_SIZE)
  for (auto iVertex = 0u; iVertex < geometry->nVertex[val_marker]; iVertex++) {

    const auto iPoint = geometry->vertex[val_marker][iVertex]->GetNode();

    if (!geometry->nodes->GetDomain(iPoint)) continue;

    /*--- Compute dual-grid area and boundary normal ---*/

    const auto Normal = geometry->vertex[val_marker][iVertex]->GetNormal();

    su2double Area = GeometryToolbox::Norm(nDim, Normal);

    su2double UnitNormal[MAXNDIM] = {0.0};
    for (auto iDim = 0u; iDim < nDim; iDim++)
      UnitNormal[iDim] = -Normal[iDim]/Area;

    /*--- Compute closest normal neighbor ---*/

    const auto Point_Normal = geometry->vertex[val_marker][iVertex]->GetNormal_Neighbor();

    /*--- Get coordinates of i & nearest normal and compute distance ---*/

    const auto Coord_i = geometry->nodes->GetCoord(iPoint);
    const auto Coord_j = geometry->nodes->GetCoord(Point_Normal);

    su2double dist_ij = GeometryToolbox::Distance(nDim, Coord_i, Coord_j);

    /*--- Store the corrected velocity at the wall which will
     be zero (v = 0), unless there is grid motion (v = u_wall)---*/

    if (dynamic_grid) {
      nodes->SetVelocity_Old(iPoint, geometry->nodes->GetGridVel(iPoint));
    }
    else {
      su2double zero[MAXNDIM] = {0.0};
      nodes->SetVelocity_Old(iPoint, zero);
    }

    for (auto iDim = 0u; iDim < nDim; iDim++)
      LinSysRes(iPoint, iDim+1) = 0.0;
    nodes->SetVel_ResTruncError_Zero(iPoint);

    /*--- Get transport coefficients ---*/

    su2double laminar_viscosity    = nodes->GetLaminarViscosity(iPoint);
    su2double eddy_viscosity       = nodes->GetEddyViscosity(iPoint);
    su2double thermal_conductivity = Cp * (laminar_viscosity/Prandtl_Lam + eddy_viscosity/Prandtl_Turb);

    // work in progress on real-gases...
    //thermal_conductivity = nodes->GetThermalConductivity(iPoint);
    //Cp = nodes->GetSpecificHeatCp(iPoint);
    //thermal_conductivity += Cp*eddy_viscosity/Prandtl_Turb;

    /*--- If it is a customizable or CHT patch, retrieve the specified wall temperature. ---*/

    const su2double There = nodes->GetTemperature(Point_Normal);

    if (cht_mode) {
      Twall = GetCHTWallTemperature(config, val_marker, iVertex, dist_ij,
                                    thermal_conductivity, There, Temperature_Ref);
    }
    else if (config->GetMarker_All_PyCustom(val_marker)) {
      Twall = geometry->GetCustomBoundaryTemperature(val_marker, iVertex);
    }

    /*--- Compute the normal gradient in temperature using Twall ---*/

    su2double dTdn = -(There - Twall)/dist_ij;

    /*--- Apply a weak boundary condition for the energy equation.
     Compute the residual due to the prescribed heat flux. ---*/

    su2double Res_Conv = 0.0;
    su2double Res_Visc = thermal_conductivity * dTdn * Area;

    /*--- Calculate Jacobian for implicit time stepping ---*/

    if (implicit) {

      /*--- Add contributions to the Jacobian from the weak enforcement of the energy equations. ---*/

      su2double Density = nodes->GetDensity(iPoint);
      su2double Vel2 = GeometryToolbox::SquaredNorm(nDim, &nodes->GetPrimitive(iPoint)[1]);
      su2double dTdrho = 1.0/Density * ( -Twall + (Gamma-1.0)/Gas_Constant*(Vel2/2.0) );

      Jacobian_i[nDim+1][0] = thermal_conductivity/dist_ij * dTdrho * Area;

      for (auto jDim = 0u; jDim < nDim; jDim++)
        Jacobian_i[nDim+1][jDim+1] = 0.0;

      Jacobian_i[nDim+1][nDim+1] = thermal_conductivity/dist_ij * (Gamma-1.0)/(Gas_Constant*Density) * Area;
    }

    /*--- If the wall is moving, there are additional residual contributions
     due to pressure (p v_wall.n) and shear stress (tau.v_wall.n). ---*/

    if (dynamic_grid) {
      AddDynamicGridResidualContribution(iPoint, Point_Normal, geometry, UnitNormal,
                                         Area, geometry->nodes->GetGridVel(iPoint),
                                         Jacobian_i, Res_Conv, Res_Visc);
    }

    /*--- Convective and viscous contributions to the residual at the wall ---*/

    LinSysRes(iPoint, nDim+1) += Res_Conv - Res_Visc;

    /*--- Enforce the no-slip boundary condition in a strong way by
     modifying the velocity-rows of the Jacobian (1 on the diagonal).
     And add the contributions to the Jacobian due to energy. ---*/

    if (implicit) {
      Jacobian.AddBlock2Diag(iPoint, Jacobian_i);

      for (auto iVar = 1u; iVar <= nDim; iVar++) {
        auto total_index = iPoint*nVar+iVar;
        Jacobian.DeleteValsRowi(total_index);
      }
    }
  }
  END_SU2_OMP_FOR

  if (Jacobian_i)
    for (auto iVar = 0u; iVar < nVar; iVar++)
      delete [] Jacobian_i[iVar];
  delete [] Jacobian_i;

}

void CNSSolver::BC_Isothermal_Wall(CGeometry *geometry, CSolver **solver_container, CNumerics *conv_numerics,
                                   CNumerics *visc_numerics, CConfig *config, unsigned short val_marker) {
  BC_Isothermal_Wall_Generic(geometry, solver_container, conv_numerics, visc_numerics, config, val_marker);
}

void CNSSolver::BC_ConjugateHeat_Interface(CGeometry *geometry, CSolver **solver_container, CNumerics *conv_numerics,
                                           CConfig *config, unsigned short val_marker) {
  BC_Isothermal_Wall_Generic(geometry, solver_container, conv_numerics, nullptr, config, val_marker, true);
}

void CNSSolver::SetTauWall_WF(CGeometry *geometry, CSolver **solver_container, const CConfig *config) {
/*---  The wall function implemented herein is based on Nichols and Nelson AIAAJ v32 n6 2004.
   At this moment, the wall function is only available for adiabatic flows.
   ---*/
  su2double RefDensity=Density_Inf,RefVel2=0.0; 
  if ((config->GetRef_Inc_NonDim() == DIMENSIONAL) || (config->GetRef_Inc_NonDim() == INITIAL_VALUES)) {
    for (auto iDim = 0u; iDim < nDim; iDim++) 
      RefVel2 += Velocity_Inf[iDim] * Velocity_Inf[iDim];
  } else if (config->GetRef_Inc_NonDim() == REFERENCE_VALUES) {
    RefDensity = config->GetInc_Density_Ref();
    RefVel2 = config->GetInc_Velocity_Ref() * config->GetInc_Velocity_Ref();
  }

  unsigned long int notConvergedCounter=0;
  su2double grad_diff;
  const su2double Gas_Constant = config->GetGas_ConstantND();
  const su2double Cp = (Gamma / Gamma_Minus_One) * Gas_Constant;
  su2double Eddy_Visc,Y_Plus,U_Tau;

  constexpr unsigned short max_iter = 200; /*--- maximum number of iterations for the Newton Solver---*/
  const su2double tol = 1e-12;             /*--- convergence criterium for the Newton solver, note that 1e-10 is too large ---*/
  const su2double relax = 0.5;             /*--- relaxation factor for the Newton solver ---*/

  /*--- Compute the recovery factor ---*/
  // Molecular (Laminar) Prandtl number (see Nichols & Nelson, nomenclature )
  const su2double Recovery = pow(config->GetPrandtl_Lam(), (1.0/3.0));

  /*--- Typical constants from boundary layer theory ---*/

  const su2double kappa = config->GetwallModelKappa(); 
  const su2double B = config->GetwallModelB();

  //bool converged = true;

  for (auto iMarker = 0u; iMarker < config->GetnMarker_All(); iMarker++) {

    if (!config->GetViscous_Wall(iMarker)) continue;

    if ((config->GetMarker_All_KindBC(iMarker) == HEAT_FLUX) ||
        (config->GetMarker_All_KindBC(iMarker) == ISOTHERMAL) ) {

    /*--- Identify the boundary by string name ---*/

    const auto Marker_Tag = config->GetMarker_All_TagBound(iMarker);

    /*--- Jump to another BC if it is not wall function ---*/

    if (config->GetWallFunction_Treatment(Marker_Tag) != STANDARD_WALL_FUNCTION)
      continue;

    /*--- Get the specified wall heat flux from config ---*/
      // note that we can get the heat flux from the temperature gradient
    su2double q_w = 0.0;
    if (config->GetMarker_All_KindBC(iMarker) == HEAT_FLUX) 
      q_w = config->GetWall_HeatFlux(Marker_Tag);

    // heat flux from temperature: q_w = h*(T_wall - T_fluid)

    /*--- Loop over all of the vertices on this boundary marker ---*/

    SU2_OMP_FOR_DYN(OMP_MIN_SIZE)
    for (auto iVertex = 0u; iVertex < geometry->nVertex[iMarker]; iVertex++) {

      const auto iPoint = geometry->vertex[iMarker][iVertex]->GetNode();
      const auto Point_Normal = geometry->vertex[iMarker][iVertex]->GetNormal_Neighbor();

      /*--- Check if the node belongs to the domain (i.e, not a halo node)
       and the neighbor is not part of the physical boundary ---*/

      if (!geometry->nodes->GetDomain(iPoint)) continue;

      /*--- Get coordinates of the current vertex and nearest normal point ---*/

      const auto Coord = geometry->nodes->GetCoord(iPoint);
      const auto Coord_Normal = geometry->nodes->GetCoord(Point_Normal);

      /*--- Compute dual-grid area and boundary normal ---*/

      const auto Normal = geometry->vertex[iMarker][iVertex]->GetNormal();

      su2double Area = GeometryToolbox::Norm(nDim, Normal);

      su2double UnitNormal[MAXNDIM] = {0.0};
      for (auto iDim = 0u; iDim < nDim; iDim++)
        UnitNormal[iDim] = -Normal[iDim]/Area;

      /*--- Get the velocity, pressure, and temperature at the nearest
       (normal) interior point. ---*/

      su2double Vel[MAXNDIM] = {0.0};
      for (auto iDim = 0u; iDim < nDim; iDim++)
        Vel[iDim] = nodes->GetVelocity(Point_Normal,iDim);

      su2double P_Normal = nodes->GetPressure(Point_Normal);
      su2double T_Normal = nodes->GetTemperature(Point_Normal);

      /*--- Compute the wall-parallel velocity at first point off the wall ---*/

      su2double VelNormal = GeometryToolbox::DotProduct(int(MAXNDIM), Vel, UnitNormal);

      su2double VelTang[MAXNDIM] = {0.0};
      for (auto iDim = 0u; iDim < nDim; iDim++)
        VelTang[iDim] = Vel[iDim] - VelNormal*UnitNormal[iDim];

      su2double VelTangMod = GeometryToolbox::Norm(int(MAXNDIM), VelTang);

      /*--- Compute normal distance of the interior point from the wall ---*/

      su2double WallDist[MAXNDIM] = {0.0};
      GeometryToolbox::Distance(nDim, Coord, Coord_Normal, WallDist);

      su2double WallDistMod = GeometryToolbox::Norm(int(MAXNDIM), WallDist);

      /*--- Compute mach number ---*/

      // M_Normal = VelTangMod / sqrt(Gamma * Gas_Constant * T_Normal);

      /*--- Compute the wall temperature using the Crocco-Buseman equation ---*/

      //T_Wall = T_Normal * (1.0 + 0.5*Gamma_Minus_One*Recovery*M_Normal*M_Normal);
      su2double T_Wall = T_Normal + Recovery*pow(VelTangMod,2.0)/(2.0*Cp);

      /*--- Extrapolate the pressure from the interior & compute the
       wall density using the equation of state ---*/

      /*--- compressible formulation ---*/
      su2double P_Wall = P_Normal;
      su2double Density_Wall = P_Wall/(Gas_Constant*T_Wall);
      su2double Conductivity_Wall = nodes->GetThermalConductivity(iPoint);
      su2double Lam_Visc_Normal = nodes->GetLaminarViscosity(Point_Normal);


      /*--- Compute the shear stress at the wall in the regular fashion
       by using the stress tensor on the surface ---*/

      su2double tau[MAXNDIM][MAXNDIM] = {{0.0}}, TauElem[MAXNDIM] = {0.0};
      su2double Lam_Visc_Wall = nodes->GetLaminarViscosity(iPoint);
      CNumerics::ComputeStressTensor(nDim, tau, nodes->GetGradient_Primitive(iPoint)+1, Lam_Visc_Wall);

      for (auto iDim = 0u; iDim < nDim; iDim++) {
        TauElem[iDim] = GeometryToolbox::DotProduct(nDim, tau[iDim], UnitNormal);
      }

      /*--- Compute wall shear stress as the magnitude of the wall-tangential
       component of the shear stress tensor---*/

      su2double TauNormal = GeometryToolbox::DotProduct(nDim, TauElem, UnitNormal);

      su2double TauTangent[MAXNDIM] = {0.0};
      for (auto iDim = 0u; iDim < nDim; iDim++)
        TauTangent[iDim] = TauElem[iDim] - TauNormal * UnitNormal[iDim];

      su2double WallShearStress = GeometryToolbox::Norm(int(MAXNDIM), TauTangent);


      /*--- Calculate the quantities from boundary layer theory and
       iteratively solve for a new wall shear stress. Use the current wall
       shear stress as a starting guess for the wall function. ---*/

      unsigned long counter = 0; su2double diff = 1.0;
      U_Tau = sqrt(WallShearStress/Density_Wall);
      Y_Plus = 0.0; // to avoid warning

      su2double Y_Plus_Start = Density_Wall * U_Tau * WallDistMod / Lam_Visc_Wall;

      /*--- Automatic switch off when y+ < 5 according to Nichols & Nelson (2004) ---*/

      if (Y_Plus_Start < 5.0) {
        cout << "skipping stress due to wall model" << endl;
        continue;
      }

      while (fabs(diff) > tol) {

        /*--- Friction velocity and u+ ---*/

        su2double U_Plus = VelTangMod/U_Tau;

        /*--- Gamma, Beta, Q, and Phi, defined by Nichols & Nelson (2004) page 1110 ---*/

        su2double Gam  = Recovery*U_Tau*U_Tau/(2.0*Cp*T_Wall);
            /*--- nijso: heated wall needs validation testcase! ---*/
        su2double Beta = q_w*Lam_Visc_Wall/(Density_Wall*T_Wall*Conductivity_Wall*U_Tau); // TODO: nonzero heatflux needs validation case
        su2double Q    = sqrt(Beta*Beta + 4.0*Gam);
        su2double Phi  = asin(-1.0*Beta/Q);

            /*--- Y+ defined by White & Christoph (compressibility and heat transfer) negative value for (2.0*Gam*U_Plus - Beta)/Q ---*/

        su2double Y_Plus_White = exp((kappa/sqrt(Gam))*(asin((2.0*Gam*U_Plus - Beta)/Q) - Phi))*exp(-1.0*kappa*B);

        /*--- Spalding's universal form for the BL velocity with the
         outer velocity form of White & Christoph above. ---*/

        su2double kUp = kappa*U_Plus;
            su2double Y_Plus = U_Plus + Y_Plus_White - (exp(-1.0*kappa*B)* (1.0 + kUp + 0.5*kUp*kUp + kUp*kUp*kUp/6.0));

        su2double dypw_dyp = 2.0*Y_Plus_White*(kappa*sqrt(Gam)/Q)*sqrt(1.0 - pow(2.0*Gam*U_Plus - Beta,2.0)/(Q*Q));
 
        Eddy_Visc = Lam_Visc_Wall*(1.0 + dypw_dyp - kappa*exp(-1.0*kappa*B)*
                                             (1.0 + kappa*U_Plus + kappa*kappa*U_Plus*U_Plus/2.0)
                                             - Lam_Visc_Normal/Lam_Visc_Wall);
        Eddy_Visc = max(1.0e-6, Eddy_Visc);

        /* --- Define function for Newton method to zero --- */

        diff = (Density_Wall * U_Tau * WallDistMod / Lam_Visc_Wall) - Y_Plus;

        /* --- Gradient of function defined above --- */

        grad_diff = Density_Wall * WallDistMod / Lam_Visc_Wall + VelTangMod / (U_Tau * U_Tau) +
                  kappa /(U_Tau * sqrt(Gam)) * asin(U_Plus * sqrt(Gam)) * Y_Plus_White -
                  exp(-1.0 * B * kappa) * (0.5 * pow(VelTangMod * kappa / U_Tau, 3) +
                  pow(VelTangMod * kappa / U_Tau, 2) + VelTangMod * kappa / U_Tau) / U_Tau;

        /* --- Newton Step --- */

        U_Tau = U_Tau - relax*(diff / grad_diff);

        counter++;
            
    
        if (counter > max_iter) {
          notConvergedCounter++;
          // cout << "Warning: Y+ did not converge within the max number of iterations!" << endl;
          // cout << "diff = " << endl;
          // do not break, use some safe values for convergence
          // break;
          Y_Plus = 30.0;
          Eddy_Visc = 1.0;
          U_Tau = 1.0;
        }

      }

       /*--- Calculate an updated value for the wall shear stress
        using the y+ value, the definition of y+, and the definition of
        the friction velocity. ---*/
          
      YPlus[iMarker][iVertex] = Y_Plus;
      EddyViscWall[iMarker][iVertex] = Eddy_Visc;
      UTau[iMarker][iVertex] = U_Tau;

      // wall model value
      su2double Tau_Wall = (1.0/Density_Wall)*pow(Y_Plus*Lam_Visc_Wall/WallDistMod,2.0);

      for (auto iDim = 0u; iDim < nDim; iDim++)
        CSkinFriction[iMarker][iVertex][iDim] = (Tau_Wall/WallShearStress)*TauTangent[iDim] / (0.5 * RefDensity * RefVel2);

      /*--- Store this value for the wall shear stress at the node.  ---*/

      nodes->SetTauWall(iPoint, Tau_Wall);

    }
<<<<<<< HEAD
    }
  }
=======
    END_SU2_OMP_FOR
>>>>>>> f713575a

 if (notConvergedCounter>0) {
    cout << "Warning: computation of wall coefficients (y+) did not converge in " << notConvergedCounter<< " points"<<endl;
  }


}<|MERGE_RESOLUTION|>--- conflicted
+++ resolved
@@ -768,8 +768,8 @@
 
     if (!config->GetViscous_Wall(iMarker)) continue;
 
-    if ((config->GetMarker_All_KindBC(iMarker) == HEAT_FLUX) ||
-        (config->GetMarker_All_KindBC(iMarker) == ISOTHERMAL) ) {
+    //if ((config->GetMarker_All_KindBC(iMarker) == HEAT_FLUX) ||
+    //    (config->GetMarker_All_KindBC(iMarker) == ISOTHERMAL) ) {
 
     /*--- Identify the boundary by string name ---*/
 
@@ -964,7 +964,7 @@
 
       }
 
-       /*--- Calculate an updated value for the wall shear stress
+      /*--- Calculate an updated value for the wall shear stress
         using the y+ value, the definition of y+, and the definition of
         the friction velocity. ---*/
           
@@ -976,19 +976,16 @@
       su2double Tau_Wall = (1.0/Density_Wall)*pow(Y_Plus*Lam_Visc_Wall/WallDistMod,2.0);
 
       for (auto iDim = 0u; iDim < nDim; iDim++)
-        CSkinFriction[iMarker][iVertex][iDim] = (Tau_Wall/WallShearStress)*TauTangent[iDim] / (0.5 * RefDensity * RefVel2);
+        CSkinFriction[iMarker](iVertex,iDim) = (Tau_Wall/WallShearStress)*TauTangent[iDim] / (0.5 * RefDensity * RefVel2);
 
       /*--- Store this value for the wall shear stress at the node.  ---*/
 
       nodes->SetTauWall(iPoint, Tau_Wall);
 
     }
-<<<<<<< HEAD
-    }
-  }
-=======
+    //}
+  }
     END_SU2_OMP_FOR
->>>>>>> f713575a
 
  if (notConvergedCounter>0) {
     cout << "Warning: computation of wall coefficients (y+) did not converge in " << notConvergedCounter<< " points"<<endl;
