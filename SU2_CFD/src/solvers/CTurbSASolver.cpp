/*!
 * \file CTurbSASolver.cpp
 * \brief Main subrotuines of CTurbSASolver class
 * \author F. Palacios, A. Bueno
 * \version 7.1.1 "Blackbird"
 *
 * SU2 Project Website: https://su2code.github.io
 *
 * The SU2 Project is maintained by the SU2 Foundation
 * (http://su2foundation.org)
 *
 * Copyright 2012-2021, SU2 Contributors (cf. AUTHORS.md)
 *
 * SU2 is free software; you can redistribute it and/or
 * modify it under the terms of the GNU Lesser General Public
 * License as published by the Free Software Foundation; either
 * version 2.1 of the License, or (at your option) any later version.
 *
 * SU2 is distributed in the hope that it will be useful,
 * but WITHOUT ANY WARRANTY; without even the implied warranty of
 * MERCHANTABILITY or FITNESS FOR A PARTICULAR PURPOSE. See the GNU
 * Lesser General Public License for more details.
 *
 * You should have received a copy of the GNU Lesser General Public
 * License along with SU2. If not, see <http://www.gnu.org/licenses/>.
 */

#include "../../include/solvers/CTurbSASolver.hpp"
#include "../../include/variables/CTurbSAVariable.hpp"
#include "../../../Common/include/parallelization/omp_structure.hpp"
#include "../../../Common/include/toolboxes/geometry_toolbox.hpp"


CTurbSASolver::CTurbSASolver(void) : CTurbSolver() { }

CTurbSASolver::CTurbSASolver(CGeometry *geometry, CConfig *config, unsigned short iMesh, CFluidModel* FluidModel)
             : CTurbSolver(geometry, config) {

  unsigned short nLineLets;
  unsigned long iPoint;
  su2double Density_Inf, Viscosity_Inf, Factor_nu_Inf, Factor_nu_Engine, Factor_nu_ActDisk;

  bool multizone = config->GetMultizone_Problem();

  Gamma = config->GetGamma();
  Gamma_Minus_One = Gamma - 1.0;

  /*--- Dimension of the problem --> dependent of the turbulent model ---*/

  nVar = 1;
  nPrimVar = 1;
  nPoint = geometry->GetnPoint();
  nPointDomain = geometry->GetnPointDomain();

  /*--- Initialize nVarGrad for deallocation ---*/

  nVarGrad = nVar;

  /*--- Define geometry constants in the solver structure ---*/

  nDim = geometry->GetnDim();

  /*--- Single grid simulation ---*/

  if (iMesh == MESH_0 || config->GetMGCycle() == FULLMG_CYCLE) {

    /*--- Define some auxiliar vector related with the residual ---*/

    Residual_RMS.resize(nVar,0.0);
    Residual_Max.resize(nVar,0.0);
    Point_Max.resize(nVar,0);
    Point_Max_Coord.resize(nVar,nDim) = su2double(0.0);

    /*--- Initialization of the structure of the whole Jacobian ---*/

    if (rank == MASTER_NODE) cout << "Initialize Jacobian structure (SA model)." << endl;
    Jacobian.Initialize(nPoint, nPointDomain, nVar, nVar, true, geometry, config, ReducerStrategy);

    if (config->GetKind_Linear_Solver_Prec() == LINELET) {
      nLineLets = Jacobian.BuildLineletPreconditioner(geometry, config);
      if (rank == MASTER_NODE) cout << "Compute linelet structure. " << nLineLets << " elements in each line (average)." << endl;
    }

    LinSysSol.Initialize(nPoint, nPointDomain, nVar, 0.0);
    LinSysRes.Initialize(nPoint, nPointDomain, nVar, 0.0);
    System.SetxIsZero(true);

    if (ReducerStrategy)
      EdgeFluxes.Initialize(geometry->GetnEdge(), geometry->GetnEdge(), nVar, nullptr);

    if (config->GetExtraOutput()) {
      if (nDim == 2) { nOutputVariables = 13; }
      else if (nDim == 3) { nOutputVariables = 19; }
      OutputVariables.Initialize(nPoint, nPointDomain, nOutputVariables, 0.0);
      OutputHeadingNames = new string[nOutputVariables];
    }

    /*--- Initialize the BGS residuals in multizone problems. ---*/
    if (multizone){
      Residual_BGS.resize(nVar,0.0);
      Residual_Max_BGS.resize(nVar,0.0);
      Point_Max_BGS.resize(nVar,0);
      Point_Max_Coord_BGS.resize(nVar,nDim) = su2double(0.0);
    }

  }

  /*--- Read farfield conditions from config ---*/

  Density_Inf   = config->GetDensity_FreeStreamND();
  Viscosity_Inf = config->GetViscosity_FreeStreamND();

  /*--- Factor_nu_Inf in [3.0, 5.0] ---*/

  Factor_nu_Inf = config->GetNuFactor_FreeStream();
  su2double nu_tilde_Inf  = Factor_nu_Inf*Viscosity_Inf/Density_Inf;
  if (config->GetKind_Trans_Model() == BC) {
    nu_tilde_Inf  = 0.005*Factor_nu_Inf*Viscosity_Inf/Density_Inf;
  }

  Solution_Inf[0] = nu_tilde_Inf;

  /*--- Factor_nu_Engine ---*/
  Factor_nu_Engine = config->GetNuFactor_Engine();
  nu_tilde_Engine  = Factor_nu_Engine*Viscosity_Inf/Density_Inf;
  if (config->GetKind_Trans_Model() == BC) {
    nu_tilde_Engine  = 0.005*Factor_nu_Engine*Viscosity_Inf/Density_Inf;
  }

  /*--- Factor_nu_ActDisk ---*/
  Factor_nu_ActDisk = config->GetNuFactor_Engine();
  nu_tilde_ActDisk  = Factor_nu_ActDisk*Viscosity_Inf/Density_Inf;

  /*--- Eddy viscosity at infinity ---*/
  su2double Ji, Ji_3, fv1, cv1_3 = 7.1*7.1*7.1;
  su2double muT_Inf;
  Ji = nu_tilde_Inf/Viscosity_Inf*Density_Inf;
  Ji_3 = Ji*Ji*Ji;
  fv1 = Ji_3/(Ji_3+cv1_3);
  muT_Inf = Density_Inf*fv1*nu_tilde_Inf;

  /*--- Initialize the solution to the far-field state everywhere. ---*/

  nodes = new CTurbSAVariable(nu_tilde_Inf, muT_Inf, nPoint, nDim, nVar, config);
  SetBaseClassPointerToNodes();

  /*--- MPI solution ---*/

  InitiateComms(geometry, config, SOLUTION_EDDY);
  CompleteComms(geometry, config, SOLUTION_EDDY);

  /*--- Initializate quantities for SlidingMesh Interface ---*/

  SlidingState.resize(nMarker);
  SlidingStateNodes.resize(nMarker);

  for (unsigned long iMarker = 0; iMarker < nMarker; iMarker++) {
    if (config->GetMarker_All_KindBC(iMarker) == FLUID_INTERFACE) {
      SlidingState[iMarker].resize(nVertex[iMarker], nPrimVar+1) = nullptr;
      SlidingStateNodes[iMarker].resize(nVertex[iMarker],0);
    }
  }

  /*-- Allocation of inlets has to happen in derived classes (not CTurbSolver),
   * due to arbitrary number of turbulence variables ---*/

  Inlet_TurbVars.resize(nMarker);
  for (unsigned long iMarker = 0; iMarker < nMarker; iMarker++)
    Inlet_TurbVars[iMarker].resize(nVertex[iMarker],nVar) = nu_tilde_Inf;

  /*--- The turbulence models are always solved implicitly, so set the
   implicit flag in case we have periodic BCs. ---*/

  SetImplicitPeriodic(true);

  /*--- Store the initial CFL number for all grid points. ---*/

  const su2double CFL = config->GetCFL(MGLevel)*config->GetCFLRedCoeff_Turb();
  for (iPoint = 0; iPoint < nPoint; iPoint++) {
    nodes->SetLocalCFL(iPoint, CFL);
  }
  Min_CFL_Local = CFL;
  Max_CFL_Local = CFL;
  Avg_CFL_Local = CFL;

  /*--- Add the solver name (max 8 characters) ---*/
  SolverName = "SA";

}

void CTurbSASolver::Preprocessing(CGeometry *geometry, CSolver **solver_container, CConfig *config,
        unsigned short iMesh, unsigned short iRKStep, unsigned short RunTime_EqSystem, bool Output) {

  const bool implicit = (config->GetKind_TimeIntScheme() == EULER_IMPLICIT);
  const bool muscl = config->GetMUSCL_Turb();
  const bool limiter = (config->GetKind_SlopeLimit_Turb() != NO_LIMITER) &&
                       (config->GetInnerIter() <= config->GetLimiterIter());
  const auto kind_hybridRANSLES = config->GetKind_HybridRANSLES();

  /*--- Clear residual and system matrix, not needed for
   * reducer strategy as we write over the entire matrix. ---*/
  if (!ReducerStrategy) {
    LinSysRes.SetValZero();
    if (implicit) Jacobian.SetValZero();
    else {SU2_OMP_BARRIER}
  }

  /*--- Upwind second order reconstruction and gradients ---*/

  if (config->GetReconstructionGradientRequired()) {
    if (config->GetKind_Gradient_Method_Recon() == GREEN_GAUSS)
      SetSolution_Gradient_GG(geometry, config, true);
    if (config->GetKind_Gradient_Method_Recon() == LEAST_SQUARES)
      SetSolution_Gradient_LS(geometry, config, true);
    if (config->GetKind_Gradient_Method_Recon() == WEIGHTED_LEAST_SQUARES)
      SetSolution_Gradient_LS(geometry, config, true);
  }

  if (config->GetKind_Gradient_Method() == GREEN_GAUSS)
    SetSolution_Gradient_GG(geometry, config);

  if (config->GetKind_Gradient_Method() == WEIGHTED_LEAST_SQUARES)
    SetSolution_Gradient_LS(geometry, config);

  if (limiter && muscl) SetSolution_Limiter(geometry, config);

  if (kind_hybridRANSLES != NO_HYBRIDRANSLES) {

    /*--- Set the vortex tilting coefficient at every node if required ---*/

    if (kind_hybridRANSLES == SA_EDDES){
      SU2_OMP_FOR_STAT(omp_chunk_size)
      for (unsigned long iPoint = 0; iPoint < nPoint; iPoint++){
        auto Vorticity = solver_container[FLOW_SOL]->GetNodes()->GetVorticity(iPoint);
        auto PrimGrad_Flow = solver_container[FLOW_SOL]->GetNodes()->GetGradient_Primitive(iPoint);
        auto Laminar_Viscosity  = solver_container[FLOW_SOL]->GetNodes()->GetLaminarViscosity(iPoint);
        nodes->SetVortex_Tilting(iPoint, PrimGrad_Flow, Vorticity, Laminar_Viscosity);
      }
      END_SU2_OMP_FOR
    }

    /*--- Compute the DES length scale ---*/

    SetDES_LengthScale(solver_container, geometry, config);

  }

}

void CTurbSASolver::Postprocessing(CGeometry *geometry, CSolver **solver_container, CConfig *config, unsigned short iMesh) {

  const su2double cv1_3 = 7.1*7.1*7.1, cR1 = 0.5, rough_const = 0.03;

  const bool neg_spalart_allmaras = (config->GetKind_Turb_Model() == SA_NEG);

  /*--- Compute eddy viscosity ---*/

  SU2_OMP_FOR_STAT(omp_chunk_size)
  for (unsigned long iPoint = 0; iPoint < nPoint; iPoint ++) {

    su2double rho = solver_container[FLOW_SOL]->GetNodes()->GetDensity(iPoint);
    su2double mu  = solver_container[FLOW_SOL]->GetNodes()->GetLaminarViscosity(iPoint);

    su2double nu  = mu/rho;
    su2double nu_hat = nodes->GetSolution(iPoint,0);
    su2double roughness = geometry->nodes->GetRoughnessHeight(iPoint);
    su2double dist = geometry->nodes->GetWall_Distance(iPoint);

    dist += rough_const*roughness;

    su2double Ji   = nu_hat/nu ;
    if (roughness > 1.0e-10)
      Ji+= cR1*roughness/(dist+EPS);

    su2double Ji_3 = Ji*Ji*Ji;
    su2double fv1  = Ji_3/(Ji_3+cv1_3);

    su2double muT = rho*fv1*nu_hat;

    if (neg_spalart_allmaras) muT = max(muT,0.0);

    nodes->SetmuT(iPoint,muT);

  }
  END_SU2_OMP_FOR

}


void CTurbSASolver::Source_Residual(CGeometry *geometry, CSolver **solver_container,
                                    CNumerics **numerics_container, CConfig *config, unsigned short iMesh) {

  const bool implicit = (config->GetKind_TimeIntScheme() == EULER_IMPLICIT);
  const bool harmonic_balance = (config->GetTime_Marching() == TIME_MARCHING::HARMONIC_BALANCE);
  const bool transition    = (config->GetKind_Trans_Model() == LM);
  const bool transition_BC = (config->GetKind_Trans_Model() == BC);

  CVariable* flowNodes = solver_container[FLOW_SOL]->GetNodes();


  /*--- Pick one numerics object per thread. ---*/
  CNumerics* numerics = numerics_container[SOURCE_FIRST_TERM + omp_get_thread_num()*MAX_TERMS];

  /*--- Loop over all points. ---*/

  SU2_OMP_FOR_DYN(omp_chunk_size)
  for (unsigned long iPoint = 0; iPoint < nPointDomain; iPoint++) {

    /*--- Conservative variables w/o reconstruction ---*/

    numerics->SetPrimitive(flowNodes->GetPrimitive(iPoint), nullptr);

    /*--- Gradient of the primitive and conservative variables ---*/

    numerics->SetPrimVarGradient(flowNodes->GetGradient_Primitive(iPoint), nullptr);

    /*--- Set vorticity and strain rate magnitude ---*/

    numerics->SetVorticity(flowNodes->GetVorticity(iPoint), nullptr);

    numerics->SetStrainMag(flowNodes->GetStrainMag(iPoint), 0.0);

    /*--- Set intermittency ---*/

    if (transition) {
      numerics->SetIntermittency(solver_container[TRANS_SOL]->GetNodes()->GetIntermittency(iPoint));
    }

    /*--- Turbulent variables w/o reconstruction, and its gradient ---*/

    numerics->SetTurbVar(nodes->GetSolution(iPoint), nullptr);
    numerics->SetTurbVarGradient(nodes->GetGradient(iPoint), nullptr);

    /*--- Set volume ---*/

    numerics->SetVolume(geometry->nodes->GetVolume(iPoint));

    /*--- Get Hybrid RANS/LES Type and set the appropriate wall distance ---*/

    if (config->GetKind_HybridRANSLES() == NO_HYBRIDRANSLES) {

    /*--- For the SA model, wall roughness is accounted by modifying the computed wall distance
       *                              d_new = d + 0.03 k_s
       *    where k_s is the equivalent sand grain roughness height that is specified in cfg file.
       *    For smooth walls, wall roughness is zero and computed wall distance remains the same. */

      su2double modifiedWallDistance = geometry->nodes->GetWall_Distance(iPoint);

      modifiedWallDistance += 0.03*geometry->nodes->GetRoughnessHeight(iPoint);

      /*--- Set distance to the surface ---*/

      numerics->SetDistance(modifiedWallDistance, 0.0);

      /*--- Set the roughness of the closest wall. ---*/

      numerics->SetRoughness(geometry->nodes->GetRoughnessHeight(iPoint), 0.0 );

    } else {

      /*--- Set DES length scale ---*/

      numerics->SetDistance(nodes->GetDES_LengthScale(iPoint), 0.0);

    }

    /*--- Compute the source term ---*/

    auto residual = numerics->ComputeResidual(config);

    /*--- Store the intermittency ---*/

    if (transition_BC) {
      nodes->SetGammaBC(iPoint,numerics->GetGammaBC());
    }

    /*--- Subtract residual and the Jacobian ---*/

    LinSysRes.SubtractBlock(iPoint, residual);

    if (implicit) Jacobian.SubtractBlock2Diag(iPoint, residual.jacobian_i);

  }
  END_SU2_OMP_FOR

  if (harmonic_balance) {

    SU2_OMP_FOR_STAT(omp_chunk_size)
    for (unsigned long iPoint = 0; iPoint < nPointDomain; iPoint++) {

      su2double Volume = geometry->nodes->GetVolume(iPoint);

      /*--- Access stored harmonic balance source term ---*/

      for (unsigned short iVar = 0; iVar < nVar; iVar++) {
        su2double Source = nodes->GetHarmonicBalance_Source(iPoint,iVar);
        LinSysRes(iPoint,iVar) += Source*Volume;
      }
    }
    END_SU2_OMP_FOR
  }

}

void CTurbSASolver::Source_Template(CGeometry *geometry, CSolver **solver_container, CNumerics *numerics,
                                    CConfig *config, unsigned short iMesh) {
}

void CTurbSASolver::BC_HeatFlux_Wall(CGeometry *geometry, CSolver **solver_container, CNumerics *conv_numerics,
                                     CNumerics *visc_numerics, CConfig *config, unsigned short val_marker) {

  /*--- Evaluate nu tilde at the closest point to the surface using the wall functions. ---*/

  if (config->GetWall_Functions()) {
    SU2_OMP_MASTER
    SetTurbVars_WF(geometry, solver_container, config, val_marker);
    END_SU2_OMP_MASTER
    SU2_OMP_BARRIER
    return;
  }

  const bool implicit = (config->GetKind_TimeIntScheme() == EULER_IMPLICIT);
  bool rough_wall = false;
  string Marker_Tag = config->GetMarker_All_TagBound(val_marker);
  WALL_TYPE WallType;
  su2double Roughness_Height;
  tie(WallType, Roughness_Height) = config->GetWallRoughnessProperties(Marker_Tag);
  if (WallType == WALL_TYPE::ROUGH) rough_wall = true;

  /*--- The dirichlet condition is used only without wall function, otherwise the
   convergence is compromised as we are providing nu tilde values for the
   first point of the wall  ---*/

  SU2_OMP_FOR_STAT(OMP_MIN_SIZE)
  for (auto iVertex = 0u; iVertex < geometry->nVertex[val_marker]; iVertex++) {

    const auto iPoint = geometry->vertex[val_marker][iVertex]->GetNode();

    /*--- Check if the node belongs to the domain (i.e, not a halo node) ---*/

    if (geometry->nodes->GetDomain(iPoint)) {
      if (!rough_wall) {
        for (auto iVar = 0u; iVar < nVar; iVar++)
          nodes->SetSolution_Old(iPoint,iVar,0.0);

        LinSysRes.SetBlock_Zero(iPoint);

        /*--- Includes 1 in the diagonal ---*/

        if (implicit) Jacobian.DeleteValsRowi(iPoint);
       } else {
         /*--- For rough walls, the boundary condition is given by
          * (\frac{\partial \nu}{\partial n})_wall = \frac{\nu}{0.03*k_s}
          * where \nu is the solution variable, $n$ is the wall normal direction
          * and k_s is the equivalent sand grain roughness specified. ---*/

         /*--- Compute dual-grid area and boundary normal ---*/
         su2double Normal[MAXNDIM] = {0.0};
         for (auto iDim = 0u; iDim < nDim; iDim++)
           Normal[iDim] = -geometry->vertex[val_marker][iVertex]->GetNormal(iDim);

         su2double Area = GeometryToolbox::Norm(nDim, Normal);

         /*--- Get laminar_viscosity and density ---*/
         su2double sigma = 2.0/3.0;
         su2double laminar_viscosity = solver_container[FLOW_SOL]->GetNodes()->GetLaminarViscosity(iPoint);
         su2double density = solver_container[FLOW_SOL]->GetNodes()->GetDensity(iPoint);

         su2double nu_total = (laminar_viscosity/density + nodes->GetSolution(iPoint,0));

         su2double coeff = (nu_total/sigma);
         su2double RoughWallBC = nodes->GetSolution(iPoint,0)/(0.03*Roughness_Height);

         su2double Res_Wall;// = new su2double [nVar];
         Res_Wall = coeff*RoughWallBC*Area;
         LinSysRes.SubtractBlock(iPoint, &Res_Wall);

         su2double Jacobian_i = (laminar_viscosity*Area)/(0.03*Roughness_Height*sigma);
         Jacobian_i += 2.0*RoughWallBC*Area/sigma;
         if (implicit) Jacobian.AddVal2Diag(iPoint, -Jacobian_i);
      }
    }
  }
  END_SU2_OMP_FOR
}

void CTurbSASolver::BC_Isothermal_Wall(CGeometry *geometry, CSolver **solver_container, CNumerics *conv_numerics,
                                       CNumerics *visc_numerics, CConfig *config, unsigned short val_marker) {

  BC_HeatFlux_Wall(geometry, solver_container, conv_numerics, visc_numerics, config, val_marker);

}

void CTurbSASolver::BC_Far_Field(CGeometry *geometry, CSolver **solver_container, CNumerics *conv_numerics,
                                 CNumerics *visc_numerics, CConfig *config, unsigned short val_marker) {

  const bool implicit = (config->GetKind_TimeIntScheme() == EULER_IMPLICIT);

  SU2_OMP_FOR_STAT(OMP_MIN_SIZE)
  for (auto iVertex = 0u; iVertex < geometry->nVertex[val_marker]; iVertex++) {

    const auto iPoint = geometry->vertex[val_marker][iVertex]->GetNode();

    /*--- Check if the node belongs to the domain (i.e, not a halo node) ---*/

    if (geometry->nodes->GetDomain(iPoint)) {

      /*--- Allocate the value at the infinity ---*/

      auto V_infty = solver_container[FLOW_SOL]->GetCharacPrimVar(val_marker, iVertex);

      /*--- Retrieve solution at the farfield boundary node ---*/

      auto V_domain = solver_container[FLOW_SOL]->GetNodes()->GetPrimitive(iPoint);

      /*--- Grid Movement ---*/

      if (dynamic_grid)
        conv_numerics->SetGridVel(geometry->nodes->GetGridVel(iPoint), geometry->nodes->GetGridVel(iPoint));

      conv_numerics->SetPrimitive(V_domain, V_infty);

      /*--- Set turbulent variable at the wall, and at infinity ---*/

      conv_numerics->SetTurbVar(nodes->GetSolution(iPoint), Solution_Inf);

      /*--- Set Normal (it is necessary to change the sign) ---*/

      su2double Normal[MAXNDIM] = {0.0};
      for (auto iDim = 0u; iDim < nDim; iDim++)
        Normal[iDim] = -geometry->vertex[val_marker][iVertex]->GetNormal(iDim);
      conv_numerics->SetNormal(Normal);

      /*--- Compute residuals and Jacobians ---*/

      auto residual = conv_numerics->ComputeResidual(config);

      /*--- Add residuals and Jacobians ---*/

      LinSysRes.AddBlock(iPoint, residual);
      if (implicit) Jacobian.AddBlock2Diag(iPoint, residual.jacobian_i);

    }
  }
  END_SU2_OMP_FOR

}

void CTurbSASolver::BC_Inlet(CGeometry *geometry, CSolver **solver_container, CNumerics *conv_numerics,
                             CNumerics *visc_numerics, CConfig *config, unsigned short val_marker) {

  const bool implicit = (config->GetKind_TimeIntScheme() == EULER_IMPLICIT);

  /*--- Loop over all the vertices on this boundary marker ---*/

  SU2_OMP_FOR_STAT(OMP_MIN_SIZE)
  for (auto iVertex = 0u; iVertex < geometry->nVertex[val_marker]; iVertex++) {

    const auto iPoint = geometry->vertex[val_marker][iVertex]->GetNode();

    /*--- Check if the node belongs to the domain (i.e., not a halo node) ---*/

    if (geometry->nodes->GetDomain(iPoint)) {

      /*--- Normal vector for this vertex (negate for outward convention) ---*/

      su2double Normal[MAXNDIM] = {0.0};
      for (auto iDim = 0u; iDim < nDim; iDim++)
        Normal[iDim] = -geometry->vertex[val_marker][iVertex]->GetNormal(iDim);

      /*--- Allocate the value at the inlet ---*/

      auto V_inlet = solver_container[FLOW_SOL]->GetCharacPrimVar(val_marker, iVertex);

      /*--- Retrieve solution at the farfield boundary node ---*/

      auto V_domain = solver_container[FLOW_SOL]->GetNodes()->GetPrimitive(iPoint);

      /*--- Set various quantities in the solver class ---*/

      conv_numerics->SetPrimitive(V_domain, V_inlet);

<<<<<<< HEAD
=======
      /*--- Load the inlet turbulence variable (uniform by default). ---*/

>>>>>>> fb3c0cc3
      conv_numerics->SetTurbVar(nodes->GetSolution(iPoint), Inlet_TurbVars[val_marker][iVertex]);

      /*--- Set various other quantities in the conv_numerics class ---*/

      conv_numerics->SetNormal(Normal);

      if (dynamic_grid)
        conv_numerics->SetGridVel(geometry->nodes->GetGridVel(iPoint),
                                  geometry->nodes->GetGridVel(iPoint));

      /*--- Compute the residual using an upwind scheme ---*/

      auto residual = conv_numerics->ComputeResidual(config);
      LinSysRes.AddBlock(iPoint, residual);

      /*--- Jacobian contribution for implicit integration ---*/

      if (implicit) Jacobian.AddBlock2Diag(iPoint, residual.jacobian_i);

//      /*--- Viscous contribution, commented out because serious convergence problems ---*/
//
//      su2double Coord_Reflected[MAXNDIM];
//      GeometryToolbox::PointPointReflect(nDim, geometry->nodes->GetCoord(Point_Normal),
//                                               geometry->nodes->GetCoord(iPoint), Coord_Reflected);
//      visc_numerics->SetCoord(geometry->nodes->GetCoord(iPoint), Coord_Reflected);
//      visc_numerics->SetNormal(Normal);
//
//      /*--- Conservative variables w/o reconstruction ---*/
//
//      visc_numerics->SetPrimitive(V_domain, V_inlet);
//
//      /*--- Turbulent variables w/o reconstruction, and its gradients ---*/
//
//      visc_numerics->SetTurbVar(Solution_i, Solution_j);
//      visc_numerics->SetTurbVarGradient(node[iPoint]->GetGradient(), node[iPoint]->GetGradient());
//
//      /*--- Compute residual, and Jacobians ---*/
//
//      auto residual = visc_numerics->ComputeResidual(config);
//
//      /*--- Subtract residual, and update Jacobians ---*/
//
//      LinSysRes.SubtractBlock(iPoint, residual);
//      Jacobian.SubtractBlock2Diag(iPoint, residual.jacobian_i);

    }
  }
  END_SU2_OMP_FOR

}

void CTurbSASolver::BC_Outlet(CGeometry *geometry, CSolver **solver_container, CNumerics *conv_numerics,
                              CNumerics *visc_numerics, CConfig *config, unsigned short val_marker) {

  const bool implicit = (config->GetKind_TimeIntScheme() == EULER_IMPLICIT);

  /*--- Loop over all the vertices on this boundary marker ---*/

  SU2_OMP_FOR_STAT(OMP_MIN_SIZE)
  for (auto iVertex = 0u; iVertex < geometry->nVertex[val_marker]; iVertex++) {

    const auto iPoint = geometry->vertex[val_marker][iVertex]->GetNode();

    /*--- Check if the node belongs to the domain (i.e., not a halo node) ---*/

    if (geometry->nodes->GetDomain(iPoint)) {

      /*--- Allocate the value at the outlet ---*/

      auto V_outlet = solver_container[FLOW_SOL]->GetCharacPrimVar(val_marker, iVertex);

      /*--- Retrieve solution at the farfield boundary node ---*/

      auto V_domain = solver_container[FLOW_SOL]->GetNodes()->GetPrimitive(iPoint);

      /*--- Set various quantities in the solver class ---*/

      conv_numerics->SetPrimitive(V_domain, V_outlet);

      /*--- Set the turbulent variables. Here we use a Neumann BC such
       that the turbulent variable is copied from the interior of the
       domain to the outlet before computing the residual. ---*/

      conv_numerics->SetTurbVar(nodes->GetSolution(iPoint), nodes->GetSolution(iPoint));

      /*--- Set Normal (negate for outward convention) ---*/

      su2double Normal[MAXNDIM] = {0.0};
      for (auto iDim = 0u; iDim < nDim; iDim++)
        Normal[iDim] = -geometry->vertex[val_marker][iVertex]->GetNormal(iDim);
      conv_numerics->SetNormal(Normal);

      if (dynamic_grid)
        conv_numerics->SetGridVel(geometry->nodes->GetGridVel(iPoint),
                                  geometry->nodes->GetGridVel(iPoint));

      /*--- Compute the residual using an upwind scheme ---*/

      auto residual = conv_numerics->ComputeResidual(config);
      LinSysRes.AddBlock(iPoint, residual);

      /*--- Jacobian contribution for implicit integration ---*/

      if (implicit) Jacobian.AddBlock2Diag(iPoint, residual.jacobian_i);

//      /*--- Viscous contribution, commented out because serious convergence problems ---*/
//
//      su2double Coord_Reflected[MAXNDIM];
//      GeometryToolbox::PointPointReflect(nDim, geometry->nodes->GetCoord(Point_Normal),
//                                               geometry->nodes->GetCoord(iPoint), Coord_Reflected);
//      visc_numerics->SetCoord(geometry->nodes->GetCoord(iPoint), Coord_Reflected);
//      visc_numerics->SetNormal(Normal);
//
//      /*--- Conservative variables w/o reconstruction ---*/
//
//      visc_numerics->SetPrimitive(V_domain, V_outlet);
//
//      /*--- Turbulent variables w/o reconstruction, and its gradients ---*/
//
//      visc_numerics->SetTurbVar(Solution_i, Solution_j);
//      visc_numerics->SetTurbVarGradient(node[iPoint]->GetGradient(), node[iPoint]->GetGradient());
//
//      /*--- Compute residual, and Jacobians ---*/
//
//      auto residual = visc_numerics->ComputeResidual(config);
//
//      /*--- Subtract residual, and update Jacobians ---*/
//
//      LinSysRes.SubtractBlock(iPoint, residual);
//      Jacobian.SubtractBlock2Diag(iPoint, residual.jacobian_i);

    }
  }
  END_SU2_OMP_FOR

}

void CTurbSASolver::BC_Engine_Inflow(CGeometry *geometry, CSolver **solver_container, CNumerics *conv_numerics,
                                     CNumerics *visc_numerics, CConfig *config, unsigned short val_marker) {

  const bool implicit = (config->GetKind_TimeIntScheme() == EULER_IMPLICIT);

  /*--- Loop over all the vertices on this boundary marker ---*/

  SU2_OMP_FOR_STAT(OMP_MIN_SIZE)
  for (auto iVertex = 0u; iVertex < geometry->nVertex[val_marker]; iVertex++) {

    const auto iPoint = geometry->vertex[val_marker][iVertex]->GetNode();

    /*--- Check if the node belongs to the domain (i.e., not a halo node) ---*/

    if (geometry->nodes->GetDomain(iPoint)) {

      /*--- Allocate the value at the infinity ---*/

      auto V_inflow = solver_container[FLOW_SOL]->GetCharacPrimVar(val_marker, iVertex);

      /*--- Retrieve solution at the farfield boundary node ---*/

      auto V_domain = solver_container[FLOW_SOL]->GetNodes()->GetPrimitive(iPoint);

      /*--- Set various quantities in the solver class ---*/

      conv_numerics->SetPrimitive(V_domain, V_inflow);

      /*--- Set the turbulent variables. Here we use a Neumann BC such
       that the turbulent variable is copied from the interior of the
       domain to the outlet before computing the residual. ---*/

      conv_numerics->SetTurbVar(nodes->GetSolution(iPoint), nodes->GetSolution(iPoint));

      /*--- Set Normal (negate for outward convention) ---*/

      su2double Normal[MAXNDIM] = {0.0};
      for (auto iDim = 0u; iDim < nDim; iDim++)
        Normal[iDim] = -geometry->vertex[val_marker][iVertex]->GetNormal(iDim);
      conv_numerics->SetNormal(Normal);

      /*--- Set grid movement ---*/

      if (dynamic_grid)
        conv_numerics->SetGridVel(geometry->nodes->GetGridVel(iPoint),
                                  geometry->nodes->GetGridVel(iPoint));

      /*--- Compute the residual using an upwind scheme ---*/

      auto residual = conv_numerics->ComputeResidual(config);
      LinSysRes.AddBlock(iPoint, residual);

      /*--- Jacobian contribution for implicit integration ---*/

      if (implicit) Jacobian.AddBlock2Diag(iPoint, residual.jacobian_i);

//      /*--- Viscous contribution, commented out because serious convergence problems ---*/
//
//      su2double Coord_Reflected[MAXNDIM];
//      GeometryToolbox::PointPointReflect(nDim, geometry->nodes->GetCoord(Point_Normal),
//                                               geometry->nodes->GetCoord(iPoint), Coord_Reflected);
//      visc_numerics->SetCoord(geometry->nodes->GetCoord(iPoint), Coord_Reflected);
//      visc_numerics->SetNormal(Normal);
//
//      /*--- Conservative variables w/o reconstruction ---*/
//
//      visc_numerics->SetPrimitive(V_domain, V_inflow);
//
//      /*--- Turbulent variables w/o reconstruction, and its gradients ---*/
//
//      visc_numerics->SetTurbVar(node[iPoint]->GetSolution(), node[iPoint]->GetSolution());
//      visc_numerics->SetTurbVarGradient(node[iPoint]->GetGradient(), node[iPoint]->GetGradient());
//
//      /*--- Compute residual, and Jacobians ---*/
//
//      auto residual = visc_numerics->ComputeResidual(config);
//
//      /*--- Subtract residual, and update Jacobians ---*/
//
//      LinSysRes.SubtractBlock(iPoint, residual);
//      Jacobian.SubtractBlock2Diag(iPoint, residual.jacobian_i);

    }

  }
  END_SU2_OMP_FOR

}

void CTurbSASolver::BC_Engine_Exhaust(CGeometry *geometry, CSolver **solver_container, CNumerics *conv_numerics,
                                      CNumerics *visc_numerics, CConfig *config, unsigned short val_marker) {

  const bool implicit = (config->GetKind_TimeIntScheme() == EULER_IMPLICIT);

  /*--- Loop over all the vertices on this boundary marker ---*/

  SU2_OMP_FOR_STAT(OMP_MIN_SIZE)
  for (auto iVertex = 0u; iVertex < geometry->nVertex[val_marker]; iVertex++) {

    const auto iPoint = geometry->vertex[val_marker][iVertex]->GetNode();

    /*--- Check if the node belongs to the domain (i.e., not a halo node) ---*/

    if (geometry->nodes->GetDomain(iPoint)) {

      /*--- Normal vector for this vertex (negate for outward convention) ---*/

      su2double Normal[MAXNDIM] = {0.0};
      for (auto iDim = 0u; iDim < nDim; iDim++)
        Normal[iDim] = -geometry->vertex[val_marker][iVertex]->GetNormal(iDim);

      /*--- Allocate the value at the infinity ---*/

      auto V_exhaust = solver_container[FLOW_SOL]->GetCharacPrimVar(val_marker, iVertex);

      /*--- Retrieve solution at the farfield boundary node ---*/

      auto V_domain = solver_container[FLOW_SOL]->GetNodes()->GetPrimitive(iPoint);

      /*--- Set various quantities in the solver class ---*/

      conv_numerics->SetPrimitive(V_domain, V_exhaust);

      /*--- Set the turbulent variable states (prescribed for an inflow) ---*/

      conv_numerics->SetTurbVar(nodes->GetSolution(iPoint), &nu_tilde_Engine);

      /*--- Set various other quantities in the conv_numerics class ---*/

      conv_numerics->SetNormal(Normal);

      /*--- Set grid movement ---*/

      if (dynamic_grid)
        conv_numerics->SetGridVel(geometry->nodes->GetGridVel(iPoint),
                                  geometry->nodes->GetGridVel(iPoint));

      /*--- Compute the residual using an upwind scheme ---*/

      auto residual = conv_numerics->ComputeResidual(config);
      LinSysRes.AddBlock(iPoint, residual);

      /*--- Jacobian contribution for implicit integration ---*/

      if (implicit) Jacobian.AddBlock2Diag(iPoint, residual.jacobian_i);

//      /*--- Viscous contribution, commented out because serious convergence problems ---*/
//
//      su2double Coord_Reflected[MAXNDIM];
//      GeometryToolbox::PointPointReflect(nDim, geometry->nodes->GetCoord(Point_Normal),
//                                               geometry->nodes->GetCoord(iPoint), Coord_Reflected);
//      visc_numerics->SetCoord(geometry->nodes->GetCoord(iPoint), Coord_Reflected);
//      visc_numerics->SetNormal(Normal);
//
//      /*--- Conservative variables w/o reconstruction ---*/
//
//      visc_numerics->SetPrimitive(V_domain, V_exhaust);
//
//      /*--- Turbulent variables w/o reconstruction, and its gradients ---*/
//
//      visc_numerics->SetTurbVar(Solution_i, Solution_j);
//      visc_numerics->SetTurbVarGradient(node[iPoint]->GetGradient(), node[iPoint]->GetGradient());
//
//      /*--- Compute residual, and Jacobians ---*/
//
//      auto residual = visc_numerics->ComputeResidual(config);
//
//      /*--- Subtract residual, and update Jacobians ---*/
//
//      LinSysRes.SubtractBlock(iPoint, residual);
//      Jacobian.SubtractBlock2Diag(iPoint, residual.jacobian_i);

    }
  }
  END_SU2_OMP_FOR

}

void CTurbSASolver::BC_ActDisk_Inlet(CGeometry *geometry, CSolver **solver_container, CNumerics *conv_numerics,
                                     CNumerics *visc_numerics, CConfig *config, unsigned short val_marker) {

  BC_ActDisk(geometry, solver_container, conv_numerics, visc_numerics, config,  val_marker, true);
}

void CTurbSASolver::BC_ActDisk_Outlet(CGeometry *geometry, CSolver **solver_container, CNumerics *conv_numerics,
                                      CNumerics *visc_numerics, CConfig *config, unsigned short val_marker) {

  BC_ActDisk(geometry, solver_container, conv_numerics, visc_numerics, config,  val_marker, false);
}

void CTurbSASolver::BC_ActDisk(CGeometry *geometry, CSolver **solver_container,
                               CNumerics *conv_numerics, CNumerics *visc_numerics,
                               CConfig *config, unsigned short val_marker, bool val_inlet_surface) {

  const bool implicit = (config->GetKind_TimeIntScheme() == EULER_IMPLICIT);

  /*--- Loop over all the vertices on this boundary marker ---*/

  SU2_OMP_FOR_STAT(OMP_MIN_SIZE)
  for (auto iVertex = 0u; iVertex < geometry->nVertex[val_marker]; iVertex++) {

    const auto iPoint = geometry->vertex[val_marker][iVertex]->GetNode();
    const auto GlobalIndex_donor = solver_container[FLOW_SOL]->GetDonorGlobalIndex(val_marker, iVertex);
    const auto GlobalIndex = geometry->nodes->GetGlobalIndex(iPoint);

    /*--- Check if the node belongs to the domain (i.e., not a halo node) ---*/

    if (!geometry->nodes->GetDomain(iPoint) || (GlobalIndex == GlobalIndex_donor)) {
      continue;
    }

    /*--- Normal vector for this vertex (negate for outward convention) ---*/

    su2double Normal[MAXNDIM] = {0.0};
    for (auto iDim = 0u; iDim < nDim; iDim++)
      Normal[iDim] = -geometry->vertex[val_marker][iVertex]->GetNormal(iDim);
    conv_numerics->SetNormal(Normal);

    su2double Area = GeometryToolbox::Norm(nDim, Normal);

    su2double UnitNormal[MAXNDIM] = {0.0};
    for (auto iDim = 0u; iDim < nDim; iDim++)
      UnitNormal[iDim] = Normal[iDim]/Area;

    /*--- Retrieve solution at the farfield boundary node ---*/

    auto V_domain = solver_container[FLOW_SOL]->GetNodes()->GetPrimitive(iPoint);

    /*--- Check the flow direction. Project the flow into the normal to the inlet face ---*/

    su2double Vn = GeometryToolbox::DotProduct(nDim, &V_domain[1], UnitNormal);

    bool ReverseFlow = false;
    if ((val_inlet_surface) && (Vn < 0.0)) { ReverseFlow = true; }
    if ((!val_inlet_surface) && (Vn > 0.0)) { ReverseFlow = true; }

    /*--- Do not anything if there is a
     reverse flow, Euler b.c. for the direct problem ---*/

    if (ReverseFlow) continue;

    /*--- Allocate the value at the infinity ---*/

    if (val_inlet_surface) {
      auto V_inlet = solver_container[FLOW_SOL]->GetCharacPrimVar(val_marker, iVertex);
      conv_numerics->SetPrimitive(V_domain, V_inlet);
    }
    else {
      auto V_outlet = solver_container[FLOW_SOL]->GetCharacPrimVar(val_marker, iVertex);
      conv_numerics->SetPrimitive(V_domain, V_outlet);
    }

    /*--- Set the turb. variable solution
     set  the turbulent variables. Here we use a Neumann BC such
     that the turbulent variable is copied from the interior of the
     domain to the outlet before computing the residual.
     or set the turbulent variable states (prescribed for an inflow)  ----*/

    //      if (val_inlet_surface) Solution_j[0] = 0.5*(nodes->GetSolution(iPoint,0)+V_outlet [nDim+9]);
    //      else Solution_j[0] = 0.5*(nodes->GetSolution(iPoint,0)+V_inlet [nDim+9]);

    //      /*--- Inflow analysis (interior extrapolation) ---*/
    //      if (((val_inlet_surface) && (!ReverseFlow)) || ((!val_inlet_surface) && (ReverseFlow))) {
    //        Solution_j[0] = 2.0*node[iPoint]->GetSolution(0) - node[iPoint_Normal]->GetSolution(0);
    //      }

    //      /*--- Outflow analysis ---*/
    //      else {
    //        if (val_inlet_surface) Solution_j[0] = Factor_nu_ActDisk*V_outlet [nDim+9];
    //        else { Solution_j[0] = Factor_nu_ActDisk*V_inlet [nDim+9]; }
    //      }

    if (((val_inlet_surface) && (!ReverseFlow)) || ((!val_inlet_surface) && (ReverseFlow))) {
      /*--- Inflow analysis (interior extrapolation) ---*/
      conv_numerics->SetTurbVar(nodes->GetSolution(iPoint), nodes->GetSolution(iPoint));
    }
    else {
      /*--- Outflow analysis ---*/
      conv_numerics->SetTurbVar(nodes->GetSolution(iPoint), &nu_tilde_ActDisk);
    }

    /*--- Grid Movement ---*/

    if (dynamic_grid)
      conv_numerics->SetGridVel(geometry->nodes->GetGridVel(iPoint), geometry->nodes->GetGridVel(iPoint));

    /*--- Compute the residual using an upwind scheme ---*/

    auto residual = conv_numerics->ComputeResidual(config);
    LinSysRes.AddBlock(iPoint, residual);

    /*--- Jacobian contribution for implicit integration ---*/

    if (implicit) Jacobian.AddBlock2Diag(iPoint, residual.jacobian_i);

//        /*--- Viscous contribution, commented out because serious convergence problems ---*/
//
//        visc_numerics->SetNormal(Normal);
//        su2double Coord_Reflected[MAXNDIM];
//        GeometryToolbox::PointPointReflect(nDim, geometry->nodes->GetCoord(Point_Normal),
//                                                 geometry->nodes->GetCoord(iPoint), Coord_Reflected);
//        visc_numerics->SetCoord(geometry->nodes->GetCoord(iPoint), Coord_Reflected);
//
//        /*--- Conservative variables w/o reconstruction ---*/
//
//        if (val_inlet_surface) visc_numerics->SetPrimitive(V_domain, V_inlet);
//        else visc_numerics->SetPrimitive(V_domain, V_outlet);
//
//        /*--- Turbulent variables w/o reconstruction, and its gradients ---*/
//
//        visc_numerics->SetTurbVar(Solution_i, Solution_j);
//
//        visc_numerics->SetTurbVarGradient(node[iPoint]->GetGradient(), node[iPoint]->GetGradient());
//
//        /*--- Compute residual, and Jacobians ---*/
//
//        auto residual = visc_numerics->ComputeResidual(config);
//
//        /*--- Subtract residual, and update Jacobians ---*/
//
//        LinSysRes.SubtractBlock(iPoint, residual);
//        Jacobian.SubtractBlock2Diag(iPoint, residual.jacobian_i);

  }
  END_SU2_OMP_FOR

}

void CTurbSASolver::BC_Inlet_MixingPlane(CGeometry *geometry, CSolver **solver_container, CNumerics *conv_numerics,
                                         CNumerics *visc_numerics, CConfig *config, unsigned short val_marker) {

  const bool implicit = (config->GetKind_TimeIntScheme() == EULER_IMPLICIT);
  const auto nSpanWiseSections = config->GetnSpanWiseSections();

  /*--- Loop over all the vertices on this boundary marker ---*/
  for (auto iSpan = 0u; iSpan < nSpanWiseSections ; iSpan++){

    su2double extAverageNu = solver_container[FLOW_SOL]->GetExtAverageNu(val_marker, iSpan);

    /*--- Loop over all the vertices on this boundary marker ---*/

    SU2_OMP_FOR_STAT(OMP_MIN_SIZE)
    for (auto iVertex = 0u; iVertex < geometry->GetnVertexSpan(val_marker,iSpan); iVertex++) {

      /*--- find the node related to the vertex ---*/
      const auto iPoint = geometry->turbovertex[val_marker][iSpan][iVertex]->GetNode();

      /*--- using the other vertex information for retrieving some information ---*/
      const auto oldVertex = geometry->turbovertex[val_marker][iSpan][iVertex]->GetOldVertex();

      /*--- Index of the closest interior node ---*/
      const auto Point_Normal = geometry->vertex[val_marker][oldVertex]->GetNormal_Neighbor();

      /*--- Normal vector for this vertex (negate for outward convention) ---*/

      su2double Normal[MAXNDIM] = {0.0};
      for (auto iDim = 0u; iDim < nDim; iDim++)
        Normal[iDim] = -geometry->vertex[val_marker][oldVertex]->GetNormal(iDim);
      conv_numerics->SetNormal(Normal);

      /*--- Allocate the value at the inlet ---*/
      auto V_inlet = solver_container[FLOW_SOL]->GetCharacPrimVar(val_marker, oldVertex);

      /*--- Retrieve solution at the farfield boundary node ---*/

      auto V_domain = solver_container[FLOW_SOL]->GetNodes()->GetPrimitive(iPoint);

      /*--- Set various quantities in the solver class ---*/

      conv_numerics->SetPrimitive(V_domain, V_inlet);

      /*--- Set the turbulent variable states (prescribed for an inflow) ---*/

      conv_numerics->SetTurbVar(nodes->GetSolution(iPoint), &extAverageNu);

      /*--- Set various other quantities in the conv_numerics class ---*/

      if (dynamic_grid)
        conv_numerics->SetGridVel(geometry->nodes->GetGridVel(iPoint),
                                  geometry->nodes->GetGridVel(iPoint));

      /*--- Compute the residual using an upwind scheme ---*/

      auto conv_residual = conv_numerics->ComputeResidual(config);

      /*--- Jacobian contribution for implicit integration ---*/

      LinSysRes.AddBlock(iPoint, conv_residual);
      if (implicit) Jacobian.AddBlock2Diag(iPoint, conv_residual.jacobian_i);

      /*--- Viscous contribution ---*/
      su2double Coord_Reflected[MAXNDIM];
      GeometryToolbox::PointPointReflect(nDim, geometry->nodes->GetCoord(Point_Normal),
                                               geometry->nodes->GetCoord(iPoint), Coord_Reflected);
      visc_numerics->SetCoord(geometry->nodes->GetCoord(iPoint), Coord_Reflected);
      visc_numerics->SetNormal(Normal);

      /*--- Conservative variables w/o reconstruction ---*/

      visc_numerics->SetPrimitive(V_domain, V_inlet);

      /*--- Turbulent variables w/o reconstruction, and its gradients ---*/

      visc_numerics->SetTurbVar(nodes->GetSolution(iPoint), &extAverageNu);

      visc_numerics->SetTurbVarGradient(nodes->GetGradient(iPoint),
                                        nodes->GetGradient(iPoint));

      /*--- Compute residual, and Jacobians ---*/

      auto visc_residual = visc_numerics->ComputeResidual(config);

      /*--- Subtract residual, and update Jacobians ---*/

      LinSysRes.SubtractBlock(iPoint, visc_residual);
      if (implicit) Jacobian.SubtractBlock2Diag(iPoint, visc_residual.jacobian_i);

    }
    END_SU2_OMP_FOR
  }

}

void CTurbSASolver::BC_Inlet_Turbo(CGeometry *geometry, CSolver **solver_container, CNumerics *conv_numerics,
                                   CNumerics *visc_numerics, CConfig *config, unsigned short val_marker) {

  const bool implicit = (config->GetKind_TimeIntScheme() == EULER_IMPLICIT);
  const auto nSpanWiseSections = config->GetnSpanWiseSections();

  CFluidModel *FluidModel = solver_container[FLOW_SOL]->GetFluidModel();

  su2double Factor_nu_Inf = config->GetNuFactor_FreeStream();

  /*--- Loop over all the spans on this boundary marker ---*/
  for (auto iSpan = 0; iSpan < nSpanWiseSections; iSpan++) {

    su2double rho       = solver_container[FLOW_SOL]->GetAverageDensity(val_marker, iSpan);
    su2double pressure  = solver_container[FLOW_SOL]->GetAveragePressure(val_marker, iSpan);

    FluidModel->SetTDState_Prho(pressure, rho);
    su2double muLam = FluidModel->GetLaminarViscosity();

    su2double nu_tilde  = Factor_nu_Inf*muLam/rho;

    /*--- Loop over all the vertices on this boundary marker ---*/

    SU2_OMP_FOR_STAT(OMP_MIN_SIZE)
    for (auto iVertex = 0u; iVertex < geometry->GetnVertexSpan(val_marker,iSpan); iVertex++) {

      /*--- find the node related to the vertex ---*/
      const auto iPoint = geometry->turbovertex[val_marker][iSpan][iVertex]->GetNode();

      /*--- using the other vertex information for retrieving some information ---*/
      const auto oldVertex = geometry->turbovertex[val_marker][iSpan][iVertex]->GetOldVertex();

      /*--- Index of the closest interior node ---*/
      const auto Point_Normal = geometry->vertex[val_marker][oldVertex]->GetNormal_Neighbor();

      /*--- Normal vector for this vertex (negate for outward convention) ---*/

      su2double Normal[MAXNDIM] = {0.0};
      for (auto iDim = 0u; iDim < nDim; iDim++)
        Normal[iDim] = -geometry->vertex[val_marker][oldVertex]->GetNormal(iDim);
      conv_numerics->SetNormal(Normal);

      /*--- Allocate the value at the inlet ---*/
      auto V_inlet = solver_container[FLOW_SOL]->GetCharacPrimVar(val_marker, oldVertex);

      /*--- Retrieve solution at the farfield boundary node ---*/

      auto V_domain = solver_container[FLOW_SOL]->GetNodes()->GetPrimitive(iPoint);

      /*--- Set various quantities in the solver class ---*/

      conv_numerics->SetPrimitive(V_domain, V_inlet);

      /*--- Set the turbulent variable states (prescribed for an inflow) ---*/

      conv_numerics->SetTurbVar(nodes->GetSolution(iPoint), &nu_tilde);

      if (dynamic_grid)
        conv_numerics->SetGridVel(geometry->nodes->GetGridVel(iPoint),
                                  geometry->nodes->GetGridVel(iPoint));

      /*--- Compute the residual using an upwind scheme ---*/

      auto conv_residual = conv_numerics->ComputeResidual(config);

      /*--- Jacobian contribution for implicit integration ---*/

      LinSysRes.AddBlock(iPoint, conv_residual);
      if (implicit) Jacobian.AddBlock2Diag(iPoint, conv_residual.jacobian_i);

      /*--- Viscous contribution ---*/

      su2double Coord_Reflected[MAXNDIM];
      GeometryToolbox::PointPointReflect(nDim, geometry->nodes->GetCoord(Point_Normal),
                                               geometry->nodes->GetCoord(iPoint), Coord_Reflected);
      visc_numerics->SetCoord(geometry->nodes->GetCoord(iPoint), Coord_Reflected);

      visc_numerics->SetNormal(Normal);

      /*--- Conservative variables w/o reconstruction ---*/

      visc_numerics->SetPrimitive(V_domain, V_inlet);

      /*--- Turbulent variables w/o reconstruction, and its gradients ---*/

      visc_numerics->SetTurbVar(nodes->GetSolution(iPoint), &nu_tilde);

      visc_numerics->SetTurbVarGradient(nodes->GetGradient(iPoint),
                                        nodes->GetGradient(iPoint));

      /*--- Compute residual, and Jacobians ---*/

      auto visc_residual = visc_numerics->ComputeResidual(config);

      /*--- Subtract residual, and update Jacobians ---*/

      LinSysRes.SubtractBlock(iPoint, visc_residual);
      if (implicit) Jacobian.SubtractBlock2Diag(iPoint, visc_residual.jacobian_i);

    }
    END_SU2_OMP_FOR
  }

}

void CTurbSASolver::BC_Interface_Boundary(CGeometry *geometry, CSolver **solver_container, CNumerics *numerics,
                                          CConfig *config, unsigned short val_marker) {

  //  unsigned long iVertex, iPoint, jPoint;
  //  unsigned short iVar, iDim;
  //
  //  su2double *Vector = new su2double[nDim];
  //
  //#ifndef HAVE_MPI
  //
  //  for (iVertex = 0; iVertex < geometry->nVertex[val_marker]; iVertex++) {
  //    iPoint = geometry->vertex[val_marker][iVertex]->GetNode();
  //
  //    if (geometry->nodes->GetDomain(iPoint)) {
  //
  //      /*--- Find the associate pair to the original node ---*/
  //      jPoint = geometry->vertex[val_marker][iVertex]->GetDonorPoint();
  //
  //      if (iPoint != jPoint) {
  //
  //        /*--- Store the solution for both points ---*/
  //        for (iVar = 0; iVar < nVar; iVar++) {
  //          Solution_i[iVar] = nodes->GetSolution(iPoint,iVar);
  //          Solution_j[iVar] = nodes->GetSolution(jPoint,iVar);
  //        }
  //
  //        /*--- Set Conservative Variables ---*/
  //        numerics->SetTurbVar(Solution_i, Solution_j);
  //
  //        /*--- Retrieve flow solution for both points ---*/
  //        for (iVar = 0; iVar < solver_container[FLOW_SOL]->GetnVar(); iVar++) {
  //          FlowPrimVar_i[iVar] = solver_container[FLOW_SOL]->nodes->GetSolution(iPoint, iVar);
  //          FlowPrimVar_j[iVar] = solver_container[FLOW_SOL]->nodes->GetSolution(jPoint, iVar);
  //        }
  //
  //        /*--- Set Flow Variables ---*/
  //        numerics->SetConservative(FlowPrimVar_i, FlowPrimVar_j);
  //
  //        /*--- Set the normal vector ---*/
  //        geometry->vertex[val_marker][iVertex]->GetNormal(Vector);
  //        for (iDim = 0; iDim < nDim; iDim++)
  //          Vector[iDim] = -Vector[iDim];
  //        numerics->SetNormal(Vector);
  //
  //        /*--- Add Residuals and Jacobians ---*/
  //        numerics->ComputeResidual(Residual, Jacobian_i, Jacobian_j, config);
  //        LinSysRes.AddBlock(iPoint, Residual);
  //        Jacobian.AddBlock2Diag(iPoint, Jacobian_i);
  //
  //      }
  //    }
  //  }
  //
  //#else
  //
  //  int rank = MPI::COMM_WORLD.Get_rank(), jProcessor;
  //  su2double *Conserv_Var, *Flow_Var;
  //  bool compute;
  //
  //  unsigned short Buffer_Size = nVar+solver_container[FLOW_SOL]->GetnVar();
  //  su2double *Buffer_Send_U = new su2double [Buffer_Size];
  //  su2double *Buffer_Receive_U = new su2double [Buffer_Size];
  //
  //  /*--- Do the send process, by the moment we are sending each
  //   node individually, this must be changed ---*/
  //  for (iVertex = 0; iVertex < geometry->nVertex[val_marker]; iVertex++) {
  //    iPoint = geometry->vertex[val_marker][iVertex]->GetNode();
  //    if (geometry->nodes->GetDomain(iPoint)) {
  //
  //      /*--- Find the associate pair to the original node ---*/
  //      jPoint = geometry->vertex[val_marker][iVertex]->GetPeriodicPointDomain()[0];
  //      jProcessor = geometry->vertex[val_marker][iVertex]->GetPeriodicPointDomain()[1];
  //
  //      if ((iPoint == jPoint) && (jProcessor == rank)) compute = false;
  //      else compute = true;
  //
  //      /*--- We only send the information that belong to other boundary ---*/
  //      if ((jProcessor != rank) && compute) {
  //
  //        Conserv_Var = nodes->GetSolution(iPoint);
  //        Flow_Var = solver_container[FLOW_SOL]->nodes->GetSolution(iPoint);
  //
  //        for (iVar = 0; iVar < nVar; iVar++)
  //          Buffer_Send_U[iVar] = Conserv_Var[iVar];
  //
  //        for (iVar = 0; iVar < solver_container[FLOW_SOL]->GetnVar(); iVar++)
  //          Buffer_Send_U[nVar+iVar] = Flow_Var[iVar];
  //
  //        MPI::COMM_WORLD.Bsend(Buffer_Send_U, Buffer_Size, MPI::DOUBLE, jProcessor, iPoint);
  //
  //      }
  //    }
  //  }
  //
  //  for (iVertex = 0; iVertex < geometry->nVertex[val_marker]; iVertex++) {
  //
  //    iPoint = geometry->vertex[val_marker][iVertex]->GetNode();
  //
  //    if (geometry->nodes->GetDomain(iPoint)) {
  //
  //      /*--- Find the associate pair to the original node ---*/
  //      jPoint = geometry->vertex[val_marker][iVertex]->GetPeriodicPointDomain()[0];
  //      jProcessor = geometry->vertex[val_marker][iVertex]->GetPeriodicPointDomain()[1];
  //
  //      if ((iPoint == jPoint) && (jProcessor == rank)) compute = false;
  //      else compute = true;
  //
  //      if (compute) {
  //
  //        /*--- We only receive the information that belong to other boundary ---*/
  //        if (jProcessor != rank) {
  //          MPI::COMM_WORLD.Recv(Buffer_Receive_U, Buffer_Size, MPI::DOUBLE, jProcessor, jPoint);
  //        }
  //        else {
  //
  //          for (iVar = 0; iVar < nVar; iVar++)
  //            Buffer_Receive_U[iVar] = nodes->GetSolution(jPoint,iVar);
  //
  //          for (iVar = 0; iVar < solver_container[FLOW_SOL]->GetnVar(); iVar++)
  //            Buffer_Send_U[nVar+iVar] = solver_container[FLOW_SOL]->nodes->GetSolution(jPoint, iVar);
  //
  //        }
  //
  //        /*--- Store the solution for both points ---*/
  //        for (iVar = 0; iVar < nVar; iVar++) {
  //          Solution_i[iVar] = nodes->GetSolution(iPoint,iVar);
  //          Solution_j[iVar] = Buffer_Receive_U[iVar];
  //        }
  //
  //        /*--- Set Turbulent Variables ---*/
  //        numerics->SetTurbVar(Solution_i, Solution_j);
  //
  //        /*--- Retrieve flow solution for both points ---*/
  //        for (iVar = 0; iVar < solver_container[FLOW_SOL]->GetnVar(); iVar++) {
  //          FlowPrimVar_i[iVar] = solver_container[FLOW_SOL]->nodes->GetSolution(iPoint, iVar);
  //          FlowPrimVar_j[iVar] = Buffer_Receive_U[nVar + iVar];
  //        }
  //
  //        /*--- Set Flow Variables ---*/
  //        numerics->SetConservative(FlowPrimVar_i, FlowPrimVar_j);
  //
  //        geometry->vertex[val_marker][iVertex]->GetNormal(Vector);
  //        for (iDim = 0; iDim < nDim; iDim++)
  //          Vector[iDim] = -Vector[iDim];
  //        numerics->SetNormal(Vector);
  //
  //        numerics->ComputeResidual(Residual, Jacobian_i, Jacobian_j, config);
  //        LinSysRes.AddBlock(iPoint, Residual);
  //        Jacobian.AddBlock2Diag(iPoint, Jacobian_i);
  //
  //      }
  //    }
  //  }
  //
  //  delete[] Buffer_Send_U;
  //  delete[] Buffer_Receive_U;
  //
  //#endif
  //
  //  delete[] Vector;
  //
}

void CTurbSASolver::BC_NearField_Boundary(CGeometry *geometry, CSolver **solver_container, CNumerics *numerics,
                                          CConfig *config, unsigned short val_marker) {

  //  unsigned long iVertex, iPoint, jPoint;
  //  unsigned short iVar, iDim;
  //
  //  su2double *Vector = new su2double[nDim];
  //
  //#ifndef HAVE_MPI
  //
  //  for (iVertex = 0; iVertex < geometry->nVertex[val_marker]; iVertex++) {
  //    iPoint = geometry->vertex[val_marker][iVertex]->GetNode();
  //
  //    if (geometry->nodes->GetDomain(iPoint)) {
  //
  //      /*--- Find the associate pair to the original node ---*/
  //      jPoint = geometry->vertex[val_marker][iVertex]->GetDonorPoint();
  //
  //      if (iPoint != jPoint) {
  //
  //        /*--- Store the solution for both points ---*/
  //        for (iVar = 0; iVar < nVar; iVar++) {
  //          Solution_i[iVar] = nodes->GetSolution(iPoint,iVar);
  //          Solution_j[iVar] = nodes->GetSolution(jPoint,iVar);
  //        }
  //
  //        /*--- Set Conservative Variables ---*/
  //        numerics->SetTurbVar(Solution_i, Solution_j);
  //
  //        /*--- Retrieve flow solution for both points ---*/
  //        for (iVar = 0; iVar < solver_container[FLOW_SOL]->GetnVar(); iVar++) {
  //          FlowPrimVar_i[iVar] = solver_container[FLOW_SOL]->nodes->GetSolution(iPoint, iVar);
  //          FlowPrimVar_j[iVar] = solver_container[FLOW_SOL]->nodes->GetSolution(jPoint, iVar);
  //        }
  //
  //        /*--- Set Flow Variables ---*/
  //        numerics->SetConservative(FlowPrimVar_i, FlowPrimVar_j);
  //
  //        /*--- Set the normal vector ---*/
  //        geometry->vertex[val_marker][iVertex]->GetNormal(Vector);
  //        for (iDim = 0; iDim < nDim; iDim++)
  //          Vector[iDim] = -Vector[iDim];
  //        numerics->SetNormal(Vector);
  //
  //        /*--- Add Residuals and Jacobians ---*/
  //        numerics->ComputeResidual(Residual, Jacobian_i, Jacobian_j, config);
  //        LinSysRes.AddBlock(iPoint, Residual);
  //        Jacobian.AddBlock2Diag(iPoint, Jacobian_i);
  //
  //      }
  //    }
  //  }
  //
  //#else
  //
  //  int rank = MPI::COMM_WORLD.Get_rank(), jProcessor;
  //  su2double *Conserv_Var, *Flow_Var;
  //  bool compute;
  //
  //  unsigned short Buffer_Size = nVar+solver_container[FLOW_SOL]->GetnVar();
  //  su2double *Buffer_Send_U = new su2double [Buffer_Size];
  //  su2double *Buffer_Receive_U = new su2double [Buffer_Size];
  //
  //  /*--- Do the send process, by the moment we are sending each
  //   node individually, this must be changed ---*/
  //  for (iVertex = 0; iVertex < geometry->nVertex[val_marker]; iVertex++) {
  //    iPoint = geometry->vertex[val_marker][iVertex]->GetNode();
  //    if (geometry->nodes->GetDomain(iPoint)) {
  //
  //      /*--- Find the associate pair to the original node ---*/
  //      jPoint = geometry->vertex[val_marker][iVertex]->GetPeriodicPointDomain()[0];
  //      jProcessor = geometry->vertex[val_marker][iVertex]->GetPeriodicPointDomain()[1];
  //
  //      if ((iPoint == jPoint) && (jProcessor == rank)) compute = false;
  //      else compute = true;
  //
  //      /*--- We only send the information that belong to other boundary ---*/
  //      if ((jProcessor != rank) && compute) {
  //
  //        Conserv_Var = nodes->GetSolution(iPoint);
  //        Flow_Var = solver_container[FLOW_SOL]->nodes->GetSolution(iPoint);
  //
  //        for (iVar = 0; iVar < nVar; iVar++)
  //          Buffer_Send_U[iVar] = Conserv_Var[iVar];
  //
  //        for (iVar = 0; iVar < solver_container[FLOW_SOL]->GetnVar(); iVar++)
  //          Buffer_Send_U[nVar+iVar] = Flow_Var[iVar];
  //
  //        MPI::COMM_WORLD.Bsend(Buffer_Send_U, Buffer_Size, MPI::DOUBLE, jProcessor, iPoint);
  //
  //      }
  //    }
  //  }
  //
  //  for (iVertex = 0; iVertex < geometry->nVertex[val_marker]; iVertex++) {
  //
  //    iPoint = geometry->vertex[val_marker][iVertex]->GetNode();
  //
  //    if (geometry->nodes->GetDomain(iPoint)) {
  //
  //      /*--- Find the associate pair to the original node ---*/
  //      jPoint = geometry->vertex[val_marker][iVertex]->GetPeriodicPointDomain()[0];
  //      jProcessor = geometry->vertex[val_marker][iVertex]->GetPeriodicPointDomain()[1];
  //
  //      if ((iPoint == jPoint) && (jProcessor == rank)) compute = false;
  //      else compute = true;
  //
  //      if (compute) {
  //
  //        /*--- We only receive the information that belong to other boundary ---*/
  //        if (jProcessor != rank) {
  //          MPI::COMM_WORLD.Recv(Buffer_Receive_U, Buffer_Size, MPI::DOUBLE, jProcessor, jPoint);
  //        }
  //        else {
  //
  //          for (iVar = 0; iVar < nVar; iVar++)
  //            Buffer_Receive_U[iVar] = nodes->GetSolution(jPoint,iVar);
  //
  //          for (iVar = 0; iVar < solver_container[FLOW_SOL]->GetnVar(); iVar++)
  //            Buffer_Send_U[nVar+iVar] = solver_container[FLOW_SOL]->nodes->GetSolution(jPoint, iVar);
  //
  //        }
  //
  //        /*--- Store the solution for both points ---*/
  //        for (iVar = 0; iVar < nVar; iVar++) {
  //          Solution_i[iVar] = nodes->GetSolution(iPoint,iVar);
  //          Solution_j[iVar] = Buffer_Receive_U[iVar];
  //        }
  //
  //        /*--- Set Turbulent Variables ---*/
  //        numerics->SetTurbVar(Solution_i, Solution_j);
  //
  //        /*--- Retrieve flow solution for both points ---*/
  //        for (iVar = 0; iVar < solver_container[FLOW_SOL]->GetnVar(); iVar++) {
  //          FlowPrimVar_i[iVar] = solver_container[FLOW_SOL]->nodes->GetSolution(iPoint, iVar);
  //          FlowPrimVar_j[iVar] = Buffer_Receive_U[nVar + iVar];
  //        }
  //
  //        /*--- Set Flow Variables ---*/
  //        numerics->SetConservative(FlowPrimVar_i, FlowPrimVar_j);
  //
  //        geometry->vertex[val_marker][iVertex]->GetNormal(Vector);
  //        for (iDim = 0; iDim < nDim; iDim++)
  //          Vector[iDim] = -Vector[iDim];
  //        numerics->SetNormal(Vector);
  //
  //        numerics->ComputeResidual(Residual, Jacobian_i, Jacobian_j, config);
  //        LinSysRes.AddBlock(iPoint, Residual);
  //        Jacobian.AddBlock2Diag(iPoint, Jacobian_i);
  //
  //      }
  //    }
  //  }
  //
  //  delete[] Buffer_Send_U;
  //  delete[] Buffer_Receive_U;
  //
  //#endif
  //
  //  delete[] Vector;
  //
}

void CTurbSASolver::SetTurbVars_WF(CGeometry *geometry, CSolver **solver_container,
                                  const CConfig *config, unsigned short val_marker) {

  const bool implicit = (config->GetKind_TimeIntScheme() == EULER_IMPLICIT);
<<<<<<< HEAD
  const su2double minYPlus = config->GetwallModelMinYPlus();
 
  
=======


>>>>>>> fb3c0cc3
  /*--- We use a very high max nr of iterations, but we only need this the first couple of iterations ---*/
  constexpr unsigned short max_iter = 200;

  /* --- tolerance has LARGE impact on convergence, do not increase this value! --- */
  const su2double tol = 1e-12;
  su2double relax = 0.5;            /*--- relaxation factor for the Newton solver ---*/

  /*--- Typical constants from boundary layer theory ---*/


  const su2double cv1_3 = 7.1*7.1*7.1;

  CVariable* flow_nodes = solver_container[FLOW_SOL]->GetNodes();

  /*--- Loop over all of the vertices on this boundary marker ---*/

  for (auto iVertex = 0u; iVertex < geometry->nVertex[val_marker]; iVertex++) {

    const auto iPoint = geometry->vertex[val_marker][iVertex]->GetNode();

    /*--- Check if the node belongs to the domain (i.e, not a halo node) ---*/

    if (geometry->nodes->GetDomain(iPoint)) {

      const auto iPoint_Neighbor = geometry->vertex[val_marker][iVertex]->GetNormal_Neighbor();

      su2double Y_Plus = solver_container[FLOW_SOL]->GetYPlus(val_marker, iVertex);

      /*--- Do not use wall model at the ipoint when y+ < 5.0 ---*/

      if (Y_Plus < minYPlus) {

<<<<<<< HEAD
        /* --- note that we do not do anything for y+ < 5.0, meaning that we have a zero flux (Neumann) boundary condition --- */
         
=======
        /* --- note that we do not do anything for y+ < 5, meaning that we have a zero flux (Neumann) boundary condition --- */

>>>>>>> fb3c0cc3
        continue;
      }

      su2double Lam_Visc_Normal = flow_nodes->GetLaminarViscosity(iPoint_Neighbor);
      su2double Density_Normal = flow_nodes->GetDensity(iPoint_Neighbor);
      su2double Kin_Visc_Normal = Lam_Visc_Normal/Density_Normal;

      su2double Eddy_Visc = solver_container[FLOW_SOL]->GetEddyViscWall(val_marker, iVertex);

      /*--- Solve for the new value of nu_tilde given the eddy viscosity and using a Newton method ---*/

      // start with positive value of nu_til_old
      su2double nu_til = 0.0;
      su2double nu_til_old = nodes->GetSolution(iPoint,0);

      unsigned short counter = 0;
      su2double diff = 1.0;
      relax = 0.5;
      while (diff > tol) {
        // note the error in Nichols and Nelson
        su2double func = nu_til_old*nu_til_old*nu_til_old*nu_til_old - (Eddy_Visc/Density_Normal)*(nu_til_old*nu_til_old*nu_til_old + Kin_Visc_Normal*Kin_Visc_Normal*Kin_Visc_Normal*cv1_3);
        su2double func_prim = 4.0 * nu_til_old*nu_til_old*nu_til_old - 3.0*(Eddy_Visc/Density_Normal)*(nu_til_old*nu_til_old);

        // damped Newton method
        nu_til = nu_til_old - relax*(func/func_prim);

        diff = fabs(nu_til-nu_til_old);
        nu_til_old = nu_til;

        // sometimes we get negative values when the solution has not converged yet, we just reset the nu_tilde in that case.
        if (nu_til_old<tol) {
          //cout << "warning: resetting nu_tilde for point " << iPoint << " during computation. If this warning persists, there might be something wrong" << endl;
          //cout << Y_Plus <<" "<<nodes->GetSolution(iPoint,0)<<" , nutilde="<<nu_til<<", eddy visc = " << Eddy_Visc << " , dens = "<<Density_Normal<<" "<<Lam_Visc_Normal<<" "<<func <<" " <<func_prim<<" "<<diff<<endl;
          relax = relax/2.0;
          nu_til_old = nodes->GetSolution(iPoint,0)/relax;
        }

        counter++;
        if (counter > max_iter) {
          cout << "WARNING: Nu_tilde evaluation did not converge in " <<max_iter << " iterations. " << endl;
          //cout << nu_til << " " << diff << endl;
          break;
        }
      }

      nodes->SetSolution_Old(iPoint_Neighbor, &nu_til);
      LinSysRes.SetBlock_Zero(iPoint_Neighbor);

      /*--- includes 1 in the diagonal ---*/

      if (implicit) Jacobian.DeleteValsRowi(iPoint_Neighbor);

    }
  }
}

void CTurbSASolver::SetDES_LengthScale(CSolver **solver, CGeometry *geometry, CConfig *config){

  unsigned short kindHybridRANSLES = config->GetKind_HybridRANSLES();
  unsigned long iPoint = 0, jPoint = 0;
  unsigned short iDim = 0, jDim = 0, iNeigh = 0, nNeigh = 0;

  su2double constDES = config->GetConst_DES();

  su2double density = 0.0, laminarViscosity = 0.0, kinematicViscosity = 0.0,
      eddyViscosity = 0.0, kinematicViscosityTurb = 0.0, wallDistance = 0.0, lengthScale = 0.0;

  su2double maxDelta = 0.0, deltaAux = 0.0, distDES = 0.0, uijuij = 0.0, k2 = 0.0, r_d = 0.0, f_d = 0.0;
  su2double deltaDDES = 0.0, omega = 0.0, ln_max = 0.0, ln[3] = {0.0}, aux_ln = 0.0, f_kh = 0.0;

  su2double nu_hat, fw_star = 0.424, cv1_3 = pow(7.1, 3.0); k2 = pow(0.41, 2.0);
  su2double cb1   = 0.1355, ct3 = 1.2, ct4   = 0.5;
  su2double sigma = 2./3., cb2 = 0.622, f_max=1.0, f_min=0.1, a1=0.15, a2=0.3;
  su2double cw1 = 0.0, Ji = 0.0, Ji_2 = 0.0, Ji_3 = 0.0, fv1 = 0.0, fv2 = 0.0, ft2 = 0.0, psi_2 = 0.0;
  const su2double *coord_i = nullptr, *coord_j = nullptr, *const *primVarGrad = nullptr, *vorticity = nullptr;
  su2double delta[3] = {0.0}, ratioOmega[3] = {0.0}, vortexTiltingMeasure = 0.0;

  SU2_OMP_FOR_DYN(omp_chunk_size)
  for (iPoint = 0; iPoint < nPointDomain; iPoint++){

    coord_i                 = geometry->nodes->GetCoord(iPoint);
    nNeigh                  = geometry->nodes->GetnPoint(iPoint);
    wallDistance            = geometry->nodes->GetWall_Distance(iPoint);
    primVarGrad             = solver[FLOW_SOL]->GetNodes()->GetGradient_Primitive(iPoint);
    vorticity               = solver[FLOW_SOL]->GetNodes()->GetVorticity(iPoint);
    density                 = solver[FLOW_SOL]->GetNodes()->GetDensity(iPoint);
    laminarViscosity        = solver[FLOW_SOL]->GetNodes()->GetLaminarViscosity(iPoint);
    eddyViscosity           = solver[TURB_SOL]->GetNodes()->GetmuT(iPoint);
    kinematicViscosity      = laminarViscosity/density;
    kinematicViscosityTurb  = eddyViscosity/density;

    uijuij = 0.0;
    for(iDim = 0; iDim < nDim; iDim++){
      for(jDim = 0; jDim < nDim; jDim++){
        uijuij += primVarGrad[1+iDim][jDim]*primVarGrad[1+iDim][jDim];
      }
    }
    uijuij = sqrt(fabs(uijuij));
    uijuij = max(uijuij,1e-10);

    /*--- Low Reynolds number correction term ---*/

    nu_hat = nodes->GetSolution(iPoint,0);
    Ji   = nu_hat/kinematicViscosity;
    Ji_2 = Ji * Ji;
    Ji_3 = Ji*Ji*Ji;
    fv1  = Ji_3/(Ji_3+cv1_3);
    fv2 = 1.0 - Ji/(1.0+Ji*fv1);
    ft2 = ct3*exp(-ct4*Ji_2);
    cw1 = cb1/k2+(1.0+cb2)/sigma;

    psi_2 = (1.0 - (cb1/(cw1*k2*fw_star))*(ft2 + (1.0 - ft2)*fv2))/(fv1 * max(1.0e-10,1.0-ft2));
    psi_2 = min(100.0,psi_2);

    switch(kindHybridRANSLES){
      case SA_DES:
        /*--- Original Detached Eddy Simulation (DES97)
        Spalart
        1997
        ---*/

        maxDelta = geometry->nodes->GetMaxLength(iPoint);
        distDES = constDES * maxDelta;
        lengthScale = min(distDES,wallDistance);

        break;

      case SA_DDES:
        /*--- A New Version of Detached-eddy Simulation, Resistant to Ambiguous Grid Densities.
         Spalart et al.
         Theoretical and Computational Fluid Dynamics - 2006
         ---*/

        maxDelta = geometry->nodes->GetMaxLength(iPoint);

        r_d = (kinematicViscosityTurb+kinematicViscosity)/(uijuij*k2*pow(wallDistance, 2.0));
        f_d = 1.0-tanh(pow(8.0*r_d,3.0));

        distDES = constDES * maxDelta;
        lengthScale = wallDistance-f_d*max(0.0,(wallDistance-distDES));

        break;
      case SA_ZDES:
        /*--- Recent improvements in the Zonal Detached Eddy Simulation (ZDES) formulation.
         Deck
         Theoretical and Computational Fluid Dynamics - 2012
         ---*/

        for (iNeigh = 0; iNeigh < nNeigh; iNeigh++){
            jPoint = geometry->nodes->GetPoint(iPoint, iNeigh);
            coord_j = geometry->nodes->GetCoord(jPoint);
            for ( iDim = 0; iDim < nDim; iDim++){
              deltaAux = abs(coord_j[iDim] - coord_i[iDim]);
              delta[iDim] = max(delta[iDim], deltaAux);
            }
            deltaDDES = geometry->nodes->GetMaxLength(iPoint);
        }

        omega = sqrt(vorticity[0]*vorticity[0] +
                     vorticity[1]*vorticity[1] +
                     vorticity[2]*vorticity[2]);

        for (iDim = 0; iDim < 3; iDim++){
          ratioOmega[iDim] = vorticity[iDim]/omega;
        }

        maxDelta = sqrt(pow(ratioOmega[0],2.0)*delta[1]*delta[2] +
                        pow(ratioOmega[1],2.0)*delta[0]*delta[2] +
                        pow(ratioOmega[2],2.0)*delta[0]*delta[1]);

        r_d = (kinematicViscosityTurb+kinematicViscosity)/(uijuij*k2*pow(wallDistance, 2.0));
        f_d = 1.0-tanh(pow(8.0*r_d,3.0));

        if (f_d < 0.99){
          maxDelta = deltaDDES;
        }

        distDES = constDES * maxDelta;
        lengthScale = wallDistance-f_d*max(0.0,(wallDistance-distDES));

        break;

      case SA_EDDES:

        /*--- An Enhanced Version of DES with Rapid Transition from RANS to LES in Separated Flows.
         Shur et al.
         Flow Turbulence Combust - 2015
         ---*/

        vortexTiltingMeasure = nodes->GetVortex_Tilting(iPoint);

        omega = sqrt(vorticity[0]*vorticity[0] +
                     vorticity[1]*vorticity[1] +
                     vorticity[2]*vorticity[2]);

        for (iDim = 0; iDim < 3; iDim++){
          ratioOmega[iDim] = vorticity[iDim]/omega;
        }

        ln_max = 0.0;
        deltaDDES = 0.0;
        for (iNeigh = 0;iNeigh < nNeigh; iNeigh++){
          jPoint = geometry->nodes->GetPoint(iPoint, iNeigh);
          coord_j = geometry->nodes->GetCoord(jPoint);
          for (iDim = 0; iDim < nDim; iDim++){
            delta[iDim] = fabs(coord_j[iDim] - coord_i[iDim]);
          }
          deltaDDES = geometry->nodes->GetMaxLength(iPoint);
          ln[0] = delta[1]*ratioOmega[2] - delta[2]*ratioOmega[1];
          ln[1] = delta[2]*ratioOmega[0] - delta[0]*ratioOmega[2];
          ln[2] = delta[0]*ratioOmega[1] - delta[1]*ratioOmega[0];
          aux_ln = sqrt(ln[0]*ln[0] + ln[1]*ln[1] + ln[2]*ln[2]);
          ln_max = max(ln_max,aux_ln);
          vortexTiltingMeasure += nodes->GetVortex_Tilting(jPoint);
        }

        vortexTiltingMeasure = (vortexTiltingMeasure/fabs(nNeigh + 1.0));

        f_kh = max(f_min, min(f_max, f_min + ((f_max - f_min)/(a2 - a1)) * (vortexTiltingMeasure - a1)));

        r_d = (kinematicViscosityTurb+kinematicViscosity)/(uijuij*k2*pow(wallDistance, 2.0));
        f_d = 1.0-tanh(pow(8.0*r_d,3.0));

        maxDelta = (ln_max/sqrt(3.0)) * f_kh;
        if (f_d < 0.999){
          maxDelta = deltaDDES;
        }

        distDES = constDES * maxDelta;
        lengthScale=wallDistance-f_d*max(0.0,(wallDistance-distDES));

        break;

    }

    nodes->SetDES_LengthScale(iPoint, lengthScale);

  }
  END_SU2_OMP_FOR
}

void CTurbSASolver::SetInletAtVertex(const su2double *val_inlet,
                                    unsigned short iMarker,
                                    unsigned long iVertex) {

  Inlet_TurbVars[iMarker][iVertex][0] = val_inlet[nDim+2+nDim];

}

su2double CTurbSASolver::GetInletAtVertex(su2double *val_inlet,
                                          unsigned long val_inlet_point,
                                          unsigned short val_kind_marker,
                                          string val_marker,
                                          const CGeometry *geometry,
                                          const CConfig *config) const {
  /*--- Local variables ---*/

  unsigned short iMarker;
  unsigned long iPoint, iVertex;
  su2double Area = 0.0;
  su2double Normal[3] = {0.0,0.0,0.0};

  /*--- Alias positions within inlet file for readability ---*/

  if (val_kind_marker == INLET_FLOW) {

    unsigned short position = nDim+2+nDim;

    for (iMarker = 0; iMarker < config->GetnMarker_All(); iMarker++) {
      if ((config->GetMarker_All_KindBC(iMarker) == INLET_FLOW) &&
          (config->GetMarker_All_TagBound(iMarker) == val_marker)) {

        for (iVertex = 0; iVertex < nVertex[iMarker]; iVertex++){

          iPoint = geometry->vertex[iMarker][iVertex]->GetNode();

          if (iPoint == val_inlet_point) {

            /*-- Compute boundary face area for this vertex. ---*/

            geometry->vertex[iMarker][iVertex]->GetNormal(Normal);
            Area = GeometryToolbox::Norm(nDim, Normal);

            /*--- Access and store the inlet variables for this vertex. ---*/

            val_inlet[position] = Inlet_TurbVars[iMarker][iVertex][0];

            /*--- Exit once we find the point. ---*/

            return Area;

          }
        }
      }
    }

  }

  /*--- If we don't find a match, then the child point is not on the
   current inlet boundary marker. Return zero area so this point does
   not contribute to the restriction operator and continue. ---*/

  return Area;

}

void CTurbSASolver::SetUniformInlet(const CConfig* config, unsigned short iMarker) {

  for(unsigned long iVertex=0; iVertex < nVertex[iMarker]; iVertex++){
    Inlet_TurbVars[iMarker][iVertex][0] = GetNuTilde_Inf();
  }

}<|MERGE_RESOLUTION|>--- conflicted
+++ resolved
@@ -580,11 +580,8 @@
 
       conv_numerics->SetPrimitive(V_domain, V_inlet);
 
-<<<<<<< HEAD
-=======
       /*--- Load the inlet turbulence variable (uniform by default). ---*/
 
->>>>>>> fb3c0cc3
       conv_numerics->SetTurbVar(nodes->GetSolution(iPoint), Inlet_TurbVars[val_marker][iVertex]);
 
       /*--- Set various other quantities in the conv_numerics class ---*/
@@ -1580,14 +1577,8 @@
                                   const CConfig *config, unsigned short val_marker) {
 
   const bool implicit = (config->GetKind_TimeIntScheme() == EULER_IMPLICIT);
-<<<<<<< HEAD
   const su2double minYPlus = config->GetwallModelMinYPlus();
- 
-  
-=======
-
-
->>>>>>> fb3c0cc3
+
   /*--- We use a very high max nr of iterations, but we only need this the first couple of iterations ---*/
   constexpr unsigned short max_iter = 200;
 
@@ -1620,13 +1611,8 @@
 
       if (Y_Plus < minYPlus) {
 
-<<<<<<< HEAD
-        /* --- note that we do not do anything for y+ < 5.0, meaning that we have a zero flux (Neumann) boundary condition --- */
-         
-=======
         /* --- note that we do not do anything for y+ < 5, meaning that we have a zero flux (Neumann) boundary condition --- */
 
->>>>>>> fb3c0cc3
         continue;
       }
 
