--- conflicted
+++ resolved
@@ -1577,17 +1577,14 @@
                                   const CConfig *config, unsigned short val_marker) {
 
   const bool implicit = (config->GetKind_TimeIntScheme() == EULER_IMPLICIT);
-<<<<<<< HEAD
   const su2double minYPlus = config->GetwallModelMinYPlus();
-=======
->>>>>>> 7ab705cb
 
   /*--- We use a very high max nr of iterations, but we only need this the first couple of iterations ---*/
-  constexpr unsigned short max_iter = 200;
+  const unsigned short max_iter = config->GetwallModelMaxIter();
 
   /* --- tolerance has LARGE impact on convergence, do not increase this value! --- */
   const su2double tol = 1e-12;
-  su2double relax = 0.5;            /*--- relaxation factor for the Newton solver ---*/
+  //su2double relax = 0.5;            /*--- relaxation factor for the Newton solver ---*/
 
   /*--- Typical constants from boundary layer theory ---*/
 
@@ -1608,15 +1605,9 @@
 
       su2double Y_Plus = solver_container[FLOW_SOL]->GetYPlus(val_marker, iVertex);
 
-<<<<<<< HEAD
       /*--- Do not use wall model at the ipoint when y+ < 5.0 ---*/
 
-      if (Y_Plus < minYPlus) {
-=======
-      /*--- note that we do not do anything for y+ < 5, meaning that we have a zero flux (Neumann) boundary condition ---*/
->>>>>>> 7ab705cb
-
-      if (Y_Plus < 5.0) continue;
+      if (Y_Plus < minYPlus) continue;
 
       su2double Lam_Visc_Normal = flow_nodes->GetLaminarViscosity(iPoint_Neighbor);
       su2double Density_Normal = flow_nodes->GetDensity(iPoint_Neighbor);
@@ -1632,7 +1623,7 @@
 
       unsigned short counter = 0;
       su2double diff = 1.0;
-      relax = 0.5;
+      su2double relax = config->GetwallModelRelFac();
       while (diff > tol) {
         // note the error in Nichols and Nelson
         su2double func = pow(nu_til_old,4) - (Eddy_Visc/Density_Normal)*(pow(nu_til_old,3) + pow(Kin_Visc_Normal,3)*cv1_3);
