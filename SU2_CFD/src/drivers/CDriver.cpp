--- conflicted
+++ resolved
@@ -4014,206 +4014,6 @@
   }
 
 }
-<<<<<<< HEAD
-
-bool CDriver::Monitor(unsigned long ExtIter) {
-
-  /*--- Synchronization point after a single solver iteration. Compute the
-   wall clock time required. ---*/
-
-#ifndef HAVE_MPI
-  StopTime = su2double(clock())/su2double(CLOCKS_PER_SEC);
-#else
-  StopTime = MPI_Wtime();
-#endif
-  IterCount++;
-  UsedTime = (StopTime - StartTime) + UsedTimeCompute;
-  
-  
-  /*--- Check if there is any change in the runtime parameters ---*/
-  
-  CConfig *runtime = NULL;
-  strcpy(runtime_file_name, "runtime.dat");
-  runtime = new CConfig(runtime_file_name, config_container[ZONE_0]);
-  runtime->SetExtIter(ExtIter);
-  delete runtime;
-  
-  /*--- Update the convergence history file (serial and parallel computations). ---*/
-  
-  if (!fsi) {
-    for (iZone = 0; iZone < nZone; iZone++) {
-      for (iInst = 0; iInst < nInst[iZone]; iInst++)
-        output->SetConvHistory_Body(&ConvHist_file[iZone][iInst], geometry_container, solver_container,
-            config_container, integration_container, false, UsedTime, iZone, iInst);
-    }
-  }
-
-  /*--- Evaluate the new CFL number (adaptive). ---*/
-  if (config_container[ZONE_0]->GetCFL_Adapt() == YES) {
-    for (iZone = 0; iZone < nZone; iZone++){
-      if (!(config_container[iZone]->GetMultizone_Problem())) // This needs to be changed everywhere in the code, in a future PR
-        output->SetCFL_Number(solver_container, config_container, iZone);
-    }
-  }
-
-  /*--- Check whether the current simulation has reached the specified
-   convergence criteria, and set StopCalc to true, if so. ---*/
-  
-  switch (config_container[ZONE_0]->GetKind_Solver()) {
-    case EULER: case NAVIER_STOKES: case RANS:
-    case INC_EULER: case INC_NAVIER_STOKES: case INC_RANS:      
-      StopCalc = integration_container[ZONE_0][INST_0][FLOW_SOL]->GetConvergence(); break;
-    case HEAT_EQUATION_FVM:
-      StopCalc = integration_container[ZONE_0][INST_0][HEAT_SOL]->GetConvergence(); break;
-    case FEM_ELASTICITY:
-      StopCalc = integration_container[ZONE_0][INST_0][FEA_SOL]->GetConvergence(); break;
-    case ADJ_EULER: case ADJ_NAVIER_STOKES: case ADJ_RANS:
-    case DISC_ADJ_EULER: case DISC_ADJ_NAVIER_STOKES: case DISC_ADJ_RANS:
-    case DISC_ADJ_INC_EULER: case DISC_ADJ_INC_NAVIER_STOKES: case DISC_ADJ_INC_RANS:      
-    case DISC_ADJ_FEM_EULER: case DISC_ADJ_FEM_NS: case DISC_ADJ_FEM_RANS:
-      StopCalc = integration_container[ZONE_0][INST_0][ADJFLOW_SOL]->GetConvergence(); break;
-  }
-  
-  return StopCalc;
-  
-}
-
-void CDriver::Output(unsigned long ExtIter) {
-  
-  unsigned long nExtIter = config_container[ZONE_0]->GetnExtIter();
-  bool output_files = false;
-  
-  /*--- Determine whether a solution needs to be written
-   after the current iteration ---*/
-  
-  if (
-      
-      /*--- General if statements to print output statements ---*/
-      
-      (ExtIter+1 >= nExtIter) || (StopCalc) ||
-      
-      /*--- Fixed CL problem ---*/
-      
-      ((config_container[ZONE_0]->GetFixed_CL_Mode()) &&
-       (solver_container[ZONE_0][INST_0][MESH_0][FLOW_SOL]->GetStart_AoA_FD()) && 
-       ExtIter == solver_container[ZONE_0][INST_0][MESH_0][FLOW_SOL]->GetIter_Update_AoA()) ||
-      
-      /*--- Steady problems ---*/
-      
-      ((ExtIter % config_container[ZONE_0]->GetWrt_Sol_Freq() == 0) && (ExtIter != 0) &&
-       ((config_container[ZONE_0]->GetUnsteady_Simulation() == STEADY) ||
-        (config_container[ZONE_0]->GetUnsteady_Simulation() == HARMONIC_BALANCE) ||
-        (config_container[ZONE_0]->GetUnsteady_Simulation() == ROTATIONAL_FRAME))) ||
-      
-      /*--- Unsteady problems ---*/
-      
-      (((config_container[ZONE_0]->GetUnsteady_Simulation() == DT_STEPPING_1ST) ||
-        (config_container[ZONE_0]->GetUnsteady_Simulation() == TIME_STEPPING)) &&
-       ((ExtIter == 0) || (ExtIter % config_container[ZONE_0]->GetWrt_Sol_Freq_DualTime() == 0))) ||
-      
-      ((config_container[ZONE_0]->GetUnsteady_Simulation() == DT_STEPPING_2ND) && (!fsi) &&
-       ((ExtIter == 0) || ((ExtIter % config_container[ZONE_0]->GetWrt_Sol_Freq_DualTime() == 0) ||
-                           ((ExtIter-1) % config_container[ZONE_0]->GetWrt_Sol_Freq_DualTime() == 0)))) ||
-      
-      ((config_container[ZONE_0]->GetUnsteady_Simulation() == DT_STEPPING_2ND) && (fsi) &&
-       ((ExtIter == 0) || ((ExtIter % config_container[ZONE_0]->GetWrt_Sol_Freq_DualTime() == 0)))) ||
-      
-      ((config_container[ZONE_0]->GetDynamic_Analysis() == DYNAMIC) &&
-       ((ExtIter == 0) || (ExtIter % config_container[ZONE_0]->GetWrt_Sol_Freq_DualTime() == 0))) ||
-      
-      /*--- No inlet profile file found. Print template. ---*/
-      
-      (config_container[ZONE_0]->GetWrt_InletFile())
-      
-      ) {
-    
-    output_files = true;
-    
-  }
-
-  // if (rank == MASTER_NODE) {
-  //   cout << "AoA_FD_Change= " << solver_container[ZONE_0][INST_0][MESH_0][FLOW_SOL]->GetAoA_FD_Change() << endl;
-  //   cout << "Current Iter= " << ExtIter << endl;
-  //   cout << "Iter_Update_AoA= "<< solver_container[ZONE_0][INST_0][MESH_0][FLOW_SOL]->GetIter_Update_AoA() << endl;
-  // }
-  
-  /*--- Determine whether a solution doesn't need to be written
-   after the current iteration ---*/
-  
-  if (config_container[ZONE_0]->GetFixed_CL_Mode()) {
-    if (solver_container[ZONE_0][INST_0][MESH_0][FLOW_SOL]->GetStart_AoA_FD() && ExtIter != solver_container[ZONE_0][INST_0][MESH_0][FLOW_SOL]->GetIter_Update_AoA()) output_files = false;
-    if (solver_container[ZONE_0][INST_0][MESH_0][FLOW_SOL]->GetEnd_AoA_FD()) output_files = true;
-        //(ExtIter - solver_container[ZONE_0][INST_0][MESH_0][FLOW_SOL]->GetIter_Update_AoA() == config_container[ZONE_0]->GetIter_dCL_dAlpha())) output_files = true;
-  }
-  
-  /*--- write the solution ---*/
-  
-  if (output_files) {
-    
-    /*--- Time the output for performance benchmarking. ---*/
-#ifndef HAVE_MPI
-    StopTime = su2double(clock())/su2double(CLOCKS_PER_SEC);
-#else
-    StopTime = MPI_Wtime();
-#endif
-    UsedTimeCompute += StopTime-StartTime;
-#ifndef HAVE_MPI
-    StartTime = su2double(clock())/su2double(CLOCKS_PER_SEC);
-#else
-    StartTime = MPI_Wtime();
-#endif
-    
-    /*--- Add a statement about the type of solver exit. ---*/
-    
-    if (((ExtIter+1 >= nExtIter) || StopCalc) && (rank == MASTER_NODE)) {
-      cout << endl << "----------------------------- Solver Exit -------------------------------";
-      if (StopCalc) cout << endl << "Convergence criteria satisfied." << endl;
-      else cout << endl << "Maximum number of external iterations reached (EXT_ITER)." << endl;
-      cout << "-------------------------------------------------------------------------" << endl;
-    }
-
-    if (rank == MASTER_NODE) cout << endl << "-------------------------- File Output Summary --------------------------";
-    
-    /*--- Execute the routine for writing restart, volume solution,
-     surface solution, and surface comma-separated value files. ---*/
-    
-    output->SetResult_Files_Parallel(solver_container, geometry_container, config_container, ExtIter, nZone);
-    
-    
-    if (rank == MASTER_NODE) cout << "-------------------------------------------------------------------------" << endl << endl;
-    
-    /*--- Store output time and restart the timer for the compute phase. ---*/
-#ifndef HAVE_MPI
-    StopTime = su2double(clock())/su2double(CLOCKS_PER_SEC);
-#else
-    StopTime = MPI_Wtime();
-#endif
-    UsedTimeOutput += StopTime-StartTime;
-    OutputCount++;
-    BandwidthSum = config_container[ZONE_0]->GetRestart_Bandwidth_Agg();
-#ifndef HAVE_MPI
-    StartTime = su2double(clock())/su2double(CLOCKS_PER_SEC);
-#else
-    StartTime = MPI_Wtime();
-#endif
-    
-  }
-
-  /*--- Export Surface Solution File for Unsteady Simulations ---*/
-  /*--- When calculate mean/fluctuation option will be available, delete the following part ---*/
-  if ((config_container[ZONE_0]->GetUnsteady_Simulation() == DT_STEPPING_2ND) && (ExtIter % config_container[ZONE_0]->GetWrt_Surf_Freq_DualTime() == 0) && config_container[ZONE_0]->GetWrt_Csv_Sol()) {
-      output->SetSurfaceCSV_Flow(config_container[ZONE_0], geometry_container[ZONE_0][INST_0][MESH_0], solver_container[ZONE_0][INST_0][MESH_0][FLOW_SOL], ExtIter, ZONE_0, INST_0);}
-
-}
-
-CDriver::~CDriver(void) {}
-
-CFluidDriver::CFluidDriver(char* confFile, unsigned short val_nZone, SU2_Comm MPICommunicator) : CDriver(confFile, val_nZone, MPICommunicator, false) { }
-
-CFluidDriver::~CFluidDriver(void) { }
-
-=======
->>>>>>> 4ed59ac7
 void CFluidDriver::Run() {
 
   unsigned short iZone, jZone, checkConvergence;
