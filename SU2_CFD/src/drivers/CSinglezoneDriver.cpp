--- conflicted
+++ resolved
@@ -48,11 +48,8 @@
 
 void CSinglezoneDriver::StartSolver() {
 
-<<<<<<< HEAD
   LOG_SCOPE_FUNCTION(INFO);
 
-=======
->>>>>>> d33823fa
 #ifndef HAVE_MPI
   StartTime = su2double(clock())/su2double(CLOCKS_PER_SEC);
 #else
