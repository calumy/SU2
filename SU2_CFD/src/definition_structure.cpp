--- conflicted
+++ resolved
@@ -34,10 +34,7 @@
 
 #include "../include/definition_structure.hpp"
 
-<<<<<<< HEAD
-=======
 
->>>>>>> fadd7a29
 void Partition_Analysis(CGeometry *geometry, CConfig *config) {
   
   /*--- This routine does a quick and dirty output of the total
