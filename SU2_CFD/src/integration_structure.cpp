--- conflicted
+++ resolved
@@ -168,19 +168,11 @@
         solver_container[MainSolver]->BC_Neumann(geometry, solver_container, numerics[CONV_BOUND_TERM], config, iMarker);
         break;
       case LOAD_DIR_BOUNDARY:
-<<<<<<< HEAD
         solver_container[MainSolver]->BC_Dir_Load(geometry, solver_container, numerics[CONV_BOUND_TERM], config, iMarker);
         break;
       case LOAD_SINE_BOUNDARY:
         solver_container[MainSolver]->BC_Sine_Load(geometry, solver_container, numerics[CONV_BOUND_TERM], config, iMarker);
         break;
-=======
-    solver_container[MainSolver]->BC_Dir_Load(geometry, solver_container, numerics[CONV_BOUND_TERM], config, iMarker);
-    break;
-      case LOAD_SINE_BOUNDARY:
-    solver_container[MainSolver]->BC_Sine_Load(geometry, solver_container, numerics[CONV_BOUND_TERM], config, iMarker);
-    break;
->>>>>>> 81146083
     }
   }
 
@@ -607,11 +599,7 @@
     unsigned long iProcessor, owner, *owner_all = NULL;
     
     string Marker_Tag, Monitoring_Tag;
-<<<<<<< HEAD
     int rank, nProcessor;
-=======
-  int rank, nProcessor;
->>>>>>> 81146083
     
     MPI_Comm_rank(MPI_COMM_WORLD, &rank);
     MPI_Comm_size(MPI_COMM_WORLD, &nProcessor);
