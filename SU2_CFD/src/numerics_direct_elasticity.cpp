--- conflicted
+++ resolved
@@ -42,17 +42,14 @@
 
 CGalerkin_FEA::~CGalerkin_FEA(void) { }
 
-<<<<<<< HEAD
-su2double CGalerkin_FEA::ShapeFunc_Triangle(su2double Xi, su2double Eta, su2double CoordCorners[8][3], su2double DShapeFunction[8][4]) {
-=======
-
-void CGalerkin_FEA::PressInt_Linear(double CoordCorners[4][3], double *tn_e, double Fnodal[12]) {
+
+void CGalerkin_FEA::PressInt_Linear(su2double CoordCorners[4][3], su2double *tn_e, su2double Fnodal[12]) {
 
 	if (nDim == 2){
 
-		double a[3], b[3], Length_Elem, GaussPoint[2];
+		su2double a[3], b[3], Length_Elem, GaussPoint[2];
 		unsigned short iDim, iGauss, nGP=2;
-		double N1, N2, Weight, Jacobian, PX_1, PX_2, PY_1, PY_2;
+		su2double N1, N2, Weight, Jacobian, PX_1, PX_2, PY_1, PY_2;
 
 		for (iDim = 0; iDim < nDim; iDim++) {
 			a[iDim] = CoordCorners[0][iDim]-CoordCorners[1][iDim];
@@ -90,11 +87,11 @@
 
 }
 
-void CGalerkin_FEA::ViscTermInt_Linear(double CoordCorners[2][2], double Tau_0[3][3], double Tau_1[3][3],  double FviscNodal[4]) {
-
-	  double a[3], Length_Elem, Normal_Elem[2], Normal_Elem_Unit[2], GaussPoint[2];
-	  double TauElem_0[3], TauElem_1[3];
-	  double N1, N2, Weight, Jacobian, PX_1, PX_2, PY_1, PY_2;
+void CGalerkin_FEA::ViscTermInt_Linear(su2double CoordCorners[2][2], su2double Tau_0[3][3], su2double Tau_1[3][3],  su2double FviscNodal[4]) {
+
+	  su2double a[3], Length_Elem, Normal_Elem[2], Normal_Elem_Unit[2], GaussPoint[2];
+	  su2double TauElem_0[3], TauElem_1[3];
+	  su2double N1, N2, Weight, Jacobian, PX_1, PX_2, PY_1, PY_2;
 	  unsigned short iDim, jDim, iGauss, nGP=2;
 
 	  for (iDim = 0; iDim < nDim; iDim++) {
@@ -151,8 +148,7 @@
 
 
 
-double CGalerkin_FEA::ShapeFunc_Triangle(double Xi, double Eta, double CoordCorners[8][3], double DShapeFunction[8][4]) {
->>>>>>> cca5334c
+su2double CGalerkin_FEA::ShapeFunc_Triangle(su2double Xi, su2double Eta, su2double CoordCorners[8][3], su2double DShapeFunction[8][4]) {
   
   int i, j, k;
   su2double c0, c1, xsj;
@@ -354,11 +350,7 @@
   
   /*--- Shape functions ---*/
   
-<<<<<<< HEAD
-  su2double Den = 4.0*(1.0 - Mu);
-=======
-  double Den = 4.0*(1.0 - Zeta);
->>>>>>> cca5334c
+  su2double Den = 4.0*(1.0 - Zeta);
   
   DShapeFunction[0][3] = (-Xi+Eta+Zeta-1.0)*(-Xi-Eta+Zeta-1.0)/Den;
   DShapeFunction[1][3] = (-Xi-Eta+Zeta-1.0)*(Xi-Eta+Zeta-1.0)/Den;
@@ -515,23 +507,10 @@
 su2double CGalerkin_FEA::ShapeFunc_Hexa(su2double Xi, su2double Eta, su2double Zeta, su2double CoordCorners[8][3], su2double DShapeFunction[8][4]) {
   
   int i, j, k;
-<<<<<<< HEAD
-  su2double a0, a1, a2, c0, c1, c2, xsj;
-  su2double ss[3], xs[3][3], ad[3][3];
-  su2double s0[8] = {-0.5, 0.5, 0.5,-0.5,-0.5, 0.5,0.5,-0.5};
-  su2double s1[8] = {-0.5,-0.5, 0.5, 0.5,-0.5,-0.5,0.5, 0.5};
-  su2double s2[8] = {-0.5,-0.5,-0.5,-0.5, 0.5, 0.5,0.5, 0.5};
-  
-  ss[0] = Xi;
-  ss[1] = Eta;
-  ss[2] = Mu;
-  
-=======
-  double c0, c1, c2, xsj;
-  double xs[3][3], ad[3][3];
-
-
->>>>>>> cca5334c
+  su2double c0, c1, c2, xsj;
+  su2double xs[3][3], ad[3][3];
+
+
   /*--- Shape functions ---*/
   
   DShapeFunction[0][3] = 0.125*(1.0-Xi)*(1.0-Eta)*(1.0-Zeta);
@@ -626,11 +605,7 @@
   
 }
 
-<<<<<<< HEAD
-void CGalerkin_FEA::SetFEA_StiffMatrix2D(su2double **StiffMatrix_Elem, su2double CoordCorners[8][3], unsigned short nNodes) {
-=======
-void CGalerkin_FEA::SetFEA_StiffMatrix2D(double **StiffMatrix_Elem, double CoordCorners[8][3], unsigned short nNodes, unsigned short form2d) {
->>>>>>> cca5334c
+void CGalerkin_FEA::SetFEA_StiffMatrix2D(su2double **StiffMatrix_Elem, su2double CoordCorners[8][3], unsigned short nNodes, unsigned short form2d) {
   
   su2double B_Matrix[3][8], D_Matrix[3][3], Aux_Matrix[8][3];
   su2double Xi = 0.0, Eta = 0.0, Det = 0.0;
@@ -731,13 +706,8 @@
 
 void CGalerkin_FEA::SetFEA_StiffMatrix3D(su2double **StiffMatrix_Elem, su2double CoordCorners[8][3], unsigned short nNodes) {
   
-<<<<<<< HEAD
   su2double B_Matrix[6][24], D_Matrix[6][6], Aux_Matrix[24][6];
-  su2double Xi = 0.0, Eta = 0.0, Det = 0.0;
-=======
-  double B_Matrix[6][24], D_Matrix[6][6], Aux_Matrix[24][6];
-  double Xi = 0.0, Eta = 0.0, Zeta = 0.0, Det = 0.0;
->>>>>>> cca5334c
+  su2double Xi = 0.0, Eta = 0.0, Zeta = 0.0, Det = 0.0;
   unsigned short iNode, iVar, jVar, kVar, iGauss, nGauss = 0;
   su2double DShapeFunction[8][4] = {{0.0, 0.0, 0.0, 0.0}, {0.0, 0.0, 0.0, 0.0}, {0.0, 0.0, 0.0, 0.0}, {0.0, 0.0, 0.0, 0.0},
     {0.0, 0.0, 0.0, 0.0}, {0.0, 0.0, 0.0, 0.0}, {0.0, 0.0, 0.0, 0.0}, {0.0, 0.0, 0.0, 0.0}};
@@ -861,15 +831,15 @@
   
 }
 
-void CGalerkin_FEA::SetFEA_StiffMassMatrix2D(double **StiffMatrix_Elem, double **MassMatrix_Elem, double CoordCorners[8][3], unsigned short nNodes, unsigned short form2d) {
-
-
-	  double B_Matrix[3][8], D_Matrix[3][3], N_Matrix[2][8], Aux_Matrix[8][3];
-	  double Xi = 0.0, Eta = 0.0, Det = 0.0;
+void CGalerkin_FEA::SetFEA_StiffMassMatrix2D(su2double **StiffMatrix_Elem, su2double **MassMatrix_Elem, su2double CoordCorners[8][3], unsigned short nNodes, unsigned short form2d) {
+
+
+	  su2double B_Matrix[3][8], D_Matrix[3][3], N_Matrix[2][8], Aux_Matrix[8][3];
+	  su2double Xi = 0.0, Eta = 0.0, Det = 0.0;
 	  unsigned short iNode, iVar, jVar, kVar, iGauss, nGauss = 0;
-	  double DShapeFunction[8][4] = {{0.0, 0.0, 0.0, 0.0}, {0.0, 0.0, 0.0, 0.0}, {0.0, 0.0, 0.0, 0.0}, {0.0, 0.0, 0.0, 0.0},
+	  su2double DShapeFunction[8][4] = {{0.0, 0.0, 0.0, 0.0}, {0.0, 0.0, 0.0, 0.0}, {0.0, 0.0, 0.0, 0.0}, {0.0, 0.0, 0.0, 0.0},
 	    {0.0, 0.0, 0.0, 0.0}, {0.0, 0.0, 0.0, 0.0}, {0.0, 0.0, 0.0, 0.0}, {0.0, 0.0, 0.0, 0.0}};
-	  double Location[4][3], Weight[4];
+	  su2double Location[4][3], Weight[4];
 	  unsigned short nVar = 2;
 
 	  for (iVar = 0; iVar < nNodes*nVar; iVar++) {
@@ -972,15 +942,15 @@
 
 }
 
-void CGalerkin_FEA::SetFEA_StiffMassMatrix3D(double **StiffMatrix_Elem, double **MassMatrix_Elem, double CoordCorners[8][3], unsigned short nNodes) {
-
-
-	  double B_Matrix[6][24], D_Matrix[6][6], N_Matrix[3][24], Aux_Matrix[24][6];
-	  double Xi = 0.0, Eta = 0.0, Zeta = 0.0, Det = 0.0;
+void CGalerkin_FEA::SetFEA_StiffMassMatrix3D(su2double **StiffMatrix_Elem, su2double **MassMatrix_Elem, su2double CoordCorners[8][3], unsigned short nNodes) {
+
+
+	  su2double B_Matrix[6][24], D_Matrix[6][6], N_Matrix[3][24], Aux_Matrix[24][6];
+	  su2double Xi = 0.0, Eta = 0.0, Zeta = 0.0, Det = 0.0;
 	  unsigned short iNode, iVar, jVar, kVar, iGauss, nGauss = 0;
-	  double DShapeFunction[8][4] = {{0.0, 0.0, 0.0, 0.0}, {0.0, 0.0, 0.0, 0.0}, {0.0, 0.0, 0.0, 0.0}, {0.0, 0.0, 0.0, 0.0},
+	  su2double DShapeFunction[8][4] = {{0.0, 0.0, 0.0, 0.0}, {0.0, 0.0, 0.0, 0.0}, {0.0, 0.0, 0.0, 0.0}, {0.0, 0.0, 0.0, 0.0},
 	    {0.0, 0.0, 0.0, 0.0}, {0.0, 0.0, 0.0, 0.0}, {0.0, 0.0, 0.0, 0.0}, {0.0, 0.0, 0.0, 0.0}};
-	  double Location[8][3], Weight[8];
+	  su2double Location[8][3], Weight[8];
 
 	  unsigned short nVar = 3;
 
@@ -1126,17 +1096,17 @@
 }
 
 
-void CGalerkin_FEA::SetFEA_DeadLoad2D(double *DeadLoadVector_Elem, double CoordCorners[8][3], unsigned short nNodes, double matDensity){
-
-	  double N_Matrix[2][8], Aux_Vector[2], DeadLoad_Elem[80];
-	  double Xi = 0.0, Eta = 0.0, Det = 0.0;
+void CGalerkin_FEA::SetFEA_DeadLoad2D(su2double *DeadLoadVector_Elem, su2double CoordCorners[8][3], unsigned short nNodes, su2double matDensity){
+
+	  su2double N_Matrix[2][8], Aux_Vector[2], DeadLoad_Elem[80];
+	  su2double Xi = 0.0, Eta = 0.0, Det = 0.0;
 	  unsigned short iNode, iVar, jVar, kVar, iGauss, nGauss = 0;
-	  double DShapeFunction[8][4] = {{0.0, 0.0, 0.0, 0.0}, {0.0, 0.0, 0.0, 0.0}, {0.0, 0.0, 0.0, 0.0}, {0.0, 0.0, 0.0, 0.0},
+	  su2double DShapeFunction[8][4] = {{0.0, 0.0, 0.0, 0.0}, {0.0, 0.0, 0.0, 0.0}, {0.0, 0.0, 0.0, 0.0}, {0.0, 0.0, 0.0, 0.0},
 	    {0.0, 0.0, 0.0, 0.0}, {0.0, 0.0, 0.0, 0.0}, {0.0, 0.0, 0.0, 0.0}, {0.0, 0.0, 0.0, 0.0}};
-	  double Location[4][3], Weight[4];
+	  su2double Location[4][3], Weight[4];
 	  unsigned short nVar2D = 2;
 
-	  double gravity;
+	  su2double gravity;
 
 	  gravity=9.80665;
 
@@ -1204,20 +1174,20 @@
 
 }
 
-void CGalerkin_FEA::SetFEA_DeadLoad3D(double *DeadLoadVector_Elem, double CoordCorners[8][3], unsigned short nNodes, double matDensity){
-
-}
-
-
-void CGalerkin_FEA::GetFEA_StressNodal2D(double StressNodal[8][3], double DispElement[8], double CoordCorners[8][3], unsigned short nNodes, unsigned short form2d) {
-
-
-	  double B_Matrix[3][8], D_Matrix[3][3], StrainVector[3];
-	  double Xi = 0.0, Eta = 0.0, Det = 0.0;
+void CGalerkin_FEA::SetFEA_DeadLoad3D(su2double *DeadLoadVector_Elem, su2double CoordCorners[8][3], unsigned short nNodes, su2double matDensity){
+
+}
+
+
+void CGalerkin_FEA::GetFEA_StressNodal2D(su2double StressNodal[8][3], su2double DispElement[8], su2double CoordCorners[8][3], unsigned short nNodes, unsigned short form2d) {
+
+
+	  su2double B_Matrix[3][8], D_Matrix[3][3], StrainVector[3];
+	  su2double Xi = 0.0, Eta = 0.0, Det = 0.0;
 	  unsigned short iNode, iVar, jVar, kVar, iNodal, nNodal = 0;
-	  double DShapeFunction[8][4] = {{0.0, 0.0, 0.0, 0.0}, {0.0, 0.0, 0.0, 0.0}, {0.0, 0.0, 0.0, 0.0}, {0.0, 0.0, 0.0, 0.0},
+	  su2double DShapeFunction[8][4] = {{0.0, 0.0, 0.0, 0.0}, {0.0, 0.0, 0.0, 0.0}, {0.0, 0.0, 0.0, 0.0}, {0.0, 0.0, 0.0, 0.0},
 	    {0.0, 0.0, 0.0, 0.0}, {0.0, 0.0, 0.0, 0.0}, {0.0, 0.0, 0.0, 0.0}, {0.0, 0.0, 0.0, 0.0}};
-	  double Location[4][3];
+	  su2double Location[4][3];
 	  unsigned short nVar = 2;
 
 	  /*--- Triangle. Nodes of numerical integration at 1 point (order 1). ---*/
@@ -1306,15 +1276,15 @@
 
 }
 
-void CGalerkin_FEA::GetFEA_StressNodal3D(double StressNodal[8][6], double DispElement[24], double CoordCorners[8][3], unsigned short nNodes) {
-
-
-	  double B_Matrix[6][24], D_Matrix[6][6], StrainVector[6];
-	  double Xi = 0.0, Eta = 0.0, Zeta=0.0, Det = 0.0;
+void CGalerkin_FEA::GetFEA_StressNodal3D(su2double StressNodal[8][6], su2double DispElement[24], su2double CoordCorners[8][3], unsigned short nNodes) {
+
+
+	  su2double B_Matrix[6][24], D_Matrix[6][6], StrainVector[6];
+	  su2double Xi = 0.0, Eta = 0.0, Zeta=0.0, Det = 0.0;
 	  unsigned short iNode, iVar, jVar, kVar, iNodal, nNodal = 0;
-	  double DShapeFunction[8][4] = {{0.0, 0.0, 0.0, 0.0}, {0.0, 0.0, 0.0, 0.0}, {0.0, 0.0, 0.0, 0.0}, {0.0, 0.0, 0.0, 0.0},
+	  su2double DShapeFunction[8][4] = {{0.0, 0.0, 0.0, 0.0}, {0.0, 0.0, 0.0, 0.0}, {0.0, 0.0, 0.0, 0.0}, {0.0, 0.0, 0.0, 0.0},
 	    {0.0, 0.0, 0.0, 0.0}, {0.0, 0.0, 0.0, 0.0}, {0.0, 0.0, 0.0, 0.0}, {0.0, 0.0, 0.0, 0.0}};
-	  double Location[8][3];
+	  su2double Location[8][3];
 
 	  unsigned short nVar = 3;
 
