--- conflicted
+++ resolved
@@ -75,11 +75,7 @@
    solver types from the config, instantiate the appropriate driver for the problem
    and perform all the preprocessing. ---*/
 
-<<<<<<< HEAD
-  if (nZone == SINGLE_ZONE && config->GetKind_Solver() == FEM_ELASTICITY) {
-=======
   if ( (config->GetKind_Solver() == FEM_ELASTICITY || config->GetKind_Solver() == POISSON_EQUATION || config->GetKind_Solver() == WAVE_EQUATION || config->GetKind_Solver() == HEAT_EQUATION) ) {
->>>>>>> 64d341d4
 
     /*--- Single zone problem: instantiate the single zone driver class. ---*/
 	
@@ -106,15 +102,9 @@
 
     /*--- Multi-zone problem: instantiate the multi-zone driver class by default
     or a specialized driver class for a particular multi-physics problem. ---*/
-<<<<<<< HEAD
-
-    driver = new CMultiZoneDriver(config_file_name, nZone, nDim);
-
-=======
 
     driver = new CFluidDriver(config_file_name, nZone, nDim);
 
->>>>>>> 64d341d4
   }
 
   delete config;
