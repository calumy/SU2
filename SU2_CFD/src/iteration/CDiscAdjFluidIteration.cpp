--- conflicted
+++ resolved
@@ -34,21 +34,15 @@
                                         CFreeFormDefBox*** FFDBox, unsigned short val_iZone, unsigned short val_iInst) {
   StartTime = SU2_MPI::Wtime();
 
-  int Direct_Iter;
   unsigned long iPoint;
+  unsigned short TimeIter = config[val_iZone]->GetTimeIter();
+  bool dual_time_1st = (config[val_iZone]->GetTime_Marching() == DT_STEPPING_1ST);
+  bool dual_time_2nd = (config[val_iZone]->GetTime_Marching() == DT_STEPPING_2ND);
+  bool dual_time = (dual_time_1st || dual_time_2nd);
   unsigned short iMesh;
-<<<<<<< HEAD
-  unsigned short TimeIter =  config[val_iZone]->GetTimeIter();
-  bool dual_time_1st      = (config[val_iZone]->GetTime_Marching() == DT_STEPPING_1ST);
-  bool dual_time_2nd      = (config[val_iZone]->GetTime_Marching() == DT_STEPPING_2ND);
-  bool dual_time          = (dual_time_1st || dual_time_2nd);
-  bool heat               =  config[val_iZone]->GetWeakly_Coupled_Heat();
-  bool grid_IsMoving      =  config[val_iZone]->GetGrid_Movement();
-=======
   int Direct_Iter;
   bool heat = config[val_iZone]->GetWeakly_Coupled_Heat();
   bool grid_IsMoving = config[val_iZone]->GetGrid_Movement();
->>>>>>> cff5b319
   bool scalar             = (config[val_iZone]->GetKind_Scalar_Model() != NO_SCALAR_MODEL);
 
   //  /*--- Read the target pressure for inverse design. ---------------------------------------------*/
@@ -396,9 +390,8 @@
                                      CSolver***** solver, CNumerics****** numerics, CConfig** config,
                                      CSurfaceMovement** surface_movement, CVolumetricMovement*** volume_grid_movement,
                                      CFreeFormDefBox*** FFDBox, unsigned short iZone, unsigned short iInst) {
-  bool frozen_visc =  config[iZone]->GetFrozen_Visc_Disc();
-  bool heat        =  config[iZone]->GetWeakly_Coupled_Heat();
-  bool scalar      = (config[iZone]->GetKind_Scalar_Model() != NO_SCALAR_MODEL);
+  bool frozen_visc = config[iZone]->GetFrozen_Visc_Disc();
+  bool heat = config[iZone]->GetWeakly_Coupled_Heat();
 
   bool scalar      = (config[iZone]->GetKind_Scalar_Model() != NO_SCALAR_MODEL);
 
@@ -461,9 +454,8 @@
 
 void CDiscAdjFluidIteration::RegisterInput(CSolver***** solver, CGeometry**** geometry, CConfig** config,
                                            unsigned short iZone, unsigned short iInst, unsigned short kind_recording) {
-  bool frozen_visc =  config[iZone]->GetFrozen_Visc_Disc();
-  bool heat        =  config[iZone]->GetWeakly_Coupled_Heat();
-  bool scalar      = (config[iZone]->GetKind_Scalar_Model() != NO_SCALAR_MODEL);
+  bool frozen_visc = config[iZone]->GetFrozen_Visc_Disc();
+  bool heat = config[iZone]->GetWeakly_Coupled_Heat();
 
   bool scalar      = (config[iZone]->GetKind_Scalar_Model() != NO_SCALAR_MODEL);
 
@@ -510,9 +502,7 @@
 
 void CDiscAdjFluidIteration::SetRecording(CSolver***** solver, CGeometry**** geometry, CConfig** config,
                                           unsigned short iZone, unsigned short iInst, unsigned short kind_recording) {
-  bool frozen_visc =  config[iZone]->GetFrozen_Visc_Disc();
-  bool scalar      = (config[iZone]->GetKind_Scalar_Model() != NO_SCALAR_MODEL);
-
+  bool frozen_visc = config[iZone]->GetFrozen_Visc_Disc();
 
   bool scalar      = (config[iZone]->GetKind_Scalar_Model() != NO_SCALAR_MODEL);
 
@@ -543,10 +533,8 @@
 void CDiscAdjFluidIteration::SetDependencies(CSolver***** solver, CGeometry**** geometry, CNumerics****** numerics,
                                              CConfig** config, unsigned short iZone, unsigned short iInst,
                                              unsigned short kind_recording) {
-  bool frozen_visc =  config[iZone]->GetFrozen_Visc_Disc();
-  bool heat        =  config[iZone]->GetWeakly_Coupled_Heat();
-  bool scalar      = (config[iZone]->GetKind_Scalar_Model() != NO_SCALAR_MODEL);
-
+  bool frozen_visc = config[iZone]->GetFrozen_Visc_Disc();
+  bool heat = config[iZone]->GetWeakly_Coupled_Heat();
 
   bool scalar      = (config[iZone]->GetKind_Scalar_Model() != NO_SCALAR_MODEL);
 
