/*!
 * \file solver_adjoint_discrete.cpp
 * \brief Main subroutines for solving the discrete adjoint problem.
 * \author T. Albring
 * \version 4.2.0 "Cardinal"
 *
 * SU2 Lead Developers: Dr. Francisco Palacios (Francisco.D.Palacios@boeing.com).
 *                      Dr. Thomas D. Economon (economon@stanford.edu).
 *
 * SU2 Developers: Prof. Juan J. Alonso's group at Stanford University.
 *                 Prof. Piero Colonna's group at Delft University of Technology.
 *                 Prof. Nicolas R. Gauger's group at Kaiserslautern University of Technology.
 *                 Prof. Alberto Guardone's group at Polytechnic University of Milan.
 *                 Prof. Rafael Palacios' group at Imperial College London.
 *
 * Copyright (C) 2012-2016 SU2, the open-source CFD code.
 *
 * SU2 is free software; you can redistribute it and/or
 * modify it under the terms of the GNU Lesser General Public
 * License as published by the Free Software Foundation; either
 * version 2.1 of the License, or (at your option) any later version.
 *
 * SU2 is distributed in the hope that it will be useful,
 * but WITHOUT ANY WARRANTY; without even the implied warranty of
 * MERCHANTABILITY or FITNESS FOR A PARTICULAR PURPOSE. See the GNU
 * Lesser General Public License for more details.
 *
 * You should have received a copy of the GNU Lesser General Public
 * License along with SU2. If not, see <http://www.gnu.org/licenses/>.
 */

#include "../include/solver_structure.hpp"

CDiscAdjSolver::CDiscAdjSolver(void) : CSolver (){

}

CDiscAdjSolver::CDiscAdjSolver(CGeometry *geometry, CConfig *config)  : CSolver(){

}

CDiscAdjSolver::CDiscAdjSolver(CGeometry *geometry, CConfig *config, CSolver *direct_solver, unsigned short Kind_Solver, unsigned short iMesh)  : CSolver(){

  unsigned short iVar, iMarker, iDim;

  bool restart = config->GetRestart();

  unsigned long iVertex, iPoint, index;
  string text_line, mesh_filename;
  ifstream restart_file;
  string filename, AdjExt;
  su2double dull_val;
  bool compressible = (config->GetKind_Regime() == COMPRESSIBLE);
  bool incompressible = (config->GetKind_Regime() == INCOMPRESSIBLE);

  int rank = MASTER_NODE;
#ifdef HAVE_MPI
  MPI_Comm_rank(MPI_COMM_WORLD, &rank);
#endif
  nVar = direct_solver->GetnVar();
  nDim = geometry->GetnDim();

  /*--- Initialize arrays to NULL ---*/

  CSensitivity = NULL;

  Sens_Geo   = NULL;
  Sens_Mach  = NULL;
  Sens_AoA   = NULL;
  Sens_Press = NULL;
  Sens_Temp  = NULL;

  /*-- Store some information about direct solver ---*/
  this->KindDirect_Solver = Kind_Solver;
  this->direct_solver = direct_solver;


  nMarker      = config->GetnMarker_All();
  nPoint       = geometry->GetnPoint();
  nPointDomain = geometry->GetnPointDomain();

  /*--- Allocate the node variables ---*/

  node = new CVariable*[nPoint];

  /*--- Define some auxiliary vectors related to the residual ---*/

  Residual      = new su2double[nVar];         for (iVar = 0; iVar < nVar; iVar++) Residual[iVar]      = 1.0;
  Residual_RMS  = new su2double[nVar];         for (iVar = 0; iVar < nVar; iVar++) Residual_RMS[iVar]  = 1.0;
  Residual_Max  = new su2double[nVar];         for (iVar = 0; iVar < nVar; iVar++) Residual_Max[iVar]  = 1.0;

  /*--- Define some structures for locating max residuals ---*/

  Point_Max     = new unsigned long[nVar];  for (iVar = 0; iVar < nVar; iVar++) Point_Max[iVar]     = 0;
  Point_Max_Coord = new su2double*[nVar];
  for (iVar = 0; iVar < nVar; iVar++) {
    Point_Max_Coord[iVar] = new su2double[nDim];
    for (iDim = 0; iDim < nDim; iDim++) Point_Max_Coord[iVar][iDim] = 0.0;
  }

  /*--- Define some auxiliary vectors related to the solution ---*/

  Solution   = new su2double[nVar];

  for (iVar = 0; iVar < nVar; iVar++) Solution[iVar]   = 1e-16;

  /*--- Sensitivity definition and coefficient in all the markers ---*/

  CSensitivity = new su2double* [nMarker];

  for (iMarker = 0; iMarker < nMarker; iMarker++) {
      CSensitivity[iMarker]        = new su2double [geometry->nVertex[iMarker]];
  }

  Sens_Geo  = new su2double[nMarker];
  Sens_Mach = new su2double[nMarker];
  Sens_AoA  = new su2double[nMarker];
  Sens_Press = new su2double[nMarker];
  Sens_Temp  = new su2double[nMarker];

  for (iMarker = 0; iMarker < nMarker; iMarker++) {
      Sens_Geo[iMarker]  = 0.0;
      Sens_Mach[iMarker] = 0.0;
      Sens_AoA[iMarker]  = 0.0;
      Sens_Press[iMarker] = 0.0;
      Sens_Temp[iMarker]  = 0.0;
      for (iVertex = 0; iVertex < geometry->nVertex[iMarker]; iVertex++){
          CSensitivity[iMarker][iVertex] = 0.0;
      }
  }


  /*--- Check for a restart and set up the variables at each node
   appropriately. Coarse multigrid levels will be intitially set to
   the farfield values bc the solver will immediately interpolate
   the solution from the finest mesh to the coarser levels. ---*/
  if (!restart || (iMesh != MESH_0)) {

    /*--- Restart the solution from zero ---*/
    for (iPoint = 0; iPoint < nPoint; iPoint++)
      node[iPoint] = new CDiscAdjVariable(Solution, nDim, nVar, config);

  }
  else {

    /*--- Restart the solution from file information ---*/
    mesh_filename = config->GetSolution_AdjFileName();
    filename = config->GetObjFunc_Extension(mesh_filename);

    restart_file.open(filename.data(), ios::in);

    /*--- In case there is no file ---*/
    if (restart_file.fail()) {
      if (rank == MASTER_NODE)
        cout << "There is no adjoint restart file!! " << filename.data() << "."<< endl;
      exit(EXIT_FAILURE);
    }

    /*--- In case this is a parallel simulation, we need to perform the
     Global2Local index transformation first. ---*/
    long *Global2Local;
    Global2Local = new long[geometry->GetGlobal_nPointDomain()];
    /*--- First, set all indices to a negative value by default ---*/
    for (iPoint = 0; iPoint < geometry->GetGlobal_nPointDomain(); iPoint++) {
      Global2Local[iPoint] = -1;
    }
    /*--- Now fill array with the transform values only for local points ---*/
    for (iPoint = 0; iPoint < nPointDomain; iPoint++) {
      Global2Local[geometry->node[iPoint]->GetGlobalIndex()] = iPoint;
    }

    /*--- Read all lines in the restart file ---*/
    long iPoint_Local; unsigned long iPoint_Global = 0;\

    /*--- Skip coordinates ---*/
    unsigned short skipVars = nDim;

    /*--- Skip flow adjoint variables ---*/
    if (Kind_Solver == RUNTIME_TURB_SYS){
      if (compressible){
        skipVars += nDim + 2;
      }
      if (incompressible){
        skipVars += nDim + 1;
      }
    }

    /*--- The first line is the header ---*/
    getline (restart_file, text_line);

    while (getline (restart_file, text_line)) {
      istringstream point_line(text_line);

      /*--- Retrieve local index. If this node from the restart file lives
       on a different processor, the value of iPoint_Local will be -1.
       Otherwise, the local index for this node on the current processor
       will be returned and used to instantiate the vars. ---*/
      iPoint_Local = Global2Local[iPoint_Global];
      if (iPoint_Local >= 0) {
        point_line >> index;
        for (iVar = 0; iVar < skipVars; iVar++){ point_line >> dull_val;}
        for (iVar = 0; iVar < nVar; iVar++){ point_line >> Solution[iVar];}
        node[iPoint_Local] = new CDiscAdjVariable(Solution, nDim, nVar, config);
      }
      iPoint_Global++;
    }

    /*--- Instantiate the variable class with an arbitrary solution
     at any halo/periodic nodes. The initial solution can be arbitrary,
     because a send/recv is performed immediately in the solver. ---*/
    for (iPoint = nPointDomain; iPoint < nPoint; iPoint++) {
      node[iPoint] = new CDiscAdjVariable(Solution, nDim, nVar, config);
    }

    /*--- Close the restart file ---*/
    restart_file.close();

    /*--- Free memory needed for the transformation ---*/
    delete [] Global2Local;
  }

  /*--- Store the direct solution ---*/

  for (iPoint = 0; iPoint < nPoint; iPoint++){
    node[iPoint]->SetSolution_Direct(direct_solver->node[iPoint]->GetSolution());
  }
}

<<<<<<< HEAD
=======
CDiscAdjSolver::~CDiscAdjSolver(void){ 

  unsigned short iMarker;

  if (CSensitivity != NULL) {
    for (iMarker = 0; iMarker < nMarker; iMarker++) {
      delete [] CSensitivity[iMarker];
    }
    delete [] CSensitivity;
  }

  if (Sens_Geo   != NULL) delete [] Sens_Geo;
  if (Sens_Mach  != NULL) delete [] Sens_Mach;
  if (Sens_AoA   != NULL) delete [] Sens_AoA;
  if (Sens_Press != NULL) delete [] Sens_Press;
  if (Sens_Temp  != NULL) delete [] Sens_Temp;

}
>>>>>>> 3af2ef4b

void CDiscAdjSolver::SetRecording(CGeometry* geometry, CConfig *config){


  bool time_n_needed  = ((config->GetUnsteady_Simulation() == DT_STEPPING_1ST) ||
      (config->GetUnsteady_Simulation() == DT_STEPPING_2ND)),
  time_n1_needed = config->GetUnsteady_Simulation() == DT_STEPPING_2ND;

  unsigned long iPoint;
  unsigned short iVar;

  /*--- Reset the solution to the initial (converged) solution ---*/

  for (iPoint = 0; iPoint < nPoint; iPoint++){
    direct_solver->node[iPoint]->SetSolution(node[iPoint]->GetSolution_Direct());
  }

  if (time_n_needed){
    for (iPoint = 0; iPoint < nPoint; iPoint++){
      for (iVar = 0; iVar < nVar; iVar++){
        AD::ResetInput(direct_solver->node[iPoint]->GetSolution_time_n()[iVar]);
      }
    }
  }
  if (time_n1_needed){
    for (iPoint = 0; iPoint < nPoint; iPoint++){
      for (iVar = 0; iVar < nVar; iVar++){
        AD::ResetInput(direct_solver->node[iPoint]->GetSolution_time_n1()[iVar]);
      }
    }
  }

  /*--- Set the Jacobian to zero since this is not done inside the meanflow iteration
   * when running the discrete adjoint solver. ---*/

  direct_solver->Jacobian.SetValZero();

  /*--- Set indices to zero ---*/

//  RegisterVariables(geometry, config, true);

}


void CDiscAdjSolver::RegisterVariables(CGeometry *geometry, CConfig *config, bool reset){

  /*--- Register farfield values as input ---*/

  if((config->GetKind_Regime() == COMPRESSIBLE) && (KindDirect_Solver == RUNTIME_FLOW_SYS)){

    su2double Velocity_Ref = config->GetVelocity_Ref();
    Alpha                  = config->GetAoA()*PI_NUMBER/180.0;
    Beta                   = config->GetAoS()*PI_NUMBER/180.0;
    Mach                   = config->GetMach();
    Pressure               = config->GetPressure_FreeStreamND();
    Temperature            = config->GetTemperature_FreeStreamND();

    su2double SoundSpeed = 0.0;
    
    if (nDim == 2) { SoundSpeed = config->GetVelocity_FreeStreamND()[0]*Velocity_Ref/(cos(Alpha)*Mach); }
    if (nDim == 3) { SoundSpeed = config->GetVelocity_FreeStreamND()[0]*Velocity_Ref/(cos(Alpha)*cos(Beta)*Mach); }

    if (!reset){
      AD::RegisterInput(Mach);
      AD::RegisterInput(Alpha);
      AD::RegisterInput(Temperature);
      AD::RegisterInput(Pressure);
    }

    /*--- Recompute the free stream velocity ---*/

    if (nDim == 2) {
      config->GetVelocity_FreeStreamND()[0] = cos(Alpha)*Mach*SoundSpeed/Velocity_Ref;
      config->GetVelocity_FreeStreamND()[1] = sin(Alpha)*Mach*SoundSpeed/Velocity_Ref;
    }
    if (nDim == 3) {
      config->GetVelocity_FreeStreamND()[0] = cos(Alpha)*cos(Beta)*Mach*SoundSpeed/Velocity_Ref;
      config->GetVelocity_FreeStreamND()[1] = sin(Beta)*Mach*SoundSpeed/Velocity_Ref;
      config->GetVelocity_FreeStreamND()[2] = sin(Alpha)*cos(Beta)*Mach*SoundSpeed/Velocity_Ref;
    }

    config->SetTemperature_FreeStreamND(Temperature);
    direct_solver->SetTemperature_Inf(Temperature);
    config->SetPressure_FreeStreamND(Pressure);
    direct_solver->SetPressure_Inf(Pressure);

  }


    /*--- Here it is possible to register other variables as input that influence the flow solution
     * and thereby also the objective function. The adjoint values (i.e. the derivatives) can be
     * extracted in the ExtractAdjointVariables routine. ---*/
}



void CDiscAdjSolver::RegisterObj_Func(CConfig *config){

  int rank = MASTER_NODE;
#ifdef HAVE_MPI
  MPI_Comm_rank(MPI_COMM_WORLD, &rank);
#endif

  /*--- Here we can add new (scalar) objective functions ---*/

  switch (config->GetKind_ObjFunc()){
  case DRAG_COEFFICIENT:
		ObjFunc_Value = direct_solver->GetTotal_CDrag();
		break;
  case LIFT_COEFFICIENT:
     ObjFunc_Value = direct_solver->GetTotal_CLift();
		break;
  case SIDEFORCE_COEFFICIENT:
		ObjFunc_Value = direct_solver->GetTotal_CSideForce();
		break;
  case EFFICIENCY:
		ObjFunc_Value = direct_solver->GetTotal_CEff();
		break;
  case MOMENT_X_COEFFICIENT:
		ObjFunc_Value = direct_solver->GetTotal_CMx();
		break;
  case MOMENT_Y_COEFFICIENT:
		ObjFunc_Value = direct_solver->GetTotal_CMy();
		break;
  case MOMENT_Z_COEFFICIENT:
		ObjFunc_Value = direct_solver->GetTotal_CMz();
		break;
  case EQUIVALENT_AREA:
		ObjFunc_Value = direct_solver->GetTotal_CEquivArea();
    break;
  case AVG_TOTAL_PRESSURE:
    ObjFunc_Value = direct_solver->GetOneD_TotalPress();
    break;
  case AVG_OUTLET_PRESSURE:
    ObjFunc_Value = direct_solver->GetOneD_FluxAvgPress();
    break;
  case MASS_FLOW_RATE:
    ObjFunc_Value = direct_solver->GetOneD_MassFlowRate();
    break;
//TODO (turbo) All the quantities need to be generilized for multi-stage.
  case TOTAL_EFFICIENCY:
		ObjFunc_Value = direct_solver->GetTotalTotalEfficiency(config->GetnMarker_TurboPerformance() - 1);
		break;
	case TOTAL_PRESSURE_LOSS:
		ObjFunc_Value = direct_solver->GetTotalPressureLoss(config->GetnMarker_TurboPerformance() - 1);
		break;
	case KINETIC_ENERGY_LOSS:
		ObjFunc_Value = direct_solver->GetKineticEnergyLoss(config->GetnMarker_TurboPerformance() - 1);
		break;
	case TOTAL_STATIC_EFFICIENCY:
		ObjFunc_Value = direct_solver->GetTotalStaticEfficiency(config->GetnMarker_TurboPerformance() - 1);
		break;
	case ENTROPY_GENERATION:
		ObjFunc_Value = direct_solver->GetEntropyGen(config->GetnMarker_TurboPerformance() -1);
		break;
	case EULERIAN_WORK:
		ObjFunc_Value = direct_solver->GetEulerianWork(config->GetnMarker_TurboPerformance() -1);
		break;
	case FLOW_ANGLE_IN:
		ObjFunc_Value = 180.0/PI_NUMBER*direct_solver->GetFlowAngleIn(0);
		break;
	case FLOW_ANGLE_OUT:
		ObjFunc_Value = 180.0/PI_NUMBER*direct_solver->GetFlowAngleOut(0);
		break;
	case MASS_FLOW_IN:
		ObjFunc_Value = direct_solver->GetMassFlowIn(config->GetnMarker_TurboPerformance() -1);
		break;
	case MASS_FLOW_OUT:
		ObjFunc_Value = direct_solver->GetMassFlowOut(config->GetnMarker_TurboPerformance() -1);
		break;
 /*--- Template for new objective functions where TemplateObjFunction()
  *  is the routine that returns the obj. function value. The computation
  * must be done while the tape is active, i.e. between AD::StartRecording() and
  * AD::StopRecording() in DiscAdjMeanFlowIteration::Iterate(). The best place is somewhere
  * inside MeanFlowIteration::Iterate().
  *
  * case TEMPLATE_OBJECTIVE:
  *    ObjFunc_Value = TemplateObjFunction();
  *    break;
  * ---*/
  }
  if (rank == MASTER_NODE){
    AD::RegisterOutput(ObjFunc_Value);
  }
}


void CDiscAdjSolver::SetAdj_ObjFunc(CGeometry *geometry, CConfig *config){
  int rank = MASTER_NODE;

  bool time_stepping = config->GetUnsteady_Simulation() != STEADY;
  unsigned long IterAvg_Obj = config->GetIter_Avg_Objective();
  unsigned long ExtIter = config->GetExtIter();
  su2double seeding = 1.0;

  if (time_stepping){
    if (ExtIter < IterAvg_Obj){
      seeding = 1.0/((su2double)IterAvg_Obj);
    }
    else{
      seeding = 0.0;
    }
  }

#ifdef HAVE_MPI
  MPI_Comm_rank(MPI_COMM_WORLD, &rank);
#endif

  if (rank == MASTER_NODE){
    SU2_TYPE::SetDerivative(ObjFunc_Value, SU2_TYPE::GetValue(seeding));
  } else {
    SU2_TYPE::SetDerivative(ObjFunc_Value, 0.0);
  }
}

void CDiscAdjSolver::ExtractAdjoint_Solution(CGeometry *geometry, CConfig *config){

  bool time_n_needed  = ((config->GetUnsteady_Simulation() == DT_STEPPING_1ST) ||
      (config->GetUnsteady_Simulation() == DT_STEPPING_2ND));

  bool time_n1_needed = config->GetUnsteady_Simulation() == DT_STEPPING_2ND;

  unsigned short iVar;
  unsigned long iPoint;
  su2double residual;

  /*--- Set Residuals to zero ---*/

  for (iVar = 0; iVar < nVar; iVar++){
      SetRes_RMS(iVar,0.0);
      SetRes_Max(iVar,0.0,0);
  }

  for (iPoint = 0; iPoint < nPoint; iPoint++){

    /*--- Set the old solution ---*/

    node[iPoint]->Set_OldSolution();

    /*--- Extract the adjoint solution ---*/

    direct_solver->node[iPoint]->GetAdjointSolution(Solution);

    /*--- Store the adjoint solution ---*/

    node[iPoint]->SetSolution(Solution);
  }

  if (time_n_needed){
    for (iPoint = 0; iPoint < nPoint; iPoint++){

      /*--- Extract the adjoint solution at time n ---*/

      direct_solver->node[iPoint]->GetAdjointSolution_time_n(Solution);

      /*--- Store the adjoint solution at time n ---*/

      node[iPoint]->Set_Solution_time_n(Solution);
    }
  }
  if (time_n1_needed){
    for (iPoint = 0; iPoint < nPoint; iPoint++){

      /*--- Extract the adjoint solution at time n-1 ---*/

      direct_solver->node[iPoint]->GetAdjointSolution_time_n1(Solution);

      /*--- Store the adjoint solution at time n-1 ---*/

      node[iPoint]->Set_Solution_time_n1(Solution);
    }
  }

  /*--- Set the residuals ---*/

  for (iPoint = 0; iPoint < nPointDomain; iPoint++){
      for (iVar = 0; iVar < nVar; iVar++){
          residual = node[iPoint]->GetSolution(iVar) - node[iPoint]->GetSolution_Old(iVar);

          AddRes_RMS(iVar,residual*residual);
          AddRes_Max(iVar,fabs(residual),geometry->node[iPoint]->GetGlobalIndex(),geometry->node[iPoint]->GetCoord());
      }
  }

  SetResidual_RMS(geometry, config);
}

void CDiscAdjSolver::ExtractAdjoint_Variables(CGeometry *geometry, CConfig *config){
  su2double Local_Sens_Press, Local_Sens_Temp, Local_Sens_AoA, Local_Sens_Mach;

  /*--- Extract the adjoint values of the farfield values ---*/

  if ((config->GetKind_Regime() == COMPRESSIBLE) && (KindDirect_Solver == RUNTIME_FLOW_SYS)){
    Local_Sens_Mach  = SU2_TYPE::GetDerivative(Mach);
    Local_Sens_AoA   = SU2_TYPE::GetDerivative(Alpha);
    Local_Sens_Temp  = SU2_TYPE::GetDerivative(Temperature);
    Local_Sens_Press = SU2_TYPE::GetDerivative(Pressure);

#ifdef HAVE_MPI
    SU2_MPI::Allreduce(&Local_Sens_Mach,  &Total_Sens_Mach,  1, MPI_DOUBLE, MPI_SUM, MPI_COMM_WORLD);
    SU2_MPI::Allreduce(&Local_Sens_AoA,   &Total_Sens_AoA,   1, MPI_DOUBLE, MPI_SUM, MPI_COMM_WORLD);
    SU2_MPI::Allreduce(&Local_Sens_Temp,  &Total_Sens_Temp,  1, MPI_DOUBLE, MPI_SUM, MPI_COMM_WORLD);
    SU2_MPI::Allreduce(&Local_Sens_Press, &Total_Sens_Press, 1, MPI_DOUBLE, MPI_SUM, MPI_COMM_WORLD);
#else
    Total_Sens_Mach  = Local_Sens_Mach;
    Total_Sens_AoA   = Local_Sens_AoA;
    Total_Sens_Temp  = Local_Sens_Temp;
    Total_Sens_Press = Local_Sens_Press;
#endif
  }

  /*--- Extract here the adjoint values of everything else that is registered as input in RegisterInput. ---*/

}

void CDiscAdjSolver::SetAdjoint_Output(CGeometry *geometry, CConfig *config){

  bool dual_time = (config->GetUnsteady_Simulation() == DT_STEPPING_1ST ||
      config->GetUnsteady_Simulation() == DT_STEPPING_2ND);

  unsigned short iVar;
  unsigned long iPoint;

  for (iPoint = 0; iPoint < nPoint; iPoint++){
    for (iVar = 0; iVar < nVar; iVar++){
      Solution[iVar] = node[iPoint]->GetSolution(iVar);
    }
    if (dual_time){
      for (iVar = 0; iVar < nVar; iVar++){
        Solution[iVar] += node[iPoint]->GetDual_Time_Derivative(iVar);
      }
    }
    direct_solver->node[iPoint]->SetAdjointSolution(Solution);
  }
}

void CDiscAdjSolver::SetSensitivity(CGeometry *geometry, CConfig *config){

  unsigned long iPoint;
  unsigned short iDim;
  su2double *Coord, Sensitivity, eps;

  bool time_stepping = (config->GetUnsteady_Simulation() != STEADY);

  for (iPoint = 0; iPoint < nPoint; iPoint++){
    Coord = geometry->node[iPoint]->GetCoord();

    for (iDim = 0; iDim < nDim; iDim++){

      Sensitivity = SU2_TYPE::GetDerivative(Coord[iDim]);

      /*--- Set the index manually to zero. ---*/

     AD::ResetInput(Coord[iDim]);

      /*--- If sharp edge, set the sensitivity to 0 on that region ---*/

      if (config->GetSens_Remove_Sharp()) {
        eps = config->GetLimiterCoeff()*config->GetRefElemLength();
        if ( geometry->node[iPoint]->GetSharpEdge_Distance() < config->GetSharpEdgesCoeff()*eps )
          Sensitivity = 0.0;
      }
      if (!time_stepping){
        node[iPoint]->SetSensitivity(iDim, Sensitivity);
      } else {
        node[iPoint]->SetSensitivity(iDim, node[iPoint]->GetSensitivity(iDim) + Sensitivity);
      }
    }
  }
  SetSurface_Sensitivity(geometry, config);
}

void CDiscAdjSolver::SetSurface_Sensitivity(CGeometry *geometry, CConfig *config){
  unsigned short iMarker,iDim;
  unsigned long iVertex, iPoint;
  su2double *Normal, Prod, Sens = 0.0, SensDim, Area;
  su2double Total_Sens_Geo_local = 0.0;
  Total_Sens_Geo = 0.0;

  for (iMarker = 0; iMarker < nMarker; iMarker++){
    Sens_Geo[iMarker] = 0.0;
    /*--- Loop over boundary markers to select those for Euler walls and NS walls ---*/

    if(config->GetMarker_All_KindBC(iMarker) == EULER_WALL
       || config->GetMarker_All_KindBC(iMarker) == HEAT_FLUX
       || config->GetMarker_All_KindBC(iMarker) == ISOTHERMAL){

      for (iVertex = 0; iVertex < geometry->GetnVertex(iMarker); iVertex++){
        iPoint = geometry->vertex[iMarker][iVertex]->GetNode();
        Normal = geometry->vertex[iMarker][iVertex]->GetNormal();
        Prod = 0.0;
        Area = 0.0;
        for (iDim = 0; iDim < nDim; iDim++){
          /*--- retrieve the gradient calculated with AD -- */
          SensDim = node[iPoint]->GetSensitivity(iDim);

          /*--- calculate scalar product for projection onto the normal vector ---*/
          Prod += Normal[iDim]*SensDim;

          Area += Normal[iDim]*Normal[iDim];
        }

        Area = sqrt(Area);

        /*--- projection of the gradient
         *     calculated with AD onto the normal
         *     vector of the surface ---*/
        Sens = Prod/Area;

        /*--- Compute sensitivity for each surface point ---*/
        CSensitivity[iMarker][iVertex] = -Sens;
        if (geometry->node[iPoint]->GetDomain()){
          Sens_Geo[iMarker] += Sens*Sens;
        }
      }
      Total_Sens_Geo_local += sqrt(Sens_Geo[iMarker]);
    }
  }

#ifdef HAVE_MPI
  SU2_MPI::Allreduce(&Total_Sens_Geo_local,&Total_Sens_Geo,1,MPI_DOUBLE,MPI_SUM, MPI_COMM_WORLD);
#else
  Total_Sens_Geo = Total_Sens_Geo_local;
#endif
}

void CDiscAdjSolver::Preprocessing(CGeometry *geometry, CSolver **solver_container, CConfig *config_container, unsigned short iMesh, unsigned short iRKStep, unsigned short RunTime_EqSystem, bool Output){
  bool dual_time_1st = (config_container->GetUnsteady_Simulation() == DT_STEPPING_1ST);
  bool dual_time_2nd = (config_container->GetUnsteady_Simulation() == DT_STEPPING_2ND);
  bool dual_time = (dual_time_1st || dual_time_2nd);
  su2double *solution_n, *solution_n1;
  unsigned long iPoint;
  unsigned short iVar;
  if (dual_time){
      for (iPoint = 0; iPoint<geometry->GetnPoint(); iPoint++){
          solution_n = node[iPoint]->GetSolution_time_n();
          solution_n1 = node[iPoint]->GetSolution_time_n1();

          for (iVar=0; iVar < nVar; iVar++){
              node[iPoint]->SetDual_Time_Derivative(iVar, solution_n[iVar]+node[iPoint]->GetDual_Time_Derivative_n(iVar));
              node[iPoint]->SetDual_Time_Derivative_n(iVar, solution_n1[iVar]);

            }

        }

    }
}<|MERGE_RESOLUTION|>--- conflicted
+++ resolved
@@ -226,8 +226,6 @@
   }
 }
 
-<<<<<<< HEAD
-=======
 CDiscAdjSolver::~CDiscAdjSolver(void){ 
 
   unsigned short iMarker;
@@ -246,7 +244,6 @@
   if (Sens_Temp  != NULL) delete [] Sens_Temp;
 
 }
->>>>>>> 3af2ef4b
 
 void CDiscAdjSolver::SetRecording(CGeometry* geometry, CConfig *config){
 
