/*!
 * \file python_wrapper_structure.cpp
 * \brief Driver subroutines that are used by the Python wrapper. Those routines are usually called from an external Python environment.
 * \author D. Thomas
 * \version 6.2.0 "Falcon"
 *
 * The current SU2 release has been coordinated by the
 * SU2 International Developers Society <www.su2devsociety.org>
 * with selected contributions from the open-source community.
 *
 * The main research teams contributing to the current release are:
 *  - Prof. Juan J. Alonso's group at Stanford University.
 *  - Prof. Piero Colonna's group at Delft University of Technology.
 *  - Prof. Nicolas R. Gauger's group at Kaiserslautern University of Technology.
 *  - Prof. Alberto Guardone's group at Polytechnic University of Milan.
 *  - Prof. Rafael Palacios' group at Imperial College London.
 *  - Prof. Vincent Terrapon's group at the University of Liege.
 *  - Prof. Edwin van der Weide's group at the University of Twente.
 *  - Lab. of New Concepts in Aeronautics at Tech. Institute of Aeronautics.
 *
 * Copyright 2012-2019, Francisco D. Palacios, Thomas D. Economon,
 *                      Tim Albring, and the SU2 contributors.
 *
 * SU2 is free software; you can redistribute it and/or
 * modify it under the terms of the GNU Lesser General Public
 * License as published by the Free Software Foundation; either
 * version 2.1 of the License, or (at your option) any later version.
 *
 * SU2 is distributed in the hope that it will be useful,
 * but WITHOUT ANY WARRANTY; without even the implied warranty of
 * MERCHANTABILITY or FITNESS FOR A PARTICULAR PURPOSE. See the GNU
 * Lesser General Public License for more details.
 *
 * You should have received a copy of the GNU Lesser General Public
 * License along with SU2. If not, see <http://www.gnu.org/licenses/>.
 */

 #include "../include/driver_structure.hpp"

void CDriver::PythonInterface_Preprocessing(){

  int rank = MASTER_NODE;

#ifdef HAVE_MPI
  MPI_Comm_rank(MPI_COMM_WORLD, &rank);
#endif

  /* --- Initialize boundary conditions customization, this is achieve through the Python wrapper --- */
  for(iZone=0; iZone < nZone; iZone++){
    if (rank == MASTER_NODE) cout << "Setting customized boundary conditions for zone " << iZone << endl;
    for (iMesh = 0; iMesh <= config_container[iZone]->GetnMGLevels(); iMesh++) {
      geometry_container[iZone][INST_0][iMesh]->SetCustomBoundary(config_container[iZone]);
    }
    geometry_container[iZone][INST_0][MESH_0]->UpdateCustomBoundaryConditions(geometry_container[iZone][INST_0], config_container[iZone]);

    if ((config_container[iZone]->GetKind_Solver() == EULER) ||
        (config_container[iZone]->GetKind_Solver() == NAVIER_STOKES) ||
        (config_container[iZone]->GetKind_Solver() == RANS)) {

          solver_container[iZone][INST_0][MESH_0][FLOW_SOL]->UpdateCustomBoundaryConditions(geometry_container[iZone][INST_0], config_container[iZone]);
    }
  }
  /*--- Initialize some variables used for external communications trough the Py wrapper. ---*/
  PyWrapVarCoord[0] = 0.0;
  PyWrapVarCoord[1] = 0.0;
  PyWrapVarCoord[2] = 0.0;
  PyWrapNodalForce[0] = 0.0;
  PyWrapNodalForce[1] = 0.0;
  PyWrapNodalForce[2] = 0.0;
  PyWrapNodalForceDensity[0] = 0.0;
  PyWrapNodalForceDensity[1] = 0.0;
  PyWrapNodalForceDensity[2] = 0.0;
  PyWrapNodalHeatFlux[0] = 0.0;
  PyWrapNodalHeatFlux[1] = 0.0;
  PyWrapNodalHeatFlux[2] = 0.0;

}

passivedouble CDriver::Get_Drag() {

  unsigned short val_iZone = ZONE_0;
  unsigned short FinestMesh = config_container[val_iZone]->GetFinestMesh();
  su2double CDrag, RefDensity, RefArea, RefVel2, factor, val_Drag;

  /*--- Export free-stream density and reference area ---*/
  RefDensity = solver_container[val_iZone][INST_0][FinestMesh][FLOW_SOL]->GetDensity_Inf();
  RefArea = config_container[val_iZone]->GetRefArea();

  /*--- Calculate free-stream velocity (squared) ---*/
  RefVel2 = 0.0;
  for(unsigned short iDim = 0; iDim < nDim; iDim++)
    RefVel2 += pow(solver_container[val_iZone][INST_0][FinestMesh][FLOW_SOL]->GetVelocity_Inf(iDim),2);

  /*--- Calculate drag force based on drag coefficient ---*/
  factor = 0.5*RefDensity*RefArea*RefVel2;
  CDrag = solver_container[val_iZone][INST_0][FinestMesh][FLOW_SOL]->GetTotal_CD();

  val_Drag = CDrag*factor;

  return SU2_TYPE::GetValue(val_Drag);
}

passivedouble CDriver::Get_Lift() {

  unsigned short val_iZone = ZONE_0;
  unsigned short FinestMesh = config_container[val_iZone]->GetFinestMesh();
  su2double CLift, RefDensity, RefArea, RefVel2, factor, val_Lift;

  /*--- Export free-stream density and reference area ---*/
  RefDensity = solver_container[val_iZone][INST_0][FinestMesh][FLOW_SOL]->GetDensity_Inf();
  RefArea = config_container[val_iZone]->GetRefArea();

  /*--- Calculate free-stream velocity (squared) ---*/
  RefVel2 = 0.0;
  for(unsigned short iDim = 0; iDim < nDim; iDim++)
    RefVel2 += pow(solver_container[val_iZone][INST_0][FinestMesh][FLOW_SOL]->GetVelocity_Inf(iDim),2);

  /*--- Calculate drag force based on drag coefficient ---*/
  factor = 0.5*RefDensity*RefArea*RefVel2;
  CLift = solver_container[val_iZone][INST_0][FinestMesh][FLOW_SOL]->GetTotal_CL();

  val_Lift = CLift*factor;

  return SU2_TYPE::GetValue(val_Lift);
}

passivedouble CDriver::Get_Mx(){

  unsigned short val_iZone = ZONE_0;
  unsigned short FinestMesh = config_container[val_iZone]->GetFinestMesh();
  su2double CMx, RefDensity, RefArea, RefLengthCoeff, RefVel2, factor, val_Mx;

  /*--- Export free-stream density and reference area ---*/
  RefDensity = solver_container[val_iZone][INST_0][FinestMesh][FLOW_SOL]->GetDensity_Inf();
  RefArea = config_container[val_iZone]->GetRefArea();
  RefLengthCoeff = config_container[val_iZone]->GetRefLength();

  /*--- Calculate free-stream velocity (squared) ---*/
  RefVel2 = 0.0;
  for (unsigned short iDim = 0; iDim < nDim; iDim++)
    RefVel2 += pow(solver_container[val_iZone][INST_0][FinestMesh][FLOW_SOL]->GetVelocity_Inf(iDim),2);

  /*--- Calculate moment around x-axis based on coefficients ---*/
  factor = 0.5*RefDensity*RefArea*RefVel2;
  CMx = solver_container[val_iZone][INST_0][FinestMesh][FLOW_SOL]->GetTotal_CMx();

  val_Mx = CMx*factor*RefLengthCoeff;

  return SU2_TYPE::GetValue(val_Mx);

}

passivedouble CDriver::Get_My(){

  unsigned short val_iZone = ZONE_0;
  unsigned short FinestMesh = config_container[val_iZone]->GetFinestMesh();
  su2double CMy, RefDensity, RefArea, RefLengthCoeff, RefVel2, factor, val_My;

  /*--- Export free-stream density and reference area ---*/
  RefDensity = solver_container[val_iZone][INST_0][FinestMesh][FLOW_SOL]->GetDensity_Inf();
  RefArea = config_container[val_iZone]->GetRefArea();
  RefLengthCoeff = config_container[val_iZone]->GetRefLength();

  /*--- Calculate free-stream velocity (squared) ---*/
  RefVel2 = 0.0;
  for (unsigned short iDim = 0; iDim < nDim; iDim++)
    RefVel2 += pow(solver_container[val_iZone][INST_0][FinestMesh][FLOW_SOL]->GetVelocity_Inf(iDim),2);

  /*--- Calculate moment around x-axis based on coefficients ---*/
  factor = 0.5*RefDensity*RefArea*RefVel2;
  CMy = solver_container[val_iZone][INST_0][FinestMesh][FLOW_SOL]->GetTotal_CMy();

  val_My = CMy*factor*RefLengthCoeff;

  return SU2_TYPE::GetValue(val_My);

}

passivedouble CDriver::Get_Mz() {

  unsigned short val_iZone = ZONE_0;
  unsigned short FinestMesh = config_container[val_iZone]->GetFinestMesh();
  su2double CMz, RefDensity, RefArea, RefLengthCoeff, RefVel2, factor, val_Mz;

  /*--- Export free-stream density and reference area ---*/
  RefDensity = solver_container[val_iZone][INST_0][FinestMesh][FLOW_SOL]->GetDensity_Inf();
  RefArea = config_container[val_iZone]->GetRefArea();
  RefLengthCoeff = config_container[val_iZone]->GetRefLength();

  /*--- Calculate free-stream velocity (squared) ---*/
  RefVel2 = 0.0;
  for(unsigned short iDim = 0; iDim < nDim; iDim++)
    RefVel2 += pow(solver_container[val_iZone][INST_0][FinestMesh][FLOW_SOL]->GetVelocity_Inf(iDim),2);

  /*--- Calculate moment around z-axis based on coefficients ---*/
  factor = 0.5*RefDensity*RefArea*RefVel2;
  CMz = solver_container[val_iZone][INST_0][FinestMesh][FLOW_SOL]->GetTotal_CMz();

  val_Mz = CMz*factor*RefLengthCoeff;

  return SU2_TYPE::GetValue(val_Mz);

}

passivedouble CDriver::Get_DragCoeff() {

    unsigned short val_iZone = ZONE_0;
    unsigned short FinestMesh = config_container[val_iZone]->GetFinestMesh();
    su2double CDrag;

    CDrag = solver_container[val_iZone][INST_0][FinestMesh][FLOW_SOL]->GetTotal_CD();

    return SU2_TYPE::GetValue(CDrag);
}

passivedouble CDriver::Get_LiftCoeff() {

    unsigned short val_iZone = ZONE_0;
    unsigned short FinestMesh = config_container[val_iZone]->GetFinestMesh();
    su2double CLift;

    CLift = solver_container[val_iZone][INST_0][FinestMesh][FLOW_SOL]->GetTotal_CL();

    return SU2_TYPE::GetValue(CLift);
}

unsigned short CDriver::GetMovingMarker() {

  unsigned short IDtoSend,iMarker, jMarker, Moving;
  string Marker_Tag, Moving_Tag;

  IDtoSend = 0;
  for (iMarker = 0; iMarker < config_container[ZONE_0]->GetnMarker_All(); iMarker++) {
    Moving = config_container[ZONE_0]->GetMarker_All_Moving(iMarker);
    if (Moving == YES) {
      for (jMarker = 0; jMarker<config_container[ZONE_0]->GetnMarker_Moving(); jMarker++) {
        Moving_Tag = config_container[ZONE_0]->GetMarker_Moving_TagBound(jMarker);
        Marker_Tag = config_container[ZONE_0]->GetMarker_All_TagBound(iMarker);
        if (Marker_Tag == Moving_Tag) {
          IDtoSend = iMarker;
          break;
        }
      }
    }
  }

  return IDtoSend;

}

unsigned long CDriver::GetNumberVertices(unsigned short iMarker){

  return geometry_container[ZONE_0][INST_0][MESH_0]->nVertex[iMarker];

}

unsigned long CDriver::GetNumberHaloVertices(unsigned short iMarker){

  unsigned long nHaloVertices, iVertex, iPoint;

  nHaloVertices = 0;
  for(iVertex = 0; iVertex < geometry_container[ZONE_0][INST_0][MESH_0]->nVertex[iMarker]; iVertex++){
    iPoint = geometry_container[ZONE_0][INST_0][MESH_0]->vertex[iMarker][iVertex]->GetNode();
    if(!(geometry_container[ZONE_0][INST_0][MESH_0]->node[iPoint]->GetDomain())) nHaloVertices += 1;
  }

  return nHaloVertices;

}

unsigned long CDriver::GetVertexGlobalIndex(unsigned short iMarker, unsigned short iVertex) {

  unsigned long iPoint, GlobalIndex;

  iPoint = geometry_container[ZONE_0][INST_0][MESH_0]->vertex[iMarker][iVertex]->GetNode();
  GlobalIndex = geometry_container[ZONE_0][INST_0][MESH_0]->node[iPoint]->GetGlobalIndex();

  return GlobalIndex;

}

unsigned long CDriver::GetNodeIndex(unsigned short iMarker, unsigned short iVertex) {

  unsigned long iPoint;

  iPoint = geometry_container[ZONE_0][INST_0][MESH_0]->vertex[iMarker][iVertex]->GetNode();

  return iPoint;

}

bool CDriver::IsAHaloNode(unsigned short iMarker, unsigned short iVertex) {

  unsigned long iPoint;

  iPoint = geometry_container[ZONE_0][INST_0][MESH_0]->vertex[iMarker][iVertex]->GetNode();
  if(geometry_container[ZONE_0][INST_0][MESH_0]->node[iPoint]->GetDomain()) return false;
  else return true;

}

unsigned long CDriver::GetnExtIter() {

    return config_container[ZONE_0]->GetnExtIter();
}

unsigned long CDriver::GetExtIter(){

  return ExtIter;
}

passivedouble CDriver::GetUnsteady_TimeStep(){

  return SU2_TYPE::GetValue(config_container[ZONE_0]->GetDelta_UnstTime());
}

passivedouble CDriver::GetVertexCoordX(unsigned short iMarker, unsigned short iVertex) {

  su2double* Coord;
  unsigned long iPoint;

  iPoint = geometry_container[ZONE_0][INST_0][MESH_0]->vertex[iMarker][iVertex]->GetNode();
  Coord = geometry_container[ZONE_0][INST_0][MESH_0]->node[iPoint]->GetCoord();
  return SU2_TYPE::GetValue(Coord[0]);

}

passivedouble CDriver::GetVertexCoordY(unsigned short iMarker, unsigned short iVertex) {

  su2double* Coord;
  unsigned long iPoint;

  iPoint = geometry_container[ZONE_0][INST_0][MESH_0]->vertex[iMarker][iVertex]->GetNode();
  Coord = geometry_container[ZONE_0][INST_0][MESH_0]->node[iPoint]->GetCoord();
  return SU2_TYPE::GetValue(Coord[1]);
}

passivedouble CDriver::GetVertexCoordZ(unsigned short iMarker, unsigned short iVertex) {

  su2double* Coord;
  unsigned long iPoint;

  if(nDim == 3) {
    iPoint = geometry_container[ZONE_0][INST_0][MESH_0]->vertex[iMarker][iVertex]->GetNode();
    Coord = geometry_container[ZONE_0][INST_0][MESH_0]->node[iPoint]->GetCoord();
    return SU2_TYPE::GetValue(Coord[2]);
  }
  else {
    return 0.0;
  }

}

bool CDriver::ComputeVertexForces(unsigned short iMarker, unsigned short iVertex) {

  unsigned long iPoint;
  unsigned short iDim, jDim;
  su2double *Normal, AreaSquare, Area;
  bool halo;

  unsigned short FinestMesh = config_container[ZONE_0]->GetFinestMesh();

  /*--- Check the kind of fluid problem ---*/
  bool compressible       = (config_container[ZONE_0]->GetKind_Regime() == COMPRESSIBLE);
  bool incompressible     = (config_container[ZONE_0]->GetKind_Regime() == INCOMPRESSIBLE);
  bool viscous_flow       = ((config_container[ZONE_0]->GetKind_Solver() == NAVIER_STOKES) ||
                 (config_container[ZONE_0]->GetKind_Solver() == RANS) );

  /*--- Parameters for the calculations ---*/
  // Pn: Pressure
  // Pinf: Pressure_infinite
  // div_vel: Velocity divergence
  // Dij: Dirac delta
  su2double Pn = 0.0, div_vel = 0.0, Dij = 0.0;
  su2double Viscosity = 0.0;
  su2double Grad_Vel[3][3] = { {0.0, 0.0, 0.0} ,
              {0.0, 0.0, 0.0} ,
              {0.0, 0.0, 0.0} } ;
  su2double Tau[3][3] = { {0.0, 0.0, 0.0} ,
              {0.0, 0.0, 0.0} ,
              {0.0, 0.0, 0.0} } ;

  su2double Pinf = solver_container[ZONE_0][INST_0][MESH_0][FLOW_SOL]->GetPressure_Inf();

  iPoint = geometry_container[ZONE_0][INST_0][MESH_0]->vertex[iMarker][iVertex]->GetNode();

  /*--- It is necessary to distinguish the halo nodes from the others, since they introduce non physical forces. ---*/
  if(geometry_container[ZONE_0][INST_0][MESH_0]->node[iPoint]->GetDomain()) {
    /*--- Get the normal at the vertex: this normal goes inside the fluid domain. ---*/
    Normal = geometry_container[ZONE_0][INST_0][MESH_0]->vertex[iMarker][iVertex]->GetNormal();
    AreaSquare = 0.0;
    for(iDim = 0; iDim < nDim; iDim++) {
      AreaSquare += Normal[iDim]*Normal[iDim];
    }
    Area = sqrt(AreaSquare);

    /*--- Get the values of pressure and viscosity ---*/
    Pn = solver_container[ZONE_0][INST_0][MESH_0][FLOW_SOL]->node[iPoint]->GetPressure();
    if (viscous_flow) {
      for(iDim=0; iDim<nDim; iDim++) {
        for(jDim=0; jDim<nDim; jDim++) {
          Grad_Vel[iDim][jDim] = solver_container[ZONE_0][INST_0][FinestMesh][FLOW_SOL]->node[iPoint]->GetGradient_Primitive(iDim+1, jDim);
        }
      }
      Viscosity = solver_container[ZONE_0][INST_0][MESH_0][FLOW_SOL]->node[iPoint]->GetLaminarViscosity();
    }

    /*--- Calculate the inviscid (pressure) part of tn in the fluid nodes (force units) ---*/
    for (iDim = 0; iDim < nDim; iDim++) {
     PyWrapNodalForce[iDim] = -(Pn-Pinf)*Normal[iDim];     //NB : norm(Normal) = Area
    }

    /*--- Calculate the viscous (shear stress) part of tn in the fluid nodes (force units) ---*/
    if ((incompressible || compressible) && viscous_flow) {
      div_vel = 0.0;
      for (iDim = 0; iDim < nDim; iDim++)
        div_vel += Grad_Vel[iDim][iDim];
     if (incompressible) div_vel = 0.0;

      for (iDim = 0; iDim < nDim; iDim++) {
       for (jDim = 0 ; jDim < nDim; jDim++) {
         Dij = 0.0; if (iDim == jDim) Dij = 1.0;
         Tau[iDim][jDim] = Viscosity*(Grad_Vel[jDim][iDim] + Grad_Vel[iDim][jDim]) - TWO3*Viscosity*div_vel*Dij;
         PyWrapNodalForce[iDim] += Tau[iDim][jDim]*Normal[jDim];
        }
      }
    }

    //Divide by local are in case of force density communication.
   for(iDim = 0; iDim < nDim; iDim++) {
     PyWrapNodalForceDensity[iDim] = PyWrapNodalForce[iDim]/Area;
    }

    halo = false;
  }
  else {
    halo = true;
  }

  return halo;

}

passivedouble CDriver::GetVertexPressure(unsigned short iMarker, unsigned short iVertex) {

  unsigned long iPoint;
  iPoint = geometry_container[ZONE_0][INST_0][MESH_0]->vertex[iMarker][iVertex]->GetNode();
  su2double Pn = solver_container[ZONE_0][INST_0][MESH_0][FLOW_SOL]->node[iPoint]->GetPressure();

  return SU2_TYPE::GetValue(Pn);

}

passivedouble CDriver::GetVertexForceX(unsigned short iMarker, unsigned short iVertex) {

  return SU2_TYPE::GetValue(PyWrapNodalForce[0]);

}

passivedouble CDriver::GetVertexForceY(unsigned short iMarker, unsigned short iVertex) {

  return SU2_TYPE::GetValue(PyWrapNodalForce[1]);

}

passivedouble CDriver::GetVertexForceZ(unsigned short iMarker, unsigned short iVertex) {

  return SU2_TYPE::GetValue(PyWrapNodalForce[2]);

}

passivedouble CDriver::GetVertexForceDensityX(unsigned short iMarker, unsigned short iVertex) {
  return SU2_TYPE::GetValue(PyWrapNodalForceDensity[0]);
}

passivedouble CDriver::GetVertexForceDensityY(unsigned short iMarker, unsigned short iVertex) {
  return SU2_TYPE::GetValue(PyWrapNodalForceDensity[1]);
}

passivedouble CDriver::GetVertexForceDensityZ(unsigned short iMarker, unsigned short iVertex) {
  return SU2_TYPE::GetValue(PyWrapNodalForceDensity[2]);
}

void CDriver::SetVertexCoordX(unsigned short iMarker, unsigned short iVertex, passivedouble newPosX) {

  unsigned long iPoint;
  su2double *Coord;

  iPoint = geometry_container[ZONE_0][INST_0][MESH_0]->vertex[iMarker][iVertex]->GetNode();
  Coord = geometry_container[ZONE_0][INST_0][MESH_0]->node[iPoint]->GetCoord();

  PyWrapVarCoord[0] = newPosX - Coord[0];

}

void CDriver::SetVertexCoordY(unsigned short iMarker, unsigned short iVertex, passivedouble newPosY) {

  unsigned long iPoint;
  su2double *Coord;

  iPoint = geometry_container[ZONE_0][INST_0][MESH_0]->vertex[iMarker][iVertex]->GetNode();
  Coord = geometry_container[ZONE_0][INST_0][MESH_0]->node[iPoint]->GetCoord();

  PyWrapVarCoord[1] = newPosY - Coord[1];
}

void CDriver::SetVertexCoordZ(unsigned short iMarker, unsigned short iVertex, passivedouble newPosZ) {

  unsigned long iPoint;
  su2double *Coord;

  iPoint = geometry_container[ZONE_0][INST_0][MESH_0]->vertex[iMarker][iVertex]->GetNode();
  Coord = geometry_container[ZONE_0][INST_0][MESH_0]->node[iPoint]->GetCoord();

  if(nDim > 2) {
    PyWrapVarCoord[2] = newPosZ - Coord[2];
  }
  else {
    PyWrapVarCoord[2] = 0.0;
  }
}

passivedouble CDriver::SetVertexVarCoord(unsigned short iMarker, unsigned short iVertex) {

  su2double nodalVarCoordNorm;

    geometry_container[ZONE_0][INST_0][MESH_0]->vertex[iMarker][iVertex]->SetVarCoord(PyWrapVarCoord);
    nodalVarCoordNorm = sqrt((PyWrapVarCoord[0])*(PyWrapVarCoord[0]) + (PyWrapVarCoord[1])*(PyWrapVarCoord[1]) + (PyWrapVarCoord[2])*(PyWrapVarCoord[2]));

  return SU2_TYPE::GetValue(nodalVarCoordNorm);

}

passivedouble CDriver::GetVertexTemperature(unsigned short iMarker, unsigned short iVertex){

  unsigned long iPoint;
  su2double vertexWallTemp(0.0);

  bool compressible = (config_container[ZONE_0]->GetKind_Regime() == COMPRESSIBLE);

  iPoint = geometry_container[ZONE_0][INST_0][MESH_0]->vertex[iMarker][iVertex]->GetNode();

  if(geometry_container[ZONE_0][INST_0][MESH_0]->node[iPoint]->GetDomain() && compressible){
    vertexWallTemp = solver_container[ZONE_0][INST_0][MESH_0][FLOW_SOL]->node[iPoint]->GetTemperature();
  }

  return SU2_TYPE::GetValue(vertexWallTemp);

}

void CDriver::SetVertexTemperature(unsigned short iMarker, unsigned short iVertex, passivedouble val_WallTemp){

  geometry_container[ZONE_0][INST_0][MESH_0]->SetCustomBoundaryTemperature(iMarker, iVertex, val_WallTemp);
}

bool CDriver::ComputeVertexHeatFluxes(unsigned short iMarker, unsigned short iVertex){

  unsigned long iPoint;
  unsigned short iDim;
  su2double Prandtl_Lam  = config_container[ZONE_0]->GetPrandtl_Lam();
  su2double Gas_Constant = config_container[ZONE_0]->GetGas_ConstantND();
  su2double Gamma = config_container[ZONE_0]->GetGamma();
  su2double Gamma_Minus_One = Gamma - 1.0;
  su2double Cp = (Gamma / Gamma_Minus_One) * Gas_Constant;
  su2double laminar_viscosity, thermal_conductivity;
  su2double GradT[3] = {0.0,0.0,0.0};

  bool compressible = (config_container[ZONE_0]->GetKind_Regime() == COMPRESSIBLE);
  bool halo;

  iPoint = geometry_container[ZONE_0][INST_0][MESH_0]->vertex[iMarker][iVertex]->GetNode();

  if(geometry_container[ZONE_0][INST_0][MESH_0]->node[iPoint]->GetDomain()){
    halo = false;
  }
  else{
    halo = true;
  }

  if(!halo && compressible){
    laminar_viscosity    = solver_container[ZONE_0][INST_0][MESH_0][FLOW_SOL]->node[iPoint]->GetLaminarViscosity();
    thermal_conductivity = Cp * (laminar_viscosity/Prandtl_Lam);
    for(iDim=0; iDim < nDim; iDim++){
      GradT[iDim] = solver_container[ZONE_0][INST_0][MESH_0][FLOW_SOL]->node[iPoint]->GetGradient_Primitive(0, iDim);
      PyWrapNodalHeatFlux[iDim] = -thermal_conductivity*GradT[iDim];
    }
  }

  return halo;
}

passivedouble CDriver::GetVertexHeatFluxX(unsigned short iMarker, unsigned short iVertex){

  return SU2_TYPE::GetValue(PyWrapNodalHeatFlux[0]);
}

passivedouble CDriver::GetVertexHeatFluxY(unsigned short iMarker, unsigned short iVertex){

  return SU2_TYPE::GetValue(PyWrapNodalHeatFlux[1]);
}

passivedouble CDriver::GetVertexHeatFluxZ(unsigned short iMarker, unsigned short iVertex){

  return SU2_TYPE::GetValue(PyWrapNodalHeatFlux[2]);
}

passivedouble CDriver::GetVertexNormalHeatFlux(unsigned short iMarker, unsigned short iVertex){

  unsigned long iPoint;
  unsigned short iDim;
  su2double vertexWallHeatFlux;
  su2double Prandtl_Lam  = config_container[ZONE_0]->GetPrandtl_Lam();
  su2double Gas_Constant = config_container[ZONE_0]->GetGas_ConstantND();
  su2double Gamma = config_container[ZONE_0]->GetGamma();
  su2double Gamma_Minus_One = Gamma - 1.0;
  su2double Cp = (Gamma / Gamma_Minus_One) * Gas_Constant;
  su2double Area;
  su2double laminar_viscosity, thermal_conductivity, dTdn;
  su2double *Normal, GradT[3] = {0.0,0.0,0.0}, UnitNormal[3] = {0.0,0.0,0.0};

  bool compressible = (config_container[ZONE_0]->GetKind_Regime() == COMPRESSIBLE);

  vertexWallHeatFlux = 0.0;
  dTdn = 0.0;

  iPoint = geometry_container[ZONE_0][INST_0][MESH_0]->vertex[iMarker][iVertex]->GetNode();

  if(geometry_container[ZONE_0][INST_0][MESH_0]->node[iPoint]->GetDomain() && compressible){
    Normal = geometry_container[ZONE_0][INST_0][MESH_0]->vertex[iMarker][iVertex]->GetNormal();
    Area = 0.0;
    for (iDim = 0; iDim < nDim; iDim++)
      Area += Normal[iDim]*Normal[iDim];
    Area = sqrt(Area);

    for (iDim = 0; iDim < nDim; iDim++)
      UnitNormal[iDim] = Normal[iDim]/Area;

    laminar_viscosity    = solver_container[ZONE_0][INST_0][MESH_0][FLOW_SOL]->node[iPoint]->GetLaminarViscosity();
    thermal_conductivity = Cp * (laminar_viscosity/Prandtl_Lam);
    /*Compute wall heat flux (normal to the wall) based on computed temperature gradient*/
    for(iDim=0; iDim < nDim; iDim++){
      GradT[iDim] = solver_container[ZONE_0][INST_0][MESH_0][FLOW_SOL]->node[iPoint]->GetGradient_Primitive(0, iDim);
      dTdn += GradT[iDim]*UnitNormal[iDim];
    }

    vertexWallHeatFlux = -thermal_conductivity*dTdn;
  }

  return SU2_TYPE::GetValue(vertexWallHeatFlux);
}

void CDriver::SetVertexNormalHeatFlux(unsigned short iMarker, unsigned short iVertex, passivedouble val_WallHeatFlux){

  geometry_container[ZONE_0][INST_0][MESH_0]->SetCustomBoundaryHeatFlux(iMarker, iVertex, val_WallHeatFlux);
}

passivedouble CDriver::GetThermalConductivity(unsigned short iMarker, unsigned short iVertex){

  unsigned long iPoint;
  su2double Prandtl_Lam  = config_container[ZONE_0]->GetPrandtl_Lam();
  su2double Gas_Constant = config_container[ZONE_0]->GetGas_ConstantND();
  su2double Gamma = config_container[ZONE_0]->GetGamma();
  su2double Gamma_Minus_One = Gamma - 1.0;
  su2double Cp = (Gamma / Gamma_Minus_One) * Gas_Constant;
  su2double laminar_viscosity, thermal_conductivity;

  iPoint = geometry_container[ZONE_0][INST_0][MESH_0]->vertex[iMarker][iVertex]->GetNode();
  laminar_viscosity    = solver_container[ZONE_0][INST_0][MESH_0][FLOW_SOL]->node[iPoint]->GetLaminarViscosity();
  thermal_conductivity = Cp * (laminar_viscosity/Prandtl_Lam);

  return SU2_TYPE::GetValue(thermal_conductivity);

}

vector<passivedouble> CDriver::GetVertexUnitNormal(unsigned short iMarker, unsigned short iVertex){

  unsigned short iDim;
  su2double *Normal;
  su2double Area;
  vector<su2double> ret_Normal(3, 0.0);
  vector<passivedouble> ret_Normal_passive(3, 0.0);

  Normal = geometry_container[ZONE_0][INST_0][MESH_0]->vertex[iMarker][iVertex]->GetNormal();
  Area = 0.0;
  for (iDim = 0; iDim < nDim; iDim++)
      Area += Normal[iDim]*Normal[iDim];
  Area = sqrt(Area);

  ret_Normal[0] = Normal[0]/Area;
  ret_Normal[1] = Normal[1]/Area;
  if(nDim>2) ret_Normal[2] = Normal[2]/Area;

  ret_Normal_passive[0] = SU2_TYPE::GetValue(ret_Normal[0]);
  ret_Normal_passive[1] = SU2_TYPE::GetValue(ret_Normal[1]);
  ret_Normal_passive[2] = SU2_TYPE::GetValue(ret_Normal[2]);

  return ret_Normal_passive;


}

vector<string> CDriver::GetAllBoundaryMarkersTag(){

  vector<string> boundariesTagList;
  unsigned short iMarker,nBoundariesMarkers;
  string Marker_Tag;

  nBoundariesMarkers = config_container[ZONE_0]->GetnMarker_All();
  boundariesTagList.resize(nBoundariesMarkers);

  for(iMarker=0; iMarker < nBoundariesMarkers; iMarker++){
    Marker_Tag = config_container[ZONE_0]->GetMarker_All_TagBound(iMarker);
    boundariesTagList[iMarker] = Marker_Tag;
  }

  return boundariesTagList;
}

vector<string> CDriver::GetAllMovingMarkersTag(){

  vector<string> movingBoundariesTagList;
  unsigned short iMarker, nBoundariesMarker;
  string Marker_Tag;

  nBoundariesMarker = config_container[ZONE_0]->GetnMarker_Moving();
  movingBoundariesTagList.resize(nBoundariesMarker);

  for(iMarker=0; iMarker < nBoundariesMarker; iMarker++){
    Marker_Tag = config_container[ZONE_0]->GetMarker_Moving_TagBound(iMarker);
    movingBoundariesTagList[iMarker] = Marker_Tag;
  }

  return movingBoundariesTagList;
}

vector<string> CDriver::GetAllInterfaceMarkersTag(){

  vector<string> interfaceBoundariesTagList;
  unsigned short iMarker, nBoundariesMarker;
  string Marker_Tag;

  nBoundariesMarker = config_container[ZONE_0]->GetnMarker_Interface();
  interfaceBoundariesTagList.resize(nBoundariesMarker);

  for(iMarker=0; iMarker < nBoundariesMarker; iMarker++){
    Marker_Tag = config_container[ZONE_0]->GetMarker_Interface_TagBound(iMarker);
    interfaceBoundariesTagList[iMarker] = Marker_Tag;
  }

  return interfaceBoundariesTagList;
}


vector<string> CDriver::GetAllCHTMarkersTag(){

  vector<string> CHTBoundariesTagList;
  unsigned short iMarker, nBoundariesMarker;
  string Marker_Tag;

  nBoundariesMarker = config_container[ZONE_0]->GetnMarker_All();
  //CHTBoundariesTagList.resize(nBoundariesMarker);

  //The CHT markers can be identified as the markers that are customizable with a BC type HEAT_FLUX or ISOTHERMAL.
  for(iMarker=0; iMarker<nBoundariesMarker; iMarker++){
    if((config_container[ZONE_0]->GetMarker_All_KindBC(iMarker) == HEAT_FLUX || config_container[ZONE_0]->GetMarker_All_KindBC(iMarker) == ISOTHERMAL) && config_container[ZONE_0]->GetMarker_All_PyCustom(iMarker)){
      Marker_Tag = config_container[ZONE_0]->GetMarker_All_TagBound(iMarker);
      CHTBoundariesTagList.push_back(Marker_Tag);
    }
  }

  return CHTBoundariesTagList;
}

vector<string> CDriver::GetAllInletMarkersTag(){

  vector<string> BoundariesTagList;
  unsigned short iMarker, nBoundariesMarker;
  string Marker_Tag;

  nBoundariesMarker = config_container[ZONE_0]->GetnMarker_All();

  for(iMarker=0; iMarker<nBoundariesMarker; iMarker++){
    bool isCustomizable = config_container[ZONE_0]->GetMarker_All_PyCustom(iMarker);
    bool isInlet = (config_container[ZONE_0]->GetMarker_All_KindBC(iMarker) == INLET_FLOW);
    if(isCustomizable && isInlet) {
      Marker_Tag = config_container[ZONE_0]->GetMarker_All_TagBound(iMarker);
      BoundariesTagList.push_back(Marker_Tag);
    }
  }

  return BoundariesTagList;
}

map<string, int> CDriver::GetAllBoundaryMarkers(){

  map<string, int>  allBoundariesMap;
  unsigned short iMarker, nBoundaryMarkers;
  string Marker_Tag;

  nBoundaryMarkers = config_container[ZONE_0]->GetnMarker_All();

  for(iMarker=0; iMarker < nBoundaryMarkers; iMarker++){
    Marker_Tag = config_container[ZONE_0]->GetMarker_All_TagBound(iMarker);
    allBoundariesMap[Marker_Tag] = iMarker;
  }

  return allBoundariesMap;
}

map<string, string> CDriver::GetAllBoundaryMarkersType(){

  map<string, string> allBoundariesTypeMap;
  unsigned short iMarker, KindBC;
  string Marker_Tag, Marker_Type;

  for(iMarker=0; iMarker < config_container[ZONE_0]->GetnMarker_All(); iMarker++){
    Marker_Tag = config_container[ZONE_0]->GetMarker_All_TagBound(iMarker);
    KindBC = config_container[ZONE_0]->GetMarker_All_KindBC(iMarker);
    switch(KindBC){
      case EULER_WALL:
        Marker_Type = "EULER_WALL";
        break;
      case FAR_FIELD:
        Marker_Type = "FARFIELD";
        break;
      case ISOTHERMAL:
        Marker_Type = "ISOTHERMAL";
        break;
      case HEAT_FLUX:
        Marker_Type = "HEATFLUX";
        break;
      case INLET_FLOW:
        Marker_Type = "INLET_FLOW";
        break;
      case OUTLET_FLOW:
        Marker_Type = "OUTLET_FLOW";
        break;
      case SYMMETRY_PLANE:
        Marker_Type = "SYMMETRY";
        break;
      case SEND_RECEIVE:
        Marker_Type = "SEND_RECEIVE";
        break;
      default:
        Marker_Type = "UNKNOWN_TYPE";
    }
    allBoundariesTypeMap[Marker_Tag] = Marker_Type;
  }

  return allBoundariesTypeMap;
}

void CDriver::ResetConvergence() {

  for(iZone = 0; iZone < nZone; iZone++) {
    switch (config_container[iZone]->GetKind_Solver()) {

    case EULER: case NAVIER_STOKES: case RANS:
      integration_container[iZone][INST_0][FLOW_SOL]->SetConvergence(false);
      if (config_container[iZone]->GetKind_Solver() == RANS) integration_container[iZone][INST_0][TURB_SOL]->SetConvergence(false);
      if(config_container[iZone]->GetKind_Trans_Model() == LM) integration_container[iZone][INST_0][TRANS_SOL]->SetConvergence(false);
      break;

    case FEM_ELASTICITY:
      integration_container[iZone][INST_0][FEA_SOL]->SetConvergence(false);
      break;

    case ADJ_EULER: case ADJ_NAVIER_STOKES: case ADJ_RANS: case DISC_ADJ_EULER: case DISC_ADJ_NAVIER_STOKES: case DISC_ADJ_RANS:
      integration_container[iZone][INST_0][ADJFLOW_SOL]->SetConvergence(false);
      if( (config_container[iZone]->GetKind_Solver() == ADJ_RANS) || (config_container[iZone]->GetKind_Solver() == DISC_ADJ_RANS) )
        integration_container[iZone][INST_0][ADJTURB_SOL]->SetConvergence(false);
      break;
    }
  }

}

void CFluidDriver::StaticMeshUpdate() {

  int rank = MASTER_NODE;

#ifdef HAVE_MPI
  MPI_Comm_rank(MPI_COMM_WORLD, &rank);
#endif

  for(iZone = 0; iZone < nZone; iZone++) {
    if(rank == MASTER_NODE) cout << " Deforming the volume grid." << endl;
    grid_movement[iZone][INST_0]->SetVolume_Deformation(geometry_container[iZone][INST_0][MESH_0], config_container[iZone], true);

    if(rank == MASTER_NODE) cout << "No grid velocity to be computde : static grid deformation." << endl;

    if(rank == MASTER_NODE) cout << " Updating multigrid structure." << endl;
    grid_movement[iZone][INST_0]->UpdateMultiGrid(geometry_container[iZone][INST_0], config_container[iZone]);
  }
}

void CFluidDriver::SetInitialMesh() {

  unsigned long iPoint;

  StaticMeshUpdate();

  /*--- Propagate the initial deformation to the past ---*/
  //if (!restart) {
    for(iZone = 0; iZone < nZone; iZone++) {
    for (iMesh = 0; iMesh <= config_container[iZone]->GetnMGLevels(); iMesh++) {
        for(iPoint = 0; iPoint < geometry_container[iZone][INST_0][iMesh]->GetnPoint(); iPoint++) {
        //solver_container[iZone][iMesh][FLOW_SOL]->node[iPoint]->Set_Solution_time_n();
        //solver_container[iZone][iMesh][FLOW_SOL]->node[iPoint]->Set_Solution_time_n1();
        geometry_container[iZone][INST_0][iMesh]->node[iPoint]->SetVolume_n();
        geometry_container[iZone][INST_0][iMesh]->node[iPoint]->SetVolume_nM1();
        geometry_container[iZone][INST_0][iMesh]->node[iPoint]->SetCoord_n();
        geometry_container[iZone][INST_0][iMesh]->node[iPoint]->SetCoord_n1();
      }
    }
  }
  //}
}

void CFluidDriver::SetVertexTtotal(unsigned short iMarker, unsigned short iVertex, passivedouble val_Ttotal_passive){

  su2double val_Ttotal = val_Ttotal_passive;

  solver_container[ZONE_0][INST_0][MESH_0][FLOW_SOL]->SetInlet_Ttotal(iMarker, iVertex, val_Ttotal);

}

void CFluidDriver::SetVertexPtotal(unsigned short iMarker, unsigned short iVertex, passivedouble val_Ptotal_passive){

  su2double val_Ptotal = val_Ptotal_passive;

  solver_container[ZONE_0][INST_0][MESH_0][FLOW_SOL]->SetInlet_Ptotal(iMarker, iVertex, val_Ptotal);

}

void CFluidDriver::SetVertexFlowDir(unsigned short iMarker, unsigned short iVertex, unsigned short iDim, passivedouble val_FlowDir_passive){

  su2double val_FlowDir = val_FlowDir_passive;

  solver_container[ZONE_0][INST_0][MESH_0][FLOW_SOL]->SetInlet_FlowDir(iMarker, iVertex, iDim, val_FlowDir);

}

void CFluidDriver::SetVertexTurbVar(unsigned short iMarker, unsigned short iVertex, unsigned short iDim, passivedouble val_turb_var_passive){

  su2double val_turb_var = val_turb_var_passive;

  if (solver_container[ZONE_0][INST_0] == NULL ||
      solver_container[ZONE_0][INST_0][MESH_0] ==  NULL) {
    SU2_MPI::Error("Could not find an appropriate solver.", CURRENT_FUNCTION);
  } else if (solver_container[ZONE_0][INST_0][MESH_0][TURB_SOL] == NULL) {
    SU2_MPI::Error("Tried to set turbulence variables without a turbulence solver.", CURRENT_FUNCTION);
  }
  solver_container[ZONE_0][INST_0][MESH_0][TURB_SOL]->SetInlet_TurbVar(iMarker, iVertex, iDim, val_turb_var);

}

void CFluidDriver::BoundaryConditionsUpdate(){

  int rank = MASTER_NODE;
  unsigned short iZone;

#ifdef HAVE_MPI
  MPI_Comm_rank(MPI_COMM_WORLD, &rank);
#endif

  if(rank == MASTER_NODE) cout << "Updating boundary conditions." << endl;
  for(iZone = 0; iZone < nZone; iZone++){
    geometry_container[iZone][INST_0][MESH_0]->UpdateCustomBoundaryConditions(geometry_container[iZone][INST_0], config_container[iZone]);
  }
}

void CDriver::SetMeshDisplacement(unsigned short iMarker, unsigned long iVertex, passivedouble DispX, passivedouble DispY, passivedouble DispZ) {

  unsigned long iPoint;
  PyWrapVarCoord[0] = DispX;
  PyWrapVarCoord[1] = DispY;
  PyWrapVarCoord[2] = DispZ;

  iPoint = geometry_container[ZONE_0][INST_0][MESH_0]->vertex[iMarker][iVertex]->GetNode();

  solver_container[ZONE_0][INST_0][MESH_0][MESH_SOL]->node[iPoint]->SetBound_Disp(PyWrapVarCoord);

}

void CDriver::CommunicateMeshDisplacement(void) {

  solver_container[ZONE_0][INST_0][MESH_0][MESH_SOL]->InitiateComms(geometry_container[ZONE_0][INST_0][MESH_0],
                                                                    config_container[ZONE_0], MESH_DISPLACEMENTS);
  solver_container[ZONE_0][INST_0][MESH_0][MESH_SOL]->CompleteComms(geometry_container[ZONE_0][INST_0][MESH_0],
                                                                    config_container[ZONE_0], MESH_DISPLACEMENTS);

}

vector<passivedouble> CDriver::GetMeshDisp_Sensitivity(unsigned short iMarker, unsigned short iVertex) {

  unsigned long iPoint;
  vector<su2double> Disp_Sens(3, 0.0);
  vector<passivedouble> Disp_Sens_passive(3, 0.0);

  iPoint = geometry_container[ZONE_0][INST_0][MESH_0]->vertex[iMarker][iVertex]->GetNode();

  Disp_Sens[0] = solver_container[ZONE_0][INST_0][MESH_0][ADJMESH_SOL]->node[iPoint]->GetBoundDisp_Sens(0);
  Disp_Sens[1] = solver_container[ZONE_0][INST_0][MESH_0][ADJMESH_SOL]->node[iPoint]->GetBoundDisp_Sens(1);
  if (solver_container[ZONE_0][INST_0][MESH_0][ADJMESH_SOL]->GetnVar() == 3)
    Disp_Sens[2] = solver_container[ZONE_0][INST_0][MESH_0][ADJMESH_SOL]->node[iPoint]->GetBoundDisp_Sens(2);
  else
    Disp_Sens[2] = 0.0;

  Disp_Sens_passive[0] = SU2_TYPE::GetValue(Disp_Sens[0]);
  Disp_Sens_passive[1] = SU2_TYPE::GetValue(Disp_Sens[1]);
  Disp_Sens_passive[2] = SU2_TYPE::GetValue(Disp_Sens[2]);

  return Disp_Sens_passive;

}

void CDriver::SetLoads(unsigned short iMarker, unsigned short iVertex, passivedouble LoadX,
                       passivedouble LoadY, passivedouble LoadZ) {

  unsigned long iPoint;
  PyWrapNodalForce[0] = LoadX;
  PyWrapNodalForce[1] = LoadY;
  PyWrapNodalForce[2] = LoadZ;

  iPoint = geometry_container[ZONE_0][INST_0][MESH_0]->vertex[iMarker][iVertex]->GetNode();
  solver_container[ZONE_0][INST_0][MESH_0][FEA_SOL]->node[iPoint]->Set_FlowTraction(PyWrapNodalForce);

}

vector<passivedouble> CDriver::GetDisplacements(unsigned short iMarker, unsigned short iVertex) {

  unsigned long iPoint;
  vector<su2double> Displacements(3, 0.0);
  vector<passivedouble> Displacements_passive(3, 0.0);

  iPoint = geometry_container[ZONE_0][INST_0][MESH_0]->vertex[iMarker][iVertex]->GetNode();

  Displacements[0] = solver_container[ZONE_0][INST_0][MESH_0][FEA_SOL]->node[iPoint]->GetSolution(0);
  Displacements[1] = solver_container[ZONE_0][INST_0][MESH_0][FEA_SOL]->node[iPoint]->GetSolution(1);
  if (solver_container[ZONE_0][INST_0][MESH_0][FEA_SOL]->GetnVar() == 3)
    Displacements[2] = solver_container[ZONE_0][INST_0][MESH_0][FEA_SOL]->node[iPoint]->GetSolution(2);
  else
    Displacements[2] = 0.0;

  Displacements_passive[0] = SU2_TYPE::GetValue(Displacements[0]);
  Displacements_passive[1] = SU2_TYPE::GetValue(Displacements[1]);
  Displacements_passive[2] = SU2_TYPE::GetValue(Displacements[2]);

  return Displacements_passive;
}


vector<passivedouble> CDriver::GetVelocity(unsigned short iMarker, unsigned short iVertex) {

  unsigned long iPoint, GlobalIndex;
  vector<su2double> Velocity(3, 0.0);
  vector<passivedouble> Velocity_passive(3,0.0);

  iPoint = geometry_container[ZONE_0][INST_0][MESH_0]->vertex[iMarker][iVertex]->GetNode();
  GlobalIndex = geometry_container[ZONE_0][INST_0][MESH_0]->node[iPoint]->GetGlobalIndex();

  if (config_container[ZONE_0]->GetDynamic_Analysis() == DYNAMIC){
    Velocity[0] = solver_container[ZONE_0][INST_0][MESH_0][FEA_SOL]->node[iPoint]->GetSolution_Vel(0);
    Velocity[1] = solver_container[ZONE_0][INST_0][MESH_0][FEA_SOL]->node[iPoint]->GetSolution_Vel(1);
    if (solver_container[ZONE_0][INST_0][MESH_0][FEA_SOL]->GetnVar() == 3)
      Velocity[2] = solver_container[ZONE_0][INST_0][MESH_0][FEA_SOL]->node[iPoint]->GetSolution_Vel(2);
    else
      Velocity[2] = 0.0;
  }
  else{
    Velocity[0] = 0.0;
    Velocity[1] = 0.0;
    Velocity[2] = 0.0;
  }

  Velocity_passive[0] = SU2_TYPE::GetValue(Velocity[0]);
  Velocity_passive[1] = SU2_TYPE::GetValue(Velocity[1]);
  Velocity_passive[2] = SU2_TYPE::GetValue(Velocity[2]);

  return Velocity_passive;
}

vector<passivedouble> CDriver::GetVelocity_n(unsigned short iMarker, unsigned short iVertex) {

  unsigned long iPoint, GlobalIndex;
  vector<su2double> Velocity_n(3, 0.0);
  vector<passivedouble> Velocity_n_passive(3, 0.0);

  iPoint = geometry_container[ZONE_0][INST_0][MESH_0]->vertex[iMarker][iVertex]->GetNode();
  GlobalIndex = geometry_container[ZONE_0][INST_0][MESH_0]->node[iPoint]->GetGlobalIndex();

  if (config_container[ZONE_0]->GetDynamic_Analysis() == DYNAMIC){
    Velocity_n[0] = solver_container[ZONE_0][INST_0][MESH_0][FEA_SOL]->node[iPoint]->GetSolution_Vel_time_n(0);
    Velocity_n[1] = solver_container[ZONE_0][INST_0][MESH_0][FEA_SOL]->node[iPoint]->GetSolution_Vel_time_n(1);
    if (solver_container[ZONE_0][INST_0][MESH_0][FEA_SOL]->GetnVar() == 3)
      Velocity_n[2] = solver_container[ZONE_0][INST_0][MESH_0][FEA_SOL]->node[iPoint]->GetSolution_Vel_time_n(2);
    else
      Velocity_n[2] = 0.0;
  }
  else{
    Velocity_n[0] = 0.0;
    Velocity_n[1] = 0.0;
    Velocity_n[2] = 0.0;
  }

  Velocity_n_passive[0] = SU2_TYPE::GetValue(Velocity_n[0]);
  Velocity_n_passive[1] = SU2_TYPE::GetValue(Velocity_n[1]);
  Velocity_n_passive[2] = SU2_TYPE::GetValue(Velocity_n[2]);

  return Velocity_n_passive;

}

vector<passivedouble> CDriver::GetFlowLoad_Sensitivity(unsigned short iMarker, unsigned short iVertex) {

  unsigned long iPoint, GlobalIndex;
  vector<su2double> FlowLoad_Sens(3, 0.0);
  vector<passivedouble> FlowLoad_Sens_passive(3, 0.0);

  iPoint = geometry_container[ZONE_0][INST_0][MESH_0]->vertex[iMarker][iVertex]->GetNode();
  GlobalIndex = geometry_container[ZONE_0][INST_0][MESH_0]->node[iPoint]->GetGlobalIndex();

  FlowLoad_Sens[0] = solver_container[ZONE_0][INST_0][MESH_0][ADJFEA_SOL]->node[iPoint]->GetFlowTractionSensitivity(0);
  FlowLoad_Sens[1] = solver_container[ZONE_0][INST_0][MESH_0][ADJFEA_SOL]->node[iPoint]->GetFlowTractionSensitivity(1);
  if (solver_container[ZONE_0][INST_0][MESH_0][ADJFEA_SOL]->GetnVar() == 3)
    FlowLoad_Sens[2] = solver_container[ZONE_0][INST_0][MESH_0][ADJFEA_SOL]->node[iPoint]->GetFlowTractionSensitivity(2);
  else
    FlowLoad_Sens[2] = 0.0;

  FlowLoad_Sens_passive[0] = SU2_TYPE::GetValue(FlowLoad_Sens[0]);
  FlowLoad_Sens_passive[1] = SU2_TYPE::GetValue(FlowLoad_Sens[1]);
  FlowLoad_Sens_passive[2] = SU2_TYPE::GetValue(FlowLoad_Sens[2]);

  return FlowLoad_Sens_passive;

}

<<<<<<< HEAD
vector<passivedouble> CDiscAdjSinglezoneDriver::GetTotal_Sens_Diff_Inputs(unsigned short index) {
  // TODO Add check if Sensitivity hasnt been calculated yet?
  // TODO Which solver to use here?

  return solver[ADJFLOW_SOL]->GetTotal_Sens_Diff_Inputs()[index];
}

unsigned short CDiscAdjSinglezoneDriver::GetnDiff_Inputs() {
  return config->GetnDiff_Inputs();
}

vector<passivedouble> CSinglezoneDriver::GetDiff_Inputs_Vars(unsigned short index) {
//  TODO Does getting Diff_Inputs_Vars from any solver in solver container always work?
//    (using all 0 indices for now)
  unsigned short iVec;

  vector<su2double> temp = solver_container[0][0][0][FLOW_SOL]->GetDiff_Inputs_Vars(index);
  vector<passivedouble> vec(temp.size());

  for (iVec = 0; iVec < temp.size(); iVec++) {
    vec[iVec] = SU2_TYPE::GetValue(temp[iVec]);
  }

  return vec;
}

void CSinglezoneDriver::SetDiff_Inputs_Vars(vector<passivedouble> val, unsigned short index) {
  unsigned short iZone, iInst, iMGlevel;

  // TODO Using iInst only equal to 0 for now (first idx in solver_container)
  iInst = 0;

  // TODO Using only FLOW_SOL for now, iterate over solvers?
  for (iZone = 0; iZone < nZone; iZone++) {
    for (iMGlevel = 0; iMGlevel <= config_container[iZone]->GetnMGLevels(); iMGlevel++) {
      solver_container[iZone][iInst][iMGlevel][FLOW_SOL]->SetDiff_Inputs_Vars(val, index);
    }
  }
}


void CSinglezoneDriver::ApplyDiff_Inputs_Vars() {
  unsigned short iZone, iInst, iMGlevel;

  // TODO Using iInst only equal to 0 for now (first idx in solver_container)
  iInst = 0;

  // TODO Using only FLOW_SOL for now, iterate over solvers?
  for (iZone = 0; iZone < nZone; iZone++) {
    for (iMGlevel = 0; iMGlevel <= config_container[iZone]->GetnMGLevels(); iMGlevel++) {
      solver_container[iZone][iInst][iMGlevel][FLOW_SOL]->RegisterVariables(
        geometry_container[iZone][iInst][iMGlevel], config_container[iZone], true);
    }
  }
}

vector<passivedouble> CSinglezoneDriver::GetDiff_Outputs_Vars(unsigned short index) {
//  TODO Does getting Diff_Outputs_Vars from any solver in solver container always work?
//    (using all 0 indices for now)
  unsigned short iVec;

  solver_container[0][0][0][FLOW_SOL]->SetDiff_Outputs_Vars(config_container[0]);
  vector<su2double> temp = solver_container[0][0][0][FLOW_SOL]->GetDiff_Outputs_Vars(index);
  vector<passivedouble> vec(temp.size());

  for (iVec = 0; iVec < temp.size(); iVec++) {
    vec[iVec] = SU2_TYPE::GetValue(temp[iVec]);
  }

  return vec;
}

vector<passivedouble> CDiscAdjSinglezoneDriver::GetDiff_Inputs_Vars(unsigned short index) {
  unsigned short iVec;

  vector<su2double> temp = solver[ADJFLOW_SOL]->GetDiff_Inputs_Vars(index);
  vector<passivedouble> vec(temp.size());

  for (iVec = 0; iVec < temp.size(); iVec++) {
    vec[iVec] = SU2_TYPE::GetValue(temp[iVec]);
  }

  return vec;
}

void CDiscAdjSinglezoneDriver::SetDiff_Inputs_Vars(vector<passivedouble> val, unsigned short index) {
//  solver[ADJFLOW_SOL]->SetDiff_Inputs_Vars(val, index);
  unsigned short iZone, iInst, iMGlevel;

  // TODO Using iInst only equal to 0 for now (first idx in solver_container)
  iInst = 0;

  // TODO Using only FLOW_SOL for now, iterate over solvers?
  for (iZone = 0; iZone < nZone; iZone++) {
    for (iMGlevel = 0; iMGlevel <= config_container[iZone]->GetnMGLevels(); iMGlevel++) {
      solver_container[iZone][iInst][iMGlevel][FLOW_SOL]->SetDiff_Inputs_Vars(val, index);
      solver_container[iZone][iInst][iMGlevel][ADJFLOW_SOL]->SetDiff_Inputs_Vars(val, index);
    }
    solver_container[iZone][iInst][MESH_0][ADJFEA_SOL]->SetDiff_Inputs_Vars(val, index);
//    solver_container[iZone][iInst][MESH_0][ADJHEAT_SOL]->SetDiff_Inputs_Vars(val, index);
//    solver_container[iZone][iInst][MESH_0][ADJTURB_SOL]->SetDiff_Inputs_Vars(val, index);
  }
}

void CDiscAdjSinglezoneDriver::SetBackprop_Derivs(vector<passivedouble> derivs, unsigned short index) {
  solver[ADJFLOW_SOL]->SetBackprop_Derivs(derivs, index);
}

// TODO Remove after debugging
passivedouble CDiscAdjSinglezoneDriver::Get_ObjFunc() {
  return SU2_TYPE::GetValue(ObjFunc);
=======
vector<passivedouble> CDriver::GetFlowLoad(unsigned short iMarker, unsigned short iVertex) {

  unsigned long iPoint, GlobalIndex;
  vector<su2double> FlowLoad(3, 0.0);
  vector<passivedouble> FlowLoad_passive(3, 0.0);

  CSolver *solver = solver_container[ZONE_0][INST_0][MESH_0][FLOW_SOL];

  iPoint = geometry_container[ZONE_0][INST_0][MESH_0]->vertex[iMarker][iVertex]->GetNode();
  GlobalIndex = geometry_container[ZONE_0][INST_0][MESH_0]->node[iPoint]->GetGlobalIndex();
  if (config_container[ZONE_0]->GetMarker_All_Interface(iMarker) == YES) {
    FlowLoad[0] = solver->GetVertexTractions(iMarker, iVertex, 0);
    FlowLoad[1] = solver->GetVertexTractions(iMarker, iVertex, 1);
    if (solver->GetnVar() == 3)
      FlowLoad[2] = solver->GetVertexTractions(iMarker, iVertex, 2);
    else
      FlowLoad[2] = 0.0;
  }
  else{
    FlowLoad[0] = 0.0;
    FlowLoad[1] = 0.0;
    FlowLoad[2] = 0.0;
  }

  FlowLoad_passive[0] = SU2_TYPE::GetValue(FlowLoad[0]);
  FlowLoad_passive[1] = SU2_TYPE::GetValue(FlowLoad[1]);
  FlowLoad_passive[2] = SU2_TYPE::GetValue(FlowLoad[2]);

  return FlowLoad_passive;

}

void CDriver::SetFlowLoad_Adjoint(unsigned short iMarker, unsigned short iVertex, passivedouble val_AdjointX,
                                  passivedouble val_AdjointY, passivedouble val_AdjointZ) {

  CSolver *solver = solver_container[ZONE_0][INST_0][MESH_0][FLOW_SOL];

  solver->StoreVertexTractionsAdjoint(iMarker, iVertex, 0, val_AdjointX);
  solver->StoreVertexTractionsAdjoint(iMarker, iVertex, 1, val_AdjointY);
  if (solver->GetnVar() == 3)
    solver->StoreVertexTractionsAdjoint(iMarker, iVertex, 2, val_AdjointZ);

}

void CDriver::SetSourceTerm_DispAdjoint(unsigned short iMarker, unsigned short iVertex, passivedouble val_AdjointX,
                                        passivedouble val_AdjointY, passivedouble val_AdjointZ) {

  unsigned long iPoint;

  CSolver *solver = solver_container[ZONE_0][INST_0][MESH_0][ADJFEA_SOL];
  iPoint = geometry_container[ZONE_0][INST_0][MESH_0]->vertex[iMarker][iVertex]->GetNode();

  solver->node[iPoint]->SetSourceTerm_DispAdjoint(0, val_AdjointX);
  solver->node[iPoint]->SetSourceTerm_DispAdjoint(1, val_AdjointY);
  if (solver->GetnVar() == 3)
    solver->node[iPoint]->SetSourceTerm_DispAdjoint(2, val_AdjointZ);

}

vector<passivedouble> CDriver::GetVertex_UndeformedCoord(unsigned short iMarker, unsigned short iVertex) {

  unsigned long iPoint, GlobalIndex;
  vector<su2double> MeshCoord(3, 0.0);
  vector<passivedouble> MeshCoord_passive(3, 0.0);

  CSolver *solver = solver_container[ZONE_0][INST_0][MESH_0][MESH_SOL];

  iPoint = geometry_container[ZONE_0][INST_0][MESH_0]->vertex[iMarker][iVertex]->GetNode();
  GlobalIndex = geometry_container[ZONE_0][INST_0][MESH_0]->node[iPoint]->GetGlobalIndex();
  if (solver != NULL) {
    MeshCoord[0] = solver->node[iPoint]->GetMesh_Coord(0);
    MeshCoord[1] = solver->node[iPoint]->GetMesh_Coord(1);
    if (solver->GetnVar() == 3)
      MeshCoord[2] = solver->node[iPoint]->GetMesh_Coord(2);
    else
      MeshCoord[2] = 0.0;
  }
  else{
    MeshCoord[0] = 0.0;
    MeshCoord[1] = 0.0;
    MeshCoord[2] = 0.0;
  }

  MeshCoord_passive[0] = SU2_TYPE::GetValue(MeshCoord[0]);
  MeshCoord_passive[1] = SU2_TYPE::GetValue(MeshCoord[1]);
  MeshCoord_passive[2] = SU2_TYPE::GetValue(MeshCoord[2]);

  return MeshCoord_passive;

>>>>>>> 85dc4a16
}<|MERGE_RESOLUTION|>--- conflicted
+++ resolved
@@ -1136,119 +1136,6 @@
 
 }
 
-<<<<<<< HEAD
-vector<passivedouble> CDiscAdjSinglezoneDriver::GetTotal_Sens_Diff_Inputs(unsigned short index) {
-  // TODO Add check if Sensitivity hasnt been calculated yet?
-  // TODO Which solver to use here?
-
-  return solver[ADJFLOW_SOL]->GetTotal_Sens_Diff_Inputs()[index];
-}
-
-unsigned short CDiscAdjSinglezoneDriver::GetnDiff_Inputs() {
-  return config->GetnDiff_Inputs();
-}
-
-vector<passivedouble> CSinglezoneDriver::GetDiff_Inputs_Vars(unsigned short index) {
-//  TODO Does getting Diff_Inputs_Vars from any solver in solver container always work?
-//    (using all 0 indices for now)
-  unsigned short iVec;
-
-  vector<su2double> temp = solver_container[0][0][0][FLOW_SOL]->GetDiff_Inputs_Vars(index);
-  vector<passivedouble> vec(temp.size());
-
-  for (iVec = 0; iVec < temp.size(); iVec++) {
-    vec[iVec] = SU2_TYPE::GetValue(temp[iVec]);
-  }
-
-  return vec;
-}
-
-void CSinglezoneDriver::SetDiff_Inputs_Vars(vector<passivedouble> val, unsigned short index) {
-  unsigned short iZone, iInst, iMGlevel;
-
-  // TODO Using iInst only equal to 0 for now (first idx in solver_container)
-  iInst = 0;
-
-  // TODO Using only FLOW_SOL for now, iterate over solvers?
-  for (iZone = 0; iZone < nZone; iZone++) {
-    for (iMGlevel = 0; iMGlevel <= config_container[iZone]->GetnMGLevels(); iMGlevel++) {
-      solver_container[iZone][iInst][iMGlevel][FLOW_SOL]->SetDiff_Inputs_Vars(val, index);
-    }
-  }
-}
-
-
-void CSinglezoneDriver::ApplyDiff_Inputs_Vars() {
-  unsigned short iZone, iInst, iMGlevel;
-
-  // TODO Using iInst only equal to 0 for now (first idx in solver_container)
-  iInst = 0;
-
-  // TODO Using only FLOW_SOL for now, iterate over solvers?
-  for (iZone = 0; iZone < nZone; iZone++) {
-    for (iMGlevel = 0; iMGlevel <= config_container[iZone]->GetnMGLevels(); iMGlevel++) {
-      solver_container[iZone][iInst][iMGlevel][FLOW_SOL]->RegisterVariables(
-        geometry_container[iZone][iInst][iMGlevel], config_container[iZone], true);
-    }
-  }
-}
-
-vector<passivedouble> CSinglezoneDriver::GetDiff_Outputs_Vars(unsigned short index) {
-//  TODO Does getting Diff_Outputs_Vars from any solver in solver container always work?
-//    (using all 0 indices for now)
-  unsigned short iVec;
-
-  solver_container[0][0][0][FLOW_SOL]->SetDiff_Outputs_Vars(config_container[0]);
-  vector<su2double> temp = solver_container[0][0][0][FLOW_SOL]->GetDiff_Outputs_Vars(index);
-  vector<passivedouble> vec(temp.size());
-
-  for (iVec = 0; iVec < temp.size(); iVec++) {
-    vec[iVec] = SU2_TYPE::GetValue(temp[iVec]);
-  }
-
-  return vec;
-}
-
-vector<passivedouble> CDiscAdjSinglezoneDriver::GetDiff_Inputs_Vars(unsigned short index) {
-  unsigned short iVec;
-
-  vector<su2double> temp = solver[ADJFLOW_SOL]->GetDiff_Inputs_Vars(index);
-  vector<passivedouble> vec(temp.size());
-
-  for (iVec = 0; iVec < temp.size(); iVec++) {
-    vec[iVec] = SU2_TYPE::GetValue(temp[iVec]);
-  }
-
-  return vec;
-}
-
-void CDiscAdjSinglezoneDriver::SetDiff_Inputs_Vars(vector<passivedouble> val, unsigned short index) {
-//  solver[ADJFLOW_SOL]->SetDiff_Inputs_Vars(val, index);
-  unsigned short iZone, iInst, iMGlevel;
-
-  // TODO Using iInst only equal to 0 for now (first idx in solver_container)
-  iInst = 0;
-
-  // TODO Using only FLOW_SOL for now, iterate over solvers?
-  for (iZone = 0; iZone < nZone; iZone++) {
-    for (iMGlevel = 0; iMGlevel <= config_container[iZone]->GetnMGLevels(); iMGlevel++) {
-      solver_container[iZone][iInst][iMGlevel][FLOW_SOL]->SetDiff_Inputs_Vars(val, index);
-      solver_container[iZone][iInst][iMGlevel][ADJFLOW_SOL]->SetDiff_Inputs_Vars(val, index);
-    }
-    solver_container[iZone][iInst][MESH_0][ADJFEA_SOL]->SetDiff_Inputs_Vars(val, index);
-//    solver_container[iZone][iInst][MESH_0][ADJHEAT_SOL]->SetDiff_Inputs_Vars(val, index);
-//    solver_container[iZone][iInst][MESH_0][ADJTURB_SOL]->SetDiff_Inputs_Vars(val, index);
-  }
-}
-
-void CDiscAdjSinglezoneDriver::SetBackprop_Derivs(vector<passivedouble> derivs, unsigned short index) {
-  solver[ADJFLOW_SOL]->SetBackprop_Derivs(derivs, index);
-}
-
-// TODO Remove after debugging
-passivedouble CDiscAdjSinglezoneDriver::Get_ObjFunc() {
-  return SU2_TYPE::GetValue(ObjFunc);
-=======
 vector<passivedouble> CDriver::GetFlowLoad(unsigned short iMarker, unsigned short iVertex) {
 
   unsigned long iPoint, GlobalIndex;
@@ -1338,5 +1225,117 @@
 
   return MeshCoord_passive;
 
->>>>>>> 85dc4a16
+}
+
+vector<passivedouble> CDiscAdjSinglezoneDriver::GetTotal_Sens_Diff_Inputs(unsigned short index) {
+  // TODO Add check if Sensitivity hasnt been calculated yet?
+  // TODO Which solver to use here?
+
+  return solver[ADJFLOW_SOL]->GetTotal_Sens_Diff_Inputs()[index];
+}
+
+unsigned short CDiscAdjSinglezoneDriver::GetnDiff_Inputs() {
+  return config->GetnDiff_Inputs();
+}
+
+vector<passivedouble> CSinglezoneDriver::GetDiff_Inputs_Vars(unsigned short index) {
+//  TODO Does getting Diff_Inputs_Vars from any solver in solver container always work?
+//    (using all 0 indices for now)
+  unsigned short iVec;
+
+  vector<su2double> temp = solver_container[0][0][0][FLOW_SOL]->GetDiff_Inputs_Vars(index);
+  vector<passivedouble> vec(temp.size());
+
+  for (iVec = 0; iVec < temp.size(); iVec++) {
+    vec[iVec] = SU2_TYPE::GetValue(temp[iVec]);
+  }
+
+  return vec;
+}
+
+void CSinglezoneDriver::SetDiff_Inputs_Vars(vector<passivedouble> val, unsigned short index) {
+  unsigned short iZone, iInst, iMGlevel;
+
+  // TODO Using iInst only equal to 0 for now (first idx in solver_container)
+  iInst = 0;
+
+  // TODO Using only FLOW_SOL for now, iterate over solvers?
+  for (iZone = 0; iZone < nZone; iZone++) {
+    for (iMGlevel = 0; iMGlevel <= config_container[iZone]->GetnMGLevels(); iMGlevel++) {
+      solver_container[iZone][iInst][iMGlevel][FLOW_SOL]->SetDiff_Inputs_Vars(val, index);
+    }
+  }
+}
+
+
+void CSinglezoneDriver::ApplyDiff_Inputs_Vars() {
+  unsigned short iZone, iInst, iMGlevel;
+
+  // TODO Using iInst only equal to 0 for now (first idx in solver_container)
+  iInst = 0;
+
+  // TODO Using only FLOW_SOL for now, iterate over solvers?
+  for (iZone = 0; iZone < nZone; iZone++) {
+    for (iMGlevel = 0; iMGlevel <= config_container[iZone]->GetnMGLevels(); iMGlevel++) {
+      solver_container[iZone][iInst][iMGlevel][FLOW_SOL]->RegisterVariables(
+        geometry_container[iZone][iInst][iMGlevel], config_container[iZone], true);
+    }
+  }
+}
+
+vector<passivedouble> CSinglezoneDriver::GetDiff_Outputs_Vars(unsigned short index) {
+//  TODO Does getting Diff_Outputs_Vars from any solver in solver container always work?
+//    (using all 0 indices for now)
+  unsigned short iVec;
+
+  solver_container[0][0][0][FLOW_SOL]->SetDiff_Outputs_Vars(config_container[0]);
+  vector<su2double> temp = solver_container[0][0][0][FLOW_SOL]->GetDiff_Outputs_Vars(index);
+  vector<passivedouble> vec(temp.size());
+
+  for (iVec = 0; iVec < temp.size(); iVec++) {
+    vec[iVec] = SU2_TYPE::GetValue(temp[iVec]);
+  }
+
+  return vec;
+}
+
+vector<passivedouble> CDiscAdjSinglezoneDriver::GetDiff_Inputs_Vars(unsigned short index) {
+  unsigned short iVec;
+
+  vector<su2double> temp = solver[ADJFLOW_SOL]->GetDiff_Inputs_Vars(index);
+  vector<passivedouble> vec(temp.size());
+
+  for (iVec = 0; iVec < temp.size(); iVec++) {
+    vec[iVec] = SU2_TYPE::GetValue(temp[iVec]);
+  }
+
+  return vec;
+}
+
+void CDiscAdjSinglezoneDriver::SetDiff_Inputs_Vars(vector<passivedouble> val, unsigned short index) {
+//  solver[ADJFLOW_SOL]->SetDiff_Inputs_Vars(val, index);
+  unsigned short iZone, iInst, iMGlevel;
+
+  // TODO Using iInst only equal to 0 for now (first idx in solver_container)
+  iInst = 0;
+
+  // TODO Using only FLOW_SOL for now, iterate over solvers?
+  for (iZone = 0; iZone < nZone; iZone++) {
+    for (iMGlevel = 0; iMGlevel <= config_container[iZone]->GetnMGLevels(); iMGlevel++) {
+      solver_container[iZone][iInst][iMGlevel][FLOW_SOL]->SetDiff_Inputs_Vars(val, index);
+      solver_container[iZone][iInst][iMGlevel][ADJFLOW_SOL]->SetDiff_Inputs_Vars(val, index);
+    }
+    solver_container[iZone][iInst][MESH_0][ADJFEA_SOL]->SetDiff_Inputs_Vars(val, index);
+//    solver_container[iZone][iInst][MESH_0][ADJHEAT_SOL]->SetDiff_Inputs_Vars(val, index);
+//    solver_container[iZone][iInst][MESH_0][ADJTURB_SOL]->SetDiff_Inputs_Vars(val, index);
+  }
+}
+
+void CDiscAdjSinglezoneDriver::SetBackprop_Derivs(vector<passivedouble> derivs, unsigned short index) {
+  solver[ADJFLOW_SOL]->SetBackprop_Derivs(derivs, index);
+}
+
+// TODO Remove after debugging
+passivedouble CDiscAdjSinglezoneDriver::Get_ObjFunc() {
+  return SU2_TYPE::GetValue(ObjFunc);
 }