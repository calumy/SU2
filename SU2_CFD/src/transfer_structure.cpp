/*!
 * \file transfer_structure.cpp
 * \brief Main subroutines for MPI transfer of information between zones
 * \author R. Sanchez
 * \version 4.3.0 "Cardinal"
 *
 * SU2 Lead Developers: Dr. Francisco Palacios (Francisco.D.Palacios@boeing.com).
 *                      Dr. Thomas D. Economon (economon@stanford.edu).
 *
 * SU2 Developers: Prof. Juan J. Alonso's group at Stanford University.
 *                 Prof. Piero Colonna's group at Delft University of Technology.
 *                 Prof. Nicolas R. Gauger's group at Kaiserslautern University of Technology.
 *                 Prof. Alberto Guardone's group at Polytechnic University of Milan.
 *                 Prof. Rafael Palacios' group at Imperial College London.
 *                 Prof. Edwin van der Weide's group at the University of Twente.
 *                 Prof. Vincent Terrapon's group at the University of Liege.
 *
 * Copyright (C) 2012-2016 SU2, the open-source CFD code.
 *
 * SU2 is free software; you can redistribute it and/or
 * modify it under the terms of the GNU Lesser General Public
 * License as published by the Free Software Foundation; either
 * version 2.1 of the License, or (at your option) any later version.
 *
 * SU2 is distributed in the hope that it will be useful,
 * but WITHOUT ANY WARRANTY; without even the implied warranty of
 * MERCHANTABILITY or FITNESS FOR A PARTICULAR PURPOSE. See the GNU
 * Lesser General Public License for more details.
 *
 * You should have received a copy of the GNU Lesser General Public
 * License along with SU2. If not, see <http://www.gnu.org/licenses/>.
 */

#include "../include/transfer_structure.hpp"

CTransfer::CTransfer(void) {
  
  Physical_Constants = NULL;
  Donor_Variable     = NULL;
  Target_Variable    = NULL;
  
  nVar = 0;
  
}

CTransfer::CTransfer(unsigned short val_nVar, unsigned short val_nConst, CConfig *config) {
  
  unsigned short iVar;
  
  Physical_Constants = new su2double[val_nConst];
  Donor_Variable     = new su2double[val_nVar];
  
  if( config->GetFSI_Simulation() )
	Target_Variable = new su2double[val_nVar];
  else
	Target_Variable = new su2double[val_nVar+1];
	
  nVar = val_nVar;
  
  for (iVar = 0; iVar < nVar; iVar++) {
    Donor_Variable[iVar]  = 0.0;
    Target_Variable[iVar] = 0.0;
  }
  
  for (iVar = 0; iVar < val_nConst; iVar++) {
    Physical_Constants[iVar] = 0.0;
  }
  
}

CTransfer::~CTransfer(void) {
  
  if (Physical_Constants   != NULL) delete [] Physical_Constants;
  if (Donor_Variable       != NULL) delete [] Donor_Variable;
  if (Target_Variable      != NULL) delete [] Target_Variable;
  
}

void CTransfer::Scatter_InterfaceData(CSolver *donor_solution, CSolver *target_solution,
                                      CGeometry *donor_geometry, CGeometry *target_geometry,
                                      CConfig *donor_config, CConfig *target_config) {
  
  unsigned short nMarkerInt, nMarkerDonor, nMarkerTarget;       // Number of markers on the interface, donor and target side
  unsigned short iMarkerInt, iMarkerDonor, iMarkerTarget;       // Variables for iteration over markers
  int Marker_Donor = -1, Marker_Target = -1;
  int Target_check, Donor_check;
  
  unsigned long iVertex;                            // Variables for iteration over vertices and nodes
  
  unsigned short iVar;
  
  GetPhysical_Constants(donor_solution, target_solution, donor_geometry, target_geometry,
                        donor_config, target_config);
  
  unsigned long Point_Donor, Point_Target;
  
  bool fsi = donor_config->GetFSI_Simulation();
  
  int rank = MASTER_NODE;
  int size = SINGLE_NODE;
  
#ifdef HAVE_MPI
  MPI_Comm_rank(MPI_COMM_WORLD, &rank);
  MPI_Comm_size(MPI_COMM_WORLD, &size);
<<<<<<< HEAD
  int *Buffer_Recv_mark = NULL, iRank;
=======
  int *Buffer_Recv_mark=NULL, iRank;
>>>>>>> a883ca85
  
  if (rank == MASTER_NODE) 
    Buffer_Recv_mark = new int[size];
#endif
  
  unsigned long nLocalVertexDonor   = 0, nLocalVertexTarget   = 0;
  unsigned long MaxLocalVertexDonor = 0, MaxLocalVertexTarget = 0;
  
  unsigned long nBuffer_DonorVariables = 0, nBuffer_TargetVariables = 0;
  unsigned long nBuffer_DonorIndices   = 0, nBuffer_TargetIndices   = 0;

  unsigned long Processor_Target;
  
  int iProcessor, nProcessor = 0;
  
  /*--- Number of markers on the FSI interface ---*/
  
  nMarkerInt     = (donor_config->GetMarker_n_FSIinterface())/2;
  nMarkerTarget  = target_geometry->GetnMarker();
  nMarkerDonor   = donor_geometry->GetnMarker();
  
  nProcessor = size;
  
  /*--- Outer loop over the markers on the FSI interface: compute one by one ---*/
  /*--- The tags are always an integer greater than 1: loop from 1 to nMarkerFSI ---*/
  
  for (iMarkerInt = 1; iMarkerInt <= nMarkerInt; iMarkerInt++) {
    
    Marker_Donor  = -1;
    Marker_Target = -1;
    
    /*--- Initialize pointer buffers inside the loop, so we can delete for each marker. ---*/
    unsigned long Buffer_Send_nVertexDonor[1], *Buffer_Recv_nVertexDonor = NULL;
    unsigned long Buffer_Send_nVertexTarget[1], *Buffer_Recv_nVertexTarget = NULL;
    
    /*--- The donor and target markers are tagged with the same index.
     *--- This is independent of the MPI domain decomposition.
     *--- We need to loop over all markers on both sides and get the number of nodes
     *--- that belong to each FSI marker for each processor ---*/
    
    /*--- On the donor side ---*/
    
    for (iMarkerDonor = 0; iMarkerDonor < nMarkerDonor; iMarkerDonor++) {
      /*--- If the tag GetMarker_All_FSIinterface(iMarkerDonor) equals the index we are looping at ---*/
      if ( donor_config->GetMarker_All_FSIinterface(iMarkerDonor) == iMarkerInt ) {
        Marker_Donor = iMarkerDonor;
        /*--- Exit the for loop: we have found the local index for iMarkerFSI on the FEA side ---*/
        break;
      }
    }
    
    /*--- On the target side ---*/
    
    for (iMarkerTarget = 0; iMarkerTarget < nMarkerTarget; iMarkerTarget++) {
      /*--- If the tag GetMarker_All_FSIinterface(iMarkerFlow) equals the index we are looping at ---*/
      if ( target_config->GetMarker_All_FSIinterface(iMarkerTarget) == iMarkerInt ) {
        Marker_Target = iMarkerTarget;
        /*--- Exit the for loop: we have found the local index for iMarkerFSI on the FEA side ---*/
        break;
      }
    }

    #ifdef HAVE_MPI

    Donor_check  = -1;
    Target_check = -1;

    /*--- We gather a vector in MASTER_NODE that determines if the boundary is not on the processor because of the partition or because the zone does not include it  ---*/

    SU2_MPI::Gather(&Marker_Donor , 1, MPI_INT, Buffer_Recv_mark, 1, MPI_INT, MASTER_NODE, MPI_COMM_WORLD);

    if (rank == MASTER_NODE){
      for (iRank = 0; iRank < nProcessor; iRank++){
        if( Buffer_Recv_mark[iRank] != -1 ){
          Donor_check = Buffer_Recv_mark[iRank];
          break;
        }       
      }
    }

    SU2_MPI::Bcast(&Donor_check , 1, MPI_INT, MASTER_NODE, MPI_COMM_WORLD);

    SU2_MPI::Gather(&Marker_Target, 1, MPI_INT, Buffer_Recv_mark, 1, MPI_INT, MASTER_NODE, MPI_COMM_WORLD);

    if (rank == MASTER_NODE){
      for (iRank = 0; iRank < nProcessor; iRank++){
        if( Buffer_Recv_mark[iRank] != -1 ){
          Target_check = Buffer_Recv_mark[iRank];
          break;
        }   
      }
    }

    SU2_MPI::Bcast(&Target_check, 1, MPI_INT, MASTER_NODE, MPI_COMM_WORLD);

    #else
    Donor_check  = Marker_Donor;
    Target_check = Marker_Target;   
    #endif

    if(Target_check == -1 || Donor_check == -1){
      continue;
    }

    nLocalVertexDonor  = 0;
    nLocalVertexTarget = 0;

    if( Marker_Donor != -1 )
      nLocalVertexDonor = donor_geometry->GetnVertex(Marker_Donor);

    if( Marker_Target != -1 )
      nLocalVertexTarget = target_geometry->GetnVertex(Marker_Target);

    Buffer_Send_nVertexDonor[0] = nLocalVertexDonor;                               // Retrieve total number of vertices on Donor marker
    Buffer_Send_nVertexTarget[0] = nLocalVertexTarget;                             // Retrieve total number of vertices on Target marker

    if (rank == MASTER_NODE) Buffer_Recv_nVertexDonor = new unsigned long[size];   // Allocate memory to receive how many vertices are on each rank on the structural side
    if (rank == MASTER_NODE) Buffer_Recv_nVertexTarget = new unsigned long[size];  // Allocate memory to receive how many vertices are on each rank on the fluid side
#ifdef HAVE_MPI
    /*--- We receive MaxLocalVertexFEA as the maximum number of vertices in one single processor on the structural side---*/
    SU2_MPI::Allreduce(&nLocalVertexDonor, &MaxLocalVertexDonor, 1, MPI_UNSIGNED_LONG, MPI_MAX, MPI_COMM_WORLD);
    /*--- We receive MaxLocalVertexFlow as the maximum number of vertices in one single processor on the fluid side ---*/
    SU2_MPI::Allreduce(&nLocalVertexTarget, &MaxLocalVertexTarget, 1, MPI_UNSIGNED_LONG, MPI_MAX, MPI_COMM_WORLD);
    
    /*--- We gather a vector in MASTER_NODE that determines how many elements are there on each processor on the structural side ---*/
    SU2_MPI::Gather(&Buffer_Send_nVertexDonor, 1, MPI_UNSIGNED_LONG, Buffer_Recv_nVertexDonor, 1, MPI_UNSIGNED_LONG, MASTER_NODE, MPI_COMM_WORLD);
    /*--- We gather a vector in MASTER_NODE that determines how many elements are there on each processor on the fluid side ---*/
    SU2_MPI::Gather(&Buffer_Send_nVertexTarget, 1, MPI_UNSIGNED_LONG, Buffer_Recv_nVertexTarget, 1, MPI_UNSIGNED_LONG, MASTER_NODE, MPI_COMM_WORLD);
#else
    MaxLocalVertexDonor  = nLocalVertexDonor;
    MaxLocalVertexTarget = nLocalVertexTarget;
    
    Buffer_Recv_nVertexDonor[0] = Buffer_Send_nVertexDonor[0];
    Buffer_Recv_nVertexTarget[0] = Buffer_Send_nVertexTarget[0];
    
#endif
    
    /*--- We will be gathering the structural coordinates into the master node ---*/
    /*--- Then we will distribute them using a scatter operation into the appropriate fluid processor ---*/
    nBuffer_DonorVariables = MaxLocalVertexDonor * nVar;
    nBuffer_TargetVariables = MaxLocalVertexTarget * nVar;
    
    /*--- We will be gathering donor index and donor processor (for flow -> donor = structure) ---*/
    /*--- Then we will pass on to the structural side the index (fea point) to the appropriate processor ---*/
    nBuffer_DonorIndices = 2 * MaxLocalVertexDonor;
    nBuffer_TargetIndices = MaxLocalVertexTarget;
    
    /*--- Send and Recv buffers ---*/
    
    /*--- Buffers to send and receive the variables in the donor mesh ---*/
    su2double *Buffer_Send_DonorVariables = new su2double[nBuffer_DonorVariables];
    su2double *Buffer_Recv_DonorVariables = NULL;
    
    /*--- Buffers to send and receive the indices in the donor mesh ---*/
    long *Buffer_Send_DonorIndices = new long[nBuffer_DonorIndices];
    long *Buffer_Recv_DonorIndices = NULL;
    
    /*--- Buffers to send and receive the variables in the target mesh---*/
    su2double *Buffer_Send_TargetVariables = NULL;
    su2double *Buffer_Recv_TargetVariables = new su2double[nBuffer_TargetVariables];
    
    /*--- Buffers to send and receive the target indices ---*/
    long *Buffer_Send_TargetIndices = NULL;
    long *Buffer_Recv_TargetIndices = new long[nBuffer_TargetIndices];
    
    /*--- Prepare the receive buffers (1st step) and send buffers (2nd step) on the master node only. ---*/
    
    if (rank == MASTER_NODE) {
      Buffer_Recv_DonorVariables  = new su2double[size*nBuffer_DonorVariables];
      Buffer_Recv_DonorIndices    = new long[size*nBuffer_DonorIndices];
      Buffer_Send_TargetVariables = new su2double[size*nBuffer_TargetVariables];
      Buffer_Send_TargetIndices   = new long[size*nBuffer_TargetIndices];
    }
    
    /*--- On the fluid side ---*/
    
    /*--- If this processor owns the marker we are looping at on the structural side ---*/
    
    /*--- First we initialize all of the indices and processors to -1 ---*/
    /*--- This helps on identifying halo nodes and avoids setting wrong values ---*/
    for (iVertex = 0; iVertex < nBuffer_DonorIndices; iVertex++)
      Buffer_Send_DonorIndices[iVertex] = -1;
     
    /*--- We have identified the local index of the FEA marker ---*/
    /*--- We loop over all the vertices in that marker and in that particular processor ---*/

    for (iVertex = 0; iVertex < nLocalVertexDonor; iVertex++) {

      Point_Donor = donor_geometry->vertex[Marker_Donor][iVertex]->GetNode();

      /*--- If this processor owns the node ---*/
      if (donor_geometry->node[Point_Donor]->GetDomain()) {
        Point_Target = donor_geometry->vertex[Marker_Donor][iVertex]->GetDonorPoint();

        Processor_Target = donor_geometry->vertex[Marker_Donor][iVertex]->GetDonorProcessor();

        GetDonor_Variable(donor_solution, donor_geometry, donor_config, Marker_Donor, iVertex, Point_Donor);

        for (iVar = 0; iVar < nVar; iVar++) 
          Buffer_Send_DonorVariables[iVertex*nVar+iVar] = Donor_Variable[iVar];


        Buffer_Send_DonorIndices[2*iVertex]     = Point_Target;
        Buffer_Send_DonorIndices[2*iVertex + 1] = Processor_Target;
      }

    }

    
#ifdef HAVE_MPI
    /*--- Once all the messages have been sent, we gather them all into the MASTER_NODE ---*/
    SU2_MPI::Gather(Buffer_Send_DonorVariables, nBuffer_DonorVariables, MPI_DOUBLE, Buffer_Recv_DonorVariables, nBuffer_DonorVariables, MPI_DOUBLE, MASTER_NODE, MPI_COMM_WORLD);
    SU2_MPI::Gather(Buffer_Send_DonorIndices, nBuffer_DonorIndices, MPI_LONG, Buffer_Recv_DonorIndices, nBuffer_DonorIndices, MPI_LONG, MASTER_NODE, MPI_COMM_WORLD);
    
#else
    for (unsigned long iVariable = 0; iVariable < nBuffer_DonorVariables; iVariable++)
      Buffer_Recv_DonorVariables[iVariable] = Buffer_Send_DonorVariables[iVariable];
    for (unsigned long iVariable = 0; iVariable < nBuffer_DonorIndices; iVariable++)
      Buffer_Recv_DonorIndices[iVariable] = Buffer_Send_DonorIndices[iVariable];
#endif
    
    /*--- Counter to determine where in the array we have to set the information ---*/
    long *Counter_Processor_Target = NULL;
    long iProcessor_Donor = 0, iIndex_Donor = 0;
    long iProcessor_Target = 0, iPoint_Target = 0, iIndex_Target = 0;
    long Point_Target_Send = 0, Processor_Target_Send = 0;
    
    /*--- Now we pack the information to send it over to the different processors ---*/
    
    if (rank == MASTER_NODE) {
      
      /*--- We set the counter to 0 ---*/
      Counter_Processor_Target = new long[nProcessor];
      for (iProcessor = 0; iProcessor < nProcessor; iProcessor++) {
        Counter_Processor_Target[iProcessor] = 0;
      }
      
      /*--- First we initialize the index vector to -1 ---*/
      /*--- This helps on identifying halo nodes and avoids setting wrong values ---*/
      for (iVertex = 0; iVertex < nProcessor*nBuffer_TargetIndices; iVertex++)
        Buffer_Send_TargetIndices[iVertex] = -2;
      
      /*--- As of now we do the loop over the flow points ---*/
      /*--- The number of points for flow and structure does not necessarily have to match ---*/
      /*--- In fact, it's possible that a processor asks for nStruct nodes and there are only ---*/
      /*--- nFlow < nStruct available; this is due to halo nodes ---*/
      
      /*--- For every processor from which we have received information ---*/
      /*--- (This is, for every processor on the structural side) ---*/
      for (iProcessor = 0; iProcessor < nProcessor; iProcessor++) {
        
        /*--- This is the initial index on the coordinates buffer for that particular processor on the structural side ---*/
        iProcessor_Donor = iProcessor*nBuffer_DonorVariables;
        /*--- This is the initial index on the donor index/processor buffer for that particular processor on the structural side ---*/
        iIndex_Donor = iProcessor*nBuffer_DonorIndices;
        
        /*--- For every vertex in the information retreived from iProcessor ---*/
        for (iVertex = 0; iVertex < Buffer_Recv_nVertexDonor[iProcessor]; iVertex++) {
          
          /*--- The processor and index for the flow are: ---*/
          Processor_Target_Send = Buffer_Recv_DonorIndices[iIndex_Donor+iVertex*2+1];
          Point_Target_Send     = Buffer_Recv_DonorIndices[iIndex_Donor+iVertex*2];
          
          /*--- Load the buffer at the appropriate position ---*/
          /*--- This is determined on the fluid side by:
           *--- Processor_Target*nBuffer_StructTraction -> Initial position of the processor array (fluid side)
           *--- +
           *--- Counter_Processor_Struct*nVar -> Initial position of the nVar array for the particular point on the fluid side
           *--- +
           *--- iVar -> Position within the nVar array that corresponds to a point
           *---
           *--- While on the structural side is:
           *--- iProcessor*nBuffer_FlowTraction -> Initial position on the processor array (structural side)
           *--- +
           *--- iVertex*nVar -> Initial position of the nVar array for the particular point on the structural side
           */
          
          /*--- We check that we are not setting the value for a halo node ---*/
          if (Point_Target_Send != -1) {
            iProcessor_Target = Processor_Target_Send*nBuffer_TargetVariables;
            iIndex_Target = Processor_Target_Send*nBuffer_TargetIndices;
            iPoint_Target = Counter_Processor_Target[Processor_Target_Send]*nVar;
            
            for (iVar = 0; iVar < nVar; iVar++)
              Buffer_Send_TargetVariables[iProcessor_Target + iPoint_Target + iVar] = Buffer_Recv_DonorVariables[iProcessor_Donor + iVertex*nVar + iVar];
            
            /*--- We set the fluid index at an appropriate position matching the coordinates ---*/
            Buffer_Send_TargetIndices[iIndex_Target + Counter_Processor_Target[Processor_Target_Send]] = Point_Target_Send;
            
            Counter_Processor_Target[Processor_Target_Send]++;
          }
          
        }
        
      }
      
    }
    
#ifdef HAVE_MPI
    /*--- Once all the messages have been prepared, we scatter them all from the MASTER_NODE ---*/
    SU2_MPI::Scatter(Buffer_Send_TargetVariables, nBuffer_TargetVariables, MPI_DOUBLE, Buffer_Recv_TargetVariables, nBuffer_TargetVariables, MPI_DOUBLE, MASTER_NODE, MPI_COMM_WORLD);
    SU2_MPI::Scatter(Buffer_Send_TargetIndices, nBuffer_TargetIndices, MPI_LONG, Buffer_Recv_TargetIndices, nBuffer_TargetIndices, MPI_LONG, MASTER_NODE, MPI_COMM_WORLD);
#else
    for (unsigned long iVariable = 0; iVariable < nBuffer_TargetVariables; iVariable++)
      Buffer_Recv_TargetVariables[iVariable] = Buffer_Send_TargetVariables[iVariable];
    for (unsigned long iVariable = 0; iVariable < nBuffer_TargetIndices; iVariable++)
      Buffer_Recv_TargetIndices[iVariable] = Buffer_Send_TargetIndices[iVariable];
#endif
    
    long indexPoint_iVertex, Point_Target_Check =0;
    
    /*--- For the target marker we are studying ---*/
    if (Marker_Target >= 0) {
      
      /*--- We have identified the local index of the Structural marker ---*/
      /*--- We loop over all the vertices in that marker and in that particular processor ---*/
      
      for (iVertex = 0; iVertex < nLocalVertexTarget; iVertex++) {
        
        Point_Target = target_geometry->vertex[Marker_Target][iVertex]->GetNode();
        
        if (target_geometry->node[Point_Target]->GetDomain()) {
          /*--- Find the index of the point Point_Struct in the buffer Buffer_Recv_SetIndex ---*/
          indexPoint_iVertex = std::distance(Buffer_Recv_TargetIndices, std::find(Buffer_Recv_TargetIndices, Buffer_Recv_TargetIndices + MaxLocalVertexTarget, Point_Target));
          
          Point_Target_Check = Buffer_Recv_TargetIndices[indexPoint_iVertex];
          
          if (Point_Target_Check < 0 && fsi) {
            cout << "WARNING: A nonphysical point is being considered for traction transfer." << endl;
            exit(EXIT_FAILURE);
          }
          
          for (iVar = 0; iVar < nVar; iVar++)
            Target_Variable[iVar] = Buffer_Recv_TargetVariables[indexPoint_iVertex*nVar+iVar];
          
          SetTarget_Variable(target_solution, target_geometry, target_config, Marker_Target, iVertex, Point_Target); 
    
        }
        
      }
      
    }
    
    delete [] Buffer_Send_DonorVariables;
    delete [] Buffer_Send_DonorIndices;
    delete [] Buffer_Recv_TargetVariables;
    delete [] Buffer_Recv_TargetIndices;
    
    if (rank == MASTER_NODE) {
      delete [] Buffer_Recv_nVertexDonor;
      delete [] Buffer_Recv_nVertexTarget;
      delete [] Buffer_Recv_DonorVariables;
      delete [] Buffer_Recv_DonorIndices;
      delete [] Buffer_Send_TargetVariables;
      delete [] Buffer_Send_TargetIndices;
      delete [] Counter_Processor_Target;
    }
    
  }
  
  #ifdef HAVE_MPI
  if (rank == MASTER_NODE && Buffer_Recv_mark != NULL) 
    delete [] Buffer_Recv_mark;
  #endif
  
}

void CTransfer::Broadcast_InterfaceData_Matching(CSolver *donor_solution, CSolver *target_solution,
                                                 CGeometry *donor_geometry, CGeometry *target_geometry,
                                                 CConfig *donor_config, CConfig *target_config) {
  
  unsigned short nMarkerInt, nMarkerDonor, nMarkerTarget;       // Number of markers on the interface, donor and target side
  unsigned short iMarkerInt, iMarkerDonor, iMarkerTarget;       // Variables for iteration over markers
  int Marker_Donor = -1, Marker_Target = -1;
  int Target_check, Donor_check;
  
  unsigned long iVertex;                                // Variables for iteration over vertices and nodes
  
  unsigned short iVar;
  
  GetPhysical_Constants(donor_solution, target_solution, donor_geometry, target_geometry,
                        donor_config, target_config);
  
  unsigned long Point_Donor_Global, Donor_Global_Index;
  unsigned long Point_Donor, Point_Target;
  
  bool fsi = donor_config->GetFSI_Simulation();
  
  int rank = MASTER_NODE;
  int size = SINGLE_NODE;
  
#ifdef HAVE_MPI
  MPI_Comm_rank(MPI_COMM_WORLD, &rank);
  MPI_Comm_size(MPI_COMM_WORLD, &size);
<<<<<<< HEAD
  int *Buffer_Recv_mark = NULL, iRank;
=======
  int *Buffer_Recv_mark=NULL, iRank;
>>>>>>> a883ca85
  
  if (rank == MASTER_NODE) 
    Buffer_Recv_mark = new int[size];
#endif
  
  unsigned long iLocalVertex      = 0;
  unsigned long nLocalVertexDonor = 0, nLocalVertexDonorOwned = 0;
  
  unsigned long MaxLocalVertexDonor = 0;
  unsigned long TotalVertexDonor    = 0;
  
  unsigned long nBuffer_DonorVariables = 0;
  unsigned long nBuffer_DonorIndices   = 0;
  
  unsigned long nBuffer_BcastVariables = 0, nBuffer_BcastIndices = 0;
  
  int nProcessor = 0;
  
  /*--- Number of markers on the FSI interface ---*/
  
  nMarkerInt     = ( donor_config->GetMarker_n_FSIinterface() ) / 2;
  nMarkerTarget  = target_geometry->GetnMarker();
  nMarkerDonor   = donor_geometry->GetnMarker();
  
  nProcessor = size;
  
  /*--- Outer loop over the markers on the FSI interface: compute one by one ---*/
  /*--- The tags are always an integer greater than 1: loop from 1 to nMarkerFSI ---*/
  
  for (iMarkerInt = 1; iMarkerInt <= nMarkerInt; iMarkerInt++) {
    
    Marker_Donor  = -1;
    Marker_Target = -1;
    
    /*--- Initialize pointer buffers inside the loop, so we can delete for each marker. ---*/
    unsigned long Buffer_Send_nVertexDonor[1], *Buffer_Recv_nVertexDonor = NULL;
    
    for (iMarkerDonor = 0; iMarkerDonor < nMarkerDonor; iMarkerDonor++) {
      /*--- If the tag GetMarker_All_FSIinterface(iMarkerDonor) equals the index we are looping at ---*/
      if ( donor_config->GetMarker_All_FSIinterface(iMarkerDonor) == iMarkerInt ) {
        Marker_Donor = iMarkerDonor;
        /*--- Exit the for loop: we have found the local index for iMarkerFSI on the FEA side ---*/
        break;
      }
    }
    
    /*--- On the target side we only have to identify the marker; then we'll loop over it and retrieve from the fluid points ---*/
    
    for (iMarkerTarget = 0; iMarkerTarget < nMarkerTarget; iMarkerTarget++) {
      /*--- If the tag GetMarker_All_FSIinterface(iMarkerFlow) equals the index we are looping at ---*/
      if ( target_config->GetMarker_All_FSIinterface(iMarkerTarget) == iMarkerInt ) {
        /*--- Store the identifier for the fluid marker ---*/
        Marker_Target = iMarkerTarget;
        /*--- Exit the for loop: we have found the local index for iMarkerFSI on the FEA side ---*/
        break;
      }
    }
    
    #ifdef HAVE_MPI

    Donor_check  = -1;
    Target_check = -1;

    /*--- We gather a vector in MASTER_NODE that determines if the boundary is not on the processor because of the partition or because the zone does not include it  ---*/

    SU2_MPI::Gather(&Marker_Donor , 1, MPI_INT, Buffer_Recv_mark, 1, MPI_INT, MASTER_NODE, MPI_COMM_WORLD);

    if (rank == MASTER_NODE){
      for (iRank = 0; iRank < nProcessor; iRank++){
        if( Buffer_Recv_mark[iRank] != -1 ){
          Donor_check = Buffer_Recv_mark[iRank];
          break;
        }       
      }
    }

    SU2_MPI::Bcast(&Donor_check , 1, MPI_INT, MASTER_NODE, MPI_COMM_WORLD);

    SU2_MPI::Gather(&Marker_Target, 1, MPI_INT, Buffer_Recv_mark, 1, MPI_INT, MASTER_NODE, MPI_COMM_WORLD);

    if (rank == MASTER_NODE){
      for (iRank = 0; iRank < nProcessor; iRank++){
        if( Buffer_Recv_mark[iRank] != -1 ){
          Target_check = Buffer_Recv_mark[iRank];
          break;
        }   
      }
    }

    SU2_MPI::Bcast(&Target_check, 1, MPI_INT, MASTER_NODE, MPI_COMM_WORLD);

    #else
    Donor_check  = Marker_Donor;
    Target_check = Marker_Target;   
    #endif

    if(Target_check == -1 || Donor_check == -1){
      continue;
    }

    nLocalVertexDonorOwned = 0;
    nLocalVertexDonor      = 0;

    if( Marker_Donor != -1 ){
      nLocalVertexDonor = donor_geometry->GetnVertex(Marker_Donor);

      for (iVertex = 0; iVertex < nLocalVertexDonor; iVertex++) {
        Point_Donor = donor_geometry->vertex[Marker_Donor][iVertex]->GetNode();
        if (donor_geometry->node[Point_Donor]->GetDomain())
          nLocalVertexDonorOwned++;
        }
    }

    Buffer_Send_nVertexDonor[0] = nLocalVertexDonor;                               // Retrieve total number of vertices on Donor marker

    if (rank == MASTER_NODE) Buffer_Recv_nVertexDonor = new unsigned long[size];   // Allocate memory to receive how many vertices are on each rank on the structural side

#ifdef HAVE_MPI
    /*--- We receive MaxLocalVertexDonor as the maximum number of vertices in one single processor on the donor side---*/
    SU2_MPI::Allreduce(&nLocalVertexDonor, &MaxLocalVertexDonor, 1, MPI_UNSIGNED_LONG, MPI_MAX, MPI_COMM_WORLD);
    /*--- We receive TotalVertexDonorOwned as the total (real) number of vertices in one single interface marker on the donor side ---*/
    SU2_MPI::Allreduce(&nLocalVertexDonorOwned, &TotalVertexDonor, 1, MPI_UNSIGNED_LONG, MPI_SUM, MPI_COMM_WORLD);
    /*--- We gather a vector in MASTER_NODE that determines how many elements are there on each processor on the structural side ---*/
    SU2_MPI::Gather(&Buffer_Send_nVertexDonor, 1, MPI_UNSIGNED_LONG, Buffer_Recv_nVertexDonor, 1, MPI_UNSIGNED_LONG, MASTER_NODE, MPI_COMM_WORLD);
#else
    MaxLocalVertexDonor         = nLocalVertexDonor;
    TotalVertexDonor            = nLocalVertexDonorOwned;
    Buffer_Recv_nVertexDonor[0] = Buffer_Send_nVertexDonor[0];
#endif
    
    /*--- We will be gathering the donor information into the master node ---*/
    nBuffer_DonorVariables = MaxLocalVertexDonor * nVar;
    nBuffer_DonorIndices = MaxLocalVertexDonor;
    
    /*--- Then we will broadcasting it to all the processors so they can retrieve the info they need ---*/
    /*--- We only broadcast those nodes that we need ---*/
    nBuffer_BcastVariables = TotalVertexDonor * nVar;
    nBuffer_BcastIndices = TotalVertexDonor;
    
    /*--- Send and Recv buffers ---*/
    
    /*--- Buffers to send and receive the variables in the donor mesh ---*/
    su2double *Buffer_Send_DonorVariables = new su2double[nBuffer_DonorVariables];
    su2double *Buffer_Recv_DonorVariables = NULL;
    
    /*--- Buffers to send and receive the indices in the donor mesh ---*/
    long *Buffer_Send_DonorIndices = new long[nBuffer_DonorIndices];
    long *Buffer_Recv_DonorIndices = NULL;
    
    /*--- Buffers to broadcast the variables and the indices ---*/
    su2double *Buffer_Bcast_Variables = new su2double[nBuffer_BcastVariables];
    long *Buffer_Bcast_Indices        = new long[nBuffer_BcastIndices];
    
    /*--- Prepare the receive buffers (1st step) and send buffers (2nd step) on the master node only. ---*/
    
    if (rank == MASTER_NODE) {
      Buffer_Recv_DonorVariables  = new su2double[size*nBuffer_DonorVariables];
      Buffer_Recv_DonorIndices    = new long[size*nBuffer_DonorIndices];
    }
    
    /*--- On the donor side ---*/
    /*--- First we initialize all of the indices and processors to -1 ---*/
    /*--- This helps on identifying halo nodes and avoids setting wrong values ---*/
    for (iVertex = 0; iVertex < nBuffer_DonorIndices; iVertex++)
      Buffer_Send_DonorIndices[iVertex] = -1;
    
    for (iVertex = 0; iVertex < nLocalVertexDonor; iVertex++) {

      Point_Donor = donor_geometry->vertex[Marker_Donor][iVertex]->GetNode();

      /*--- If this processor owns the node ---*/
      if (donor_geometry->node[Point_Donor]->GetDomain()) {
        
        GetDonor_Variable(donor_solution, donor_geometry, donor_config, Marker_Donor, iVertex, Point_Donor);

        for (iVar = 0; iVar < nVar; iVar++) 
          Buffer_Send_DonorVariables[iVertex*nVar+iVar] = Donor_Variable[iVar];
          
        Point_Donor_Global = donor_geometry->node[Point_Donor]->GetGlobalIndex();

        Buffer_Send_DonorIndices[iVertex] = Point_Donor_Global;
      }

    }
    
#ifdef HAVE_MPI
    /*--- Once all the messages have been prepared, we gather them all into the MASTER_NODE ---*/
    SU2_MPI::Gather(Buffer_Send_DonorVariables, nBuffer_DonorVariables, MPI_DOUBLE, Buffer_Recv_DonorVariables, nBuffer_DonorVariables, MPI_DOUBLE, MASTER_NODE, MPI_COMM_WORLD);
    SU2_MPI::Gather(Buffer_Send_DonorIndices, nBuffer_DonorIndices, MPI_LONG, Buffer_Recv_DonorIndices, nBuffer_DonorIndices, MPI_LONG, MASTER_NODE, MPI_COMM_WORLD);
    
#else
    for (unsigned long iVariable = 0; iVariable < nBuffer_DonorVariables; iVariable++)
      Buffer_Recv_DonorVariables[iVariable] = Buffer_Send_DonorVariables[iVariable];
    for (unsigned long iVariable = 0; iVariable < nBuffer_DonorIndices; iVariable++)
      Buffer_Recv_DonorIndices[iVariable] = Buffer_Send_DonorIndices[iVariable];
#endif
    
    /*--- Now we pack the information to send it over to the different processors ---*/
    
    if (rank == MASTER_NODE) {
      
      /*--- For all the data we have received ---*/
      /*--- We initialize a counter to determine the position in the broadcast vector ---*/
      iLocalVertex = 0;
      
      for (iVertex = 0; iVertex < nProcessor*nBuffer_DonorIndices; iVertex++) {
        
        /*--- If the donor index is not -1 (this is, if the node is not originally a halo node) ---*/
        if (Buffer_Recv_DonorIndices[iVertex] != -1) {
          
          /*--- We set the donor index ---*/
          Buffer_Bcast_Indices[iLocalVertex] = Buffer_Recv_DonorIndices[iVertex];
          
          for (iVar = 0; iVar < nVar; iVar++) {
            Buffer_Bcast_Variables[iLocalVertex*nVar+iVar] = Buffer_Recv_DonorVariables[iVertex*nVar + iVar];
          }
          
          iLocalVertex++;
          
        }
        
        if (iLocalVertex == TotalVertexDonor) break;
        
      }
      
    }
    
#ifdef HAVE_MPI
    SU2_MPI::Bcast(Buffer_Bcast_Variables, nBuffer_BcastVariables, MPI_DOUBLE, MASTER_NODE, MPI_COMM_WORLD);
    SU2_MPI::Bcast(Buffer_Bcast_Indices, nBuffer_BcastIndices, MPI_LONG, MASTER_NODE, MPI_COMM_WORLD);
#endif
    
    long indexPoint_iVertex, Point_Target_Check=0;

    /*--- For the target marker we are studying ---*/
    if (Marker_Target >= 0) {
      
      /*--- We have identified the local index of the Structural marker ---*/
      /*--- We loop over all the vertices in that marker and in that particular processor ---*/
      
      for (iVertex = 0; iVertex < target_geometry->GetnVertex(Marker_Target); iVertex++) {
        
        Point_Target = target_geometry->vertex[Marker_Target][iVertex]->GetNode();
        
        /*--- If this processor owns the node ---*/
        if (target_geometry->node[Point_Target]->GetDomain()) {
          
          /*--- Find the global index of the donor point for Point_Target ---*/
          Donor_Global_Index = target_geometry->vertex[Marker_Target][iVertex]->GetGlobalDonorPoint();
          
          /*--- Find the index of the global donor point in the buffer Buffer_Bcast_Indices ---*/
          indexPoint_iVertex = std::distance(Buffer_Bcast_Indices, std::find(Buffer_Bcast_Indices, Buffer_Bcast_Indices + nBuffer_BcastIndices, Donor_Global_Index));
          
          Point_Target_Check = Buffer_Bcast_Indices[indexPoint_iVertex];
          
          if (Point_Target_Check < 0 && fsi) {
            cout << "WARNING: A nonphysical point is being considered for traction transfer." << endl;
            exit(EXIT_FAILURE);
          }
          
          for (iVar = 0; iVar < nVar; iVar++)
            Target_Variable[iVar] = Buffer_Bcast_Variables[indexPoint_iVertex*nVar+iVar];
          
          if (Point_Target_Check >= 0)
            SetTarget_Variable(target_solution, target_geometry, target_config, Marker_Target, iVertex, Point_Target);
          
        }
        
      }
      
    }
    
    delete [] Buffer_Send_DonorVariables;
    delete [] Buffer_Send_DonorIndices;
    delete [] Buffer_Bcast_Variables;
    delete [] Buffer_Bcast_Indices;
    
    if (rank == MASTER_NODE) {
      delete [] Buffer_Recv_nVertexDonor;
      delete [] Buffer_Recv_DonorVariables;
      delete [] Buffer_Recv_DonorIndices;
    }  
  }
  
  #ifdef HAVE_MPI
  if (rank == MASTER_NODE && Buffer_Recv_mark != NULL) 
    delete [] Buffer_Recv_mark;
  #endif
  
}

void CTransfer::Broadcast_InterfaceData_Interpolate(CSolver *donor_solution, CSolver *target_solution,
                                                    CGeometry *donor_geometry, CGeometry *target_geometry,
                                                    CConfig *donor_config, CConfig *target_config) {
  
  
  unsigned short nMarkerInt, nMarkerDonor, nMarkerTarget;       // Number of markers on the interface, donor and target side
  unsigned short iMarkerInt, iMarkerDonor, iMarkerTarget;       // Variables for iteration over markers
  int Marker_Donor, Marker_Target;
  int Target_check, Donor_check;
  
  unsigned long iVertex;                            // Variables for iteration over vertices and nodes
  
  unsigned short iVar;
  
  GetPhysical_Constants(donor_solution, target_solution, donor_geometry, target_geometry,
                        donor_config, target_config);
  
  unsigned long Point_Donor_Global, Donor_Global_Index;
  unsigned long Point_Donor, Point_Target;
  
  int rank = MASTER_NODE;
  int size = SINGLE_NODE;
  
  bool fsi = donor_config->GetFSI_Simulation();
  
#ifdef HAVE_MPI
  MPI_Comm_rank(MPI_COMM_WORLD, &rank);
  MPI_Comm_size(MPI_COMM_WORLD, &size);
<<<<<<< HEAD
  int *Buffer_Recv_mark = NULL, iRank;
=======
  int *Buffer_Recv_mark=NULL, iRank;
>>>>>>> a883ca85
  
  if (rank == MASTER_NODE) 
    Buffer_Recv_mark = new int[size];
#endif
  
  unsigned long Buffer_Send_nVertexDonor[1], *Buffer_Recv_nVertexDonor;
  unsigned long iLocalVertex = 0;
  unsigned long nLocalVertexDonor = 0, nLocalVertexDonorOwned = 0;
  
  unsigned long MaxLocalVertexDonor = 0, TotalVertexDonor = 0;
  
  unsigned long nBuffer_DonorVariables = 0;
  unsigned long nBuffer_DonorIndices = 0;
  
  unsigned long nBuffer_BcastVariables = 0, nBuffer_BcastIndices = 0;
  
  int nProcessor = 0;
  
  /*--- Number of markers on the FSI interface ---*/
  
  nMarkerInt     = (donor_config->GetMarker_n_FSIinterface())/2;
  nMarkerTarget  = target_config->GetnMarker_All();
  nMarkerDonor   = donor_config->GetnMarker_All();
  
  nProcessor = size;
  
  /*--- Outer loop over the markers on the FSI interface: compute one by one ---*/
  /*--- The tags are always an integer greater than 1: loop from 1 to nMarkerFSI ---*/
  
  for (iMarkerInt = 1; iMarkerInt <= nMarkerInt; iMarkerInt++) {
    
    Buffer_Recv_nVertexDonor = NULL;
    
    Marker_Donor = -1;
    Marker_Target = -1;
    
    /*--- The donor and target markers are tagged with the same index.
     *--- This is independent of the MPI domain decomposition.
     *--- We need to loop over all markers on both sides and get the number of nodes
     *--- that belong to each FSI marker for each processor ---*/
    
    /*--- On the donor side ---*/
    
    for (iMarkerDonor = 0; iMarkerDonor < nMarkerDonor; iMarkerDonor++) {
      /*--- If the tag GetMarker_All_FSIinterface(iMarkerDonor) equals the index we are looping at ---*/
      if ( donor_config->GetMarker_All_FSIinterface(iMarkerDonor) == iMarkerInt ) {
        /*--- Store the identifier for the structural marker ---*/
        Marker_Donor = iMarkerDonor;
        /*--- Exit the for loop: we have found the local index for iMarkerFSI on the FEA side ---*/
        break;
      }
    }
    
    /*--- On the target side we only have to identify the marker; then we'll loop over it and retrieve from the donor points ---*/
    
    for (iMarkerTarget = 0; iMarkerTarget < nMarkerTarget; iMarkerTarget++) {
      /*--- If the tag GetMarker_All_FSIinterface(iMarkerFlow) equals the index we are looping at ---*/
      if ( target_config->GetMarker_All_FSIinterface(iMarkerTarget) == iMarkerInt ) {
        /*--- Store the identifier for the fluid marker ---*/
        Marker_Target = iMarkerTarget;
        /*--- Exit the for loop: we have found the local index for iMarkerFSI on the FEA side ---*/
        break;
      }
    }
    
    #ifdef HAVE_MPI

    Donor_check  = -1;
    Target_check = -1;

    /*--- We gather a vector in MASTER_NODE that determines if the boundary is not on the processor because of the partition or because the zone does not include it  ---*/

    SU2_MPI::Gather(&Marker_Donor , 1, MPI_INT, Buffer_Recv_mark, 1, MPI_INT, MASTER_NODE, MPI_COMM_WORLD);

    if (rank == MASTER_NODE){
      for (iRank = 0; iRank < nProcessor; iRank++){
        if( Buffer_Recv_mark[iRank] != -1 ){
          Donor_check = Buffer_Recv_mark[iRank];
          break;
        }       
      }
    }

    SU2_MPI::Bcast(&Donor_check , 1, MPI_INT, MASTER_NODE, MPI_COMM_WORLD);

    SU2_MPI::Gather(&Marker_Target, 1, MPI_INT, Buffer_Recv_mark, 1, MPI_INT, MASTER_NODE, MPI_COMM_WORLD);

    if (rank == MASTER_NODE){
      for (iRank = 0; iRank < nProcessor; iRank++){
        if( Buffer_Recv_mark[iRank] != -1 ){
          Target_check = Buffer_Recv_mark[iRank];
          break;
        }   
      }
    }

    SU2_MPI::Bcast(&Target_check, 1, MPI_INT, MASTER_NODE, MPI_COMM_WORLD);

    #else
    Donor_check  = Marker_Donor;
    Target_check = Marker_Target;   
    #endif

    if(Target_check == -1 || Donor_check == -1){
      continue;
    }

    nLocalVertexDonorOwned = 0;
    nLocalVertexDonor      = 0;
    
    if( Marker_Donor != -1 ){
        nLocalVertexDonor = donor_geometry->GetnVertex(Marker_Donor);
    
        for (iVertex = 0; iVertex < nLocalVertexDonor; iVertex++) {
              Point_Donor = donor_geometry->vertex[Marker_Donor][iVertex]->GetNode();
              if (donor_geometry->node[Point_Donor]->GetDomain())
                nLocalVertexDonorOwned++;
            }
    }
    
    Buffer_Send_nVertexDonor[0] = nLocalVertexDonor;                   // Retrieve total number of vertices on Donor marker

    if (rank == MASTER_NODE) Buffer_Recv_nVertexDonor = new unsigned long[size];   // Allocate memory to receive how many vertices are on each rank on the structural side
    
#ifdef HAVE_MPI
    /*--- We receive MaxLocalVertexDonor as the maximum number of vertices in one single processor on the donor side---*/
    SU2_MPI::Allreduce(&nLocalVertexDonor, &MaxLocalVertexDonor, 1, MPI_UNSIGNED_LONG, MPI_MAX, MPI_COMM_WORLD);
    /*--- We receive TotalVertexDonorOwned as the total (real) number of vertices in one single interface marker on the donor side ---*/
    SU2_MPI::Allreduce(&nLocalVertexDonorOwned, &TotalVertexDonor, 1, MPI_UNSIGNED_LONG, MPI_SUM, MPI_COMM_WORLD);
    /*--- We gather a vector in MASTER_NODE that determines how many elements are there on each processor on the structural side ---*/
    SU2_MPI::Gather(&Buffer_Send_nVertexDonor, 1, MPI_UNSIGNED_LONG, Buffer_Recv_nVertexDonor, 1, MPI_UNSIGNED_LONG, MASTER_NODE, MPI_COMM_WORLD);
#else
    MaxLocalVertexDonor         = nLocalVertexDonor;
    TotalVertexDonor            = nLocalVertexDonorOwned;
    Buffer_Recv_nVertexDonor[0] = Buffer_Send_nVertexDonor[0];
#endif
    
    /*--- We will be gathering the donor information into the master node ---*/
    nBuffer_DonorVariables = MaxLocalVertexDonor * nVar;
    nBuffer_DonorIndices   = MaxLocalVertexDonor;
    
    /*--- Then we will broadcasting it to all the processors so they can retrieve the info they need ---*/
    /*--- We only broadcast those nodes that we need ---*/
    nBuffer_BcastVariables = TotalVertexDonor * nVar;
    nBuffer_BcastIndices   = TotalVertexDonor;
    
    /*--- Send and Recv buffers ---*/
    
    /*--- Buffers to send and receive the variables in the donor mesh ---*/
    su2double *Buffer_Send_DonorVariables = new su2double[nBuffer_DonorVariables];
    su2double *Buffer_Recv_DonorVariables = NULL;
    
    /*--- Buffers to send and receive the indices in the donor mesh ---*/
    long *Buffer_Send_DonorIndices = new long[nBuffer_DonorIndices];
    long *Buffer_Recv_DonorIndices = NULL;
    
    /*--- Buffers to broadcast the variables and the indices ---*/
    su2double *Buffer_Bcast_Variables = new su2double[nBuffer_BcastVariables];
    long *Buffer_Bcast_Indices        = new long[nBuffer_BcastIndices];
    
    /*--- Prepare the receive buffers (1st step) and send buffers (2nd step) on the master node only. ---*/
    
    if (rank == MASTER_NODE) {
      Buffer_Recv_DonorVariables  = new su2double[size*nBuffer_DonorVariables];
      Buffer_Recv_DonorIndices    = new long[size*nBuffer_DonorIndices];
    }
    
    /*--- On the donor side ---*/
    /*--- First we initialize all of the indices and processors to -1 ---*/
    /*--- This helps on identifying halo nodes and avoids setting wrong values ---*/
    for (iVertex = 0; iVertex < nBuffer_DonorIndices; iVertex++)
      Buffer_Send_DonorIndices[iVertex] = -1;
    

    for (iVertex = 0; iVertex < nLocalVertexDonor; iVertex++) {
    Point_Donor = donor_geometry->vertex[Marker_Donor][iVertex]->GetNode();
    
    /*--- If this processor owns the node ---*/
        
    if (donor_geometry->node[Point_Donor]->GetDomain()) {
    
        GetDonor_Variable(donor_solution, donor_geometry, donor_config, Marker_Donor, iVertex, Point_Donor);
    
        for (iVar = 0; iVar < nVar; iVar++) 
            Buffer_Send_DonorVariables[iVertex*nVar+iVar] = Donor_Variable[iVar];
        
        Point_Donor_Global = donor_geometry->node[Point_Donor]->GetGlobalIndex();
        Buffer_Send_DonorIndices[iVertex]     = Point_Donor_Global;
    }

    }
      
#ifdef HAVE_MPI
    /*--- Once all the messages have been prepared, we gather them all into the MASTER_NODE ---*/
    SU2_MPI::Gather(Buffer_Send_DonorVariables, nBuffer_DonorVariables, MPI_DOUBLE, Buffer_Recv_DonorVariables, nBuffer_DonorVariables, MPI_DOUBLE, MASTER_NODE, MPI_COMM_WORLD);
    SU2_MPI::Gather(Buffer_Send_DonorIndices, nBuffer_DonorIndices, MPI_LONG, Buffer_Recv_DonorIndices, nBuffer_DonorIndices, MPI_LONG, MASTER_NODE, MPI_COMM_WORLD);
    
#else
    for (unsigned long iVariable = 0; iVariable < nBuffer_DonorVariables; iVariable++)
      Buffer_Recv_DonorVariables[iVariable] = Buffer_Send_DonorVariables[iVariable];
    for (unsigned long iVariable = 0; iVariable < nBuffer_DonorIndices; iVariable++)
      Buffer_Recv_DonorIndices[iVariable] = Buffer_Send_DonorIndices[iVariable];
#endif
    
    /*--- Now we pack the information to send it over to the different processors ---*/
    
    if (rank == MASTER_NODE) {

        /*--- For all the data we have received ---*/
        /*--- We initialize a counter to determine the position in the broadcast vector ---*/
        iLocalVertex = 0;
      
        for (iVertex = 0; iVertex < nProcessor*nBuffer_DonorIndices; iVertex++) {
        
            /*--- If the donor index is not -1 (this is, if the node is not originally a halo node) ---*/
            if (Buffer_Recv_DonorIndices[iVertex] != -1) {
          
                /*--- We set the donor index ---*/
                Buffer_Bcast_Indices[iLocalVertex] = Buffer_Recv_DonorIndices[iVertex];
          
                for (iVar = 0; iVar < nVar; iVar++)
                    Buffer_Bcast_Variables[iLocalVertex*nVar+iVar] = Buffer_Recv_DonorVariables[iVertex*nVar + iVar];
                
          
                iLocalVertex++;
          
            }
        
            if (iLocalVertex == TotalVertexDonor) break;
        
        }
      
    }
    
#ifdef HAVE_MPI
    SU2_MPI::Bcast(Buffer_Bcast_Variables, nBuffer_BcastVariables, MPI_DOUBLE, MASTER_NODE, MPI_COMM_WORLD);
    SU2_MPI::Bcast(Buffer_Bcast_Indices, nBuffer_BcastIndices, MPI_LONG, MASTER_NODE, MPI_COMM_WORLD);
#endif

    long indexPoint_iVertex, Point_Target_Check=0;
    unsigned short iDonorPoint, nDonorPoints;
    su2double donorCoeff;

    /*--- For the target marker we are studying ---*/
    if (Marker_Target >= 0) {
      
      /*--- We have identified the local index of the Structural marker ---*/
      /*--- We loop over all the vertices in that marker and in that particular processor ---*/
      
      for (iVertex = 0; iVertex < target_geometry->GetnVertex(Marker_Target); iVertex++) {
        
        Point_Target = target_geometry->vertex[Marker_Target][iVertex]->GetNode();

        /*--- If this processor owns the node ---*/
        if (target_geometry->node[Point_Target]->GetDomain()) {
          TotalVertexDonor++;
          nDonorPoints = target_geometry->vertex[Marker_Target][iVertex]->GetnDonorPoints();
          Point_Target_Check = -1;
          
          if(!fsi){
				target_solution->SetnSlidingStates(Marker_Target, iVertex, nDonorPoints);
				target_solution->SetSlidingStateStructure(Marker_Target, iVertex);
				target_solution->SetnSlidingStates(Marker_Target, iVertex, 0);
		  }
		  else{
				/*--- As we will be adding data, we need to set the variable to 0 ---*/
				for (iVar = 0; iVar < nVar; iVar++) 
					Target_Variable[iVar] = 0.0;
		  }
		  
          /*--- For the number of donor points ---*/
          for (iDonorPoint = 0; iDonorPoint < nDonorPoints; iDonorPoint++) {
            
            /*--- Find the global index of the donor points for Point_Target ---*/
            Donor_Global_Index = target_geometry->vertex[Marker_Target][iVertex]->GetInterpDonorPoint(iDonorPoint);
            
            /*--- We need to get the donor coefficient in a way like this: ---*/
            donorCoeff = target_geometry->vertex[Marker_Target][iVertex]->GetDonorCoeff(iDonorPoint);
            
            /*--- Find the index of the global donor point in the buffer Buffer_Bcast_Indices ---*/
           
            indexPoint_iVertex = std::distance(Buffer_Bcast_Indices, std::find(Buffer_Bcast_Indices, Buffer_Bcast_Indices + nBuffer_BcastIndices, Donor_Global_Index));
           
            Point_Target_Check = Buffer_Bcast_Indices[indexPoint_iVertex];

            if (Point_Target_Check < 0 && fsi) {
				for (iVar = 0; iVar < nVar; iVar++)
					Target_Variable[iVar] += donorCoeff * Buffer_Bcast_Variables[indexPoint_iVertex*nVar+iVar];
				cout << "WARNING: A nonphysical point is being considered for traction transfer." << endl;
				exit(EXIT_FAILURE);
            }
			else{
				for (iVar = 0; iVar < nVar; iVar++)
					Target_Variable[iVar] = Buffer_Bcast_Variables[ indexPoint_iVertex*nVar + iVar ];
					
				Target_Variable[nVar] = donorCoeff;
				
				SetTarget_Variable(target_solution, target_geometry, target_config, Marker_Target, iVertex, Point_Target);	
			}
          }

          if (Point_Target_Check >= 0 && fsi)
			SetTarget_Variable(target_solution, target_geometry, target_config, Marker_Target, iVertex, Point_Target);
        }
        
      }
      
    }

    delete [] Buffer_Send_DonorVariables;
    delete [] Buffer_Send_DonorIndices;
    delete [] Buffer_Bcast_Variables;
    delete [] Buffer_Bcast_Indices;
    
    if (rank == MASTER_NODE) {
      delete [] Buffer_Recv_nVertexDonor;
      delete [] Buffer_Recv_DonorVariables;
      delete [] Buffer_Recv_DonorIndices;
    }
      
  }
  
  #ifdef HAVE_MPI
  if (rank == MASTER_NODE && Buffer_Recv_mark != NULL) 
    delete [] Buffer_Recv_mark;
  #endif
}

void CTransfer::Allgather_InterfaceData(CSolver *donor_solution, CSolver *target_solution,
                                        CGeometry *donor_geometry, CGeometry *target_geometry,
                                        CConfig *donor_config, CConfig *target_config) {
  
  
  unsigned short nMarkerInt, nMarkerDonor, nMarkerTarget;       // Number of markers on the interface, donor and target side
  unsigned short iMarkerInt, iMarkerDonor, iMarkerTarget;       // Variables for iteration over markers
  int Marker_Donor = -1, Marker_Target = -1;
  int Target_check, Donor_check;
  
  unsigned long iVertex;                                // Variables for iteration over vertices and nodes
  unsigned short iVar;
  
  GetPhysical_Constants(donor_solution, target_solution, donor_geometry, target_geometry,
                        donor_config, target_config);
  
  unsigned long Point_Donor_Global, Donor_Global_Index;
  unsigned long Point_Donor, Point_Target;
  
  bool fsi = donor_config->GetFSI_Simulation();
  
  int size = SINGLE_NODE;
  
#ifdef HAVE_MPI
  int rank = MASTER_NODE;
  MPI_Comm_rank(MPI_COMM_WORLD, &rank);
  MPI_Comm_size(MPI_COMM_WORLD, &size);
<<<<<<< HEAD
  int *Buffer_Recv_mark = NULL, iRank;
=======
  int *Buffer_Recv_mark=NULL, iRank;
>>>>>>> a883ca85
  
  if (rank == MASTER_NODE) 
    Buffer_Recv_mark = new int[size];
#endif
  
  unsigned long iLocalVertex = 0;
  unsigned long nLocalVertexDonor = 0;
  
  unsigned long MaxLocalVertexDonor = 0;
  
  unsigned long nBuffer_DonorVariables = 0;
  unsigned long nBuffer_DonorIndices = 0;
  
  int nProcessor = 0;
  
  /*--- Number of markers on the FSI interface ---*/
  
  nMarkerInt     = (donor_config->GetMarker_n_FSIinterface())/2;
  nMarkerTarget  = target_geometry->GetnMarker();
  nMarkerDonor   = donor_geometry->GetnMarker();
  
  nProcessor = size;
  
  /*--- Outer loop over the markers on the FSI interface: compute one by one ---*/
  /*--- The tags are always an integer greater than 1: loop from 1 to nMarkerFSI ---*/
  
  for (iMarkerInt = 1; iMarkerInt <= nMarkerInt; iMarkerInt++) {
    
    Marker_Donor = -1;
    Marker_Target = -1;
    
    /*--- Initialize pointer buffers inside the loop, so we can delete for each marker. ---*/
    /*--- We are only sending the values the processor owns ---*/
    unsigned long Buffer_Send_nVertexDonor[1], *Buffer_Recv_nVertexDonor = NULL;
    
    /*--- The donor and target markers are tagged with the same index.
     *--- This is independent of the MPI domain decomposition.
     *--- We need to loop over all markers on both sides and get the number of nodes
     *--- that belong to each FSI marker for each processor ---*/
    
    /*--- On the donor side ---*/
    
    for (iMarkerDonor = 0; iMarkerDonor < nMarkerDonor; iMarkerDonor++) {
      /*--- If the tag GetMarker_All_FSIinterface(iMarkerDonor) equals the index we are looping at ---*/
      if ( donor_config->GetMarker_All_FSIinterface(iMarkerDonor) == iMarkerInt ) {
        /*--- Store the identifier for the structural marker ---*/
        Marker_Donor = iMarkerDonor;
        /*--- Exit the for loop: we have found the local index for iMarkerFSI on the FEA side ---*/
        break;
      }
    }
    
    /*--- On the target side we only have to identify the marker; then we'll loop over it and retrieve from the donor points ---*/
    
    for (iMarkerTarget = 0; iMarkerTarget < nMarkerTarget; iMarkerTarget++) {
      /*--- If the tag GetMarker_All_FSIinterface(iMarkerFlow) equals the index we are looping at ---*/
      if ( target_config->GetMarker_All_FSIinterface(iMarkerTarget) == iMarkerInt ) {
        /*--- Store the identifier for the fluid marker ---*/
        Marker_Target = iMarkerTarget;
        /*--- Exit the for loop: we have found the local index for iMarkerFSI on the FEA side ---*/
        break;
      }
    }
    
    #ifdef HAVE_MPI

    Donor_check  = -1;
    Target_check = -1;

    /*--- We gather a vector in MASTER_NODE that determines if the boundary is not on the processor because of the partition or because the zone does not include it  ---*/

    SU2_MPI::Gather(&Marker_Donor , 1, MPI_INT, Buffer_Recv_mark, 1, MPI_INT, MASTER_NODE, MPI_COMM_WORLD);

    if (rank == MASTER_NODE){
      for (iRank = 0; iRank < nProcessor; iRank++){
        if( Buffer_Recv_mark[iRank] != -1 ){
          Donor_check = Buffer_Recv_mark[iRank];
          break;
        }       
      }
    }

    SU2_MPI::Bcast(&Donor_check , 1, MPI_INT, MASTER_NODE, MPI_COMM_WORLD);

    SU2_MPI::Gather(&Marker_Target, 1, MPI_INT, Buffer_Recv_mark, 1, MPI_INT, MASTER_NODE, MPI_COMM_WORLD);

    if (rank == MASTER_NODE){
      for (iRank = 0; iRank < nProcessor; iRank++){
        if( Buffer_Recv_mark[iRank] != -1 ){
          Target_check = Buffer_Recv_mark[iRank];
          break;
        }   
      }
    }

    SU2_MPI::Bcast(&Target_check, 1, MPI_INT, MASTER_NODE, MPI_COMM_WORLD);

    #else
    Donor_check  = Marker_Donor;
    Target_check = Marker_Target;   
    #endif

    if(Target_check == -1 || Donor_check == -1){
      continue;
    }

    nLocalVertexDonor  = 0;

    if( Marker_Donor != -1 )
        nLocalVertexDonor = donor_geometry->GetnVertex(Marker_Donor);
    
    Buffer_Send_nVertexDonor[0] = nLocalVertexDonor;      // Retrieve total number of vertices on Donor marker
    Buffer_Recv_nVertexDonor = new unsigned long[size];   // Allocate memory to receive how many vertices are on each rank on the structural side
    
#ifdef HAVE_MPI
    /*--- We receive MaxLocalVertexDonor as the maximum number of vertices in one single processor on the donor side---*/
    SU2_MPI::Allreduce(&nLocalVertexDonor, &MaxLocalVertexDonor, 1, MPI_UNSIGNED_LONG, MPI_MAX, MPI_COMM_WORLD);
    /*--- We gather a vector in all processors that determines how many elements are there on each processor on the structural side ---*/
    SU2_MPI::Allgather(&Buffer_Send_nVertexDonor, 1, MPI_UNSIGNED_LONG, Buffer_Recv_nVertexDonor, 1, MPI_UNSIGNED_LONG, MPI_COMM_WORLD);
#else
    MaxLocalVertexDonor         = nLocalVertexDonor;
    Buffer_Recv_nVertexDonor[0] = Buffer_Send_nVertexDonor[0];
#endif
    
    /*--- We will be gathering the donor information into the master node ---*/
    nBuffer_DonorVariables = MaxLocalVertexDonor * nVar;
    nBuffer_DonorIndices = MaxLocalVertexDonor;
    
    /*--- Send and Recv buffers ---*/
    
    /*--- Buffers to send and receive the variables in the donor mesh ---*/
    su2double *Buffer_Send_DonorVariables = new su2double[nBuffer_DonorVariables];
    su2double *Buffer_Recv_DonorVariables = new su2double[size*nBuffer_DonorVariables];
    
    /*--- Buffers to send and receive the indices in the donor mesh ---*/
    long *Buffer_Send_DonorIndices = new long[nBuffer_DonorIndices];
    long *Buffer_Recv_DonorIndices = new long[size*nBuffer_DonorIndices];
    
    /*--- On the donor side ---*/
    /*--- First we initialize all of the indices and processors to -1 ---*/
    /*--- This helps on identifying halo nodes and avoids setting wrong values ---*/
    for (iVertex = 0; iVertex < nBuffer_DonorIndices; iVertex++)
      Buffer_Send_DonorIndices[iVertex] = -1;
    
    /*--- Also to avoid having random values in the variables vector ---*/
    for (iVertex = 0; iVertex < nBuffer_DonorIndices; iVertex++) {
      for (iVar = 0; iVar < nVar; iVar++) {
        Buffer_Send_DonorVariables[iVertex*nVar + iVar] = 0.0;
      }
    }
    
    if (Marker_Donor >= 0) {
      
      iLocalVertex = 0;
      
      for (iVertex = 0; iVertex < donor_geometry->GetnVertex(Marker_Donor); iVertex++) {
        
        Point_Donor = donor_geometry->vertex[Marker_Donor][iVertex]->GetNode();
        
        GetDonor_Variable(donor_solution, donor_geometry, donor_config, Marker_Donor, iVertex, Point_Donor);
        
        /*--- If this processor owns the node ---*/
        if (donor_geometry->node[Point_Donor]->GetDomain()) {
          for (iVar = 0; iVar < nVar; iVar++) {
            Buffer_Send_DonorVariables[iLocalVertex*nVar+iVar] = Donor_Variable[iVar];
          }
          
          Point_Donor_Global = donor_geometry->node[Point_Donor]->GetGlobalIndex();
          Buffer_Send_DonorIndices[iLocalVertex] = Point_Donor_Global;
          
          iLocalVertex++;
        }
        
      }
      
    }
    
#ifdef HAVE_MPI
    /*--- Once all the messages have been prepared, we gather them all into all the processors ---*/
    SU2_MPI::Allgather(Buffer_Send_DonorVariables, nBuffer_DonorVariables, MPI_DOUBLE, Buffer_Recv_DonorVariables, nBuffer_DonorVariables, MPI_DOUBLE, MPI_COMM_WORLD);
    SU2_MPI::Allgather(Buffer_Send_DonorIndices, nBuffer_DonorIndices, MPI_LONG, Buffer_Recv_DonorIndices, nBuffer_DonorIndices, MPI_LONG, MPI_COMM_WORLD);
#else
    for (unsigned long iVariable = 0; iVariable < nBuffer_DonorVariables; iVariable++)
      Buffer_Recv_DonorVariables[iVariable] = Buffer_Send_DonorVariables[iVariable];
    for (unsigned long iVariable = 0; iVariable < nBuffer_DonorIndices; iVariable++)
      Buffer_Recv_DonorIndices[iVariable] = Buffer_Send_DonorIndices[iVariable];
#endif
    
    long indexPoint_iVertex, Point_Target_Check = 0;
    unsigned short iDonorPoint, nDonorPoints;
    su2double donorCoeff;
    
    /*--- For the target marker we are studying ---*/
    if (Marker_Target >= 0) {
      
      /*--- We have identified the local index of the Structural marker ---*/
      /*--- We loop over all the vertices in that marker and in that particular processor ---*/
      
      for (iVertex = 0; iVertex < target_geometry->GetnVertex(Marker_Target); iVertex++) {
        
        Point_Target = target_geometry->vertex[Marker_Target][iVertex]->GetNode();
        
        /*--- If this processor owns the node ---*/
        if (target_geometry->node[Point_Target]->GetDomain()) {
          
          nDonorPoints = target_geometry->vertex[Marker_Target][iVertex]->GetnDonorPoints();
          
          /*--- As we will be adding data, we need to set the variable to 0 ---*/
          for (iVar = 0; iVar < nVar; iVar++) Target_Variable[iVar] = 0.0;
          
          Point_Target_Check = -1;
          
          /*--- For the number of donor points ---*/
          for (iDonorPoint = 0; iDonorPoint < nDonorPoints; iDonorPoint++) {
            
            /*--- Find the global index of the donor points for Point_Target ---*/
            Donor_Global_Index = target_geometry->vertex[Marker_Target][iVertex]->GetInterpDonorPoint(iDonorPoint);
            
            /*--- We need to get the donor coefficient in a way like this: ---*/
            donorCoeff = target_geometry->vertex[Marker_Target][iVertex]->GetDonorCoeff(iDonorPoint);
            
            /*--- Find the index of the global donor point in the buffer Buffer_Bcast_Indices ---*/
            indexPoint_iVertex = std::distance(Buffer_Recv_DonorIndices, std::find(Buffer_Recv_DonorIndices, Buffer_Recv_DonorIndices + nProcessor*nBuffer_DonorIndices, Donor_Global_Index));
            
            Point_Target_Check = Buffer_Recv_DonorIndices[indexPoint_iVertex];
            
            if (Point_Target_Check < 0 && fsi) {
              cout << "WARNING: A nonphysical point is being considered for traction transfer." << endl;
              exit(EXIT_FAILURE);
            }
            
            for (iVar = 0; iVar < nVar; iVar++)
              Target_Variable[iVar] += donorCoeff * Buffer_Recv_DonorVariables[indexPoint_iVertex*nVar+iVar];
          }
          
          if (Point_Target_Check >= 0)
            SetTarget_Variable(target_solution, target_geometry, target_config, Marker_Target, iVertex, Point_Target);          
          
        }
        
      }
      
    }
    
    delete [] Buffer_Send_DonorVariables;
    delete [] Buffer_Send_DonorIndices;
    
    delete [] Buffer_Recv_DonorVariables;
    delete [] Buffer_Recv_DonorIndices;
    
    delete [] Buffer_Recv_nVertexDonor;
    
  }

  #ifdef HAVE_MPI
  if (rank == MASTER_NODE && Buffer_Recv_mark != NULL) 
    delete [] Buffer_Recv_mark;
  #endif
  
}<|MERGE_RESOLUTION|>--- conflicted
+++ resolved
@@ -51,10 +51,10 @@
   Donor_Variable     = new su2double[val_nVar];
   
   if( config->GetFSI_Simulation() )
-	Target_Variable = new su2double[val_nVar];
+    Target_Variable = new su2double[val_nVar];
   else
-	Target_Variable = new su2double[val_nVar+1];
-	
+    Target_Variable = new su2double[val_nVar+1];
+    
   nVar = val_nVar;
   
   for (iVar = 0; iVar < nVar; iVar++) {
@@ -102,12 +102,8 @@
 #ifdef HAVE_MPI
   MPI_Comm_rank(MPI_COMM_WORLD, &rank);
   MPI_Comm_size(MPI_COMM_WORLD, &size);
-<<<<<<< HEAD
   int *Buffer_Recv_mark = NULL, iRank;
-=======
-  int *Buffer_Recv_mark=NULL, iRank;
->>>>>>> a883ca85
-  
+
   if (rank == MASTER_NODE) 
     Buffer_Recv_mark = new int[size];
 #endif
@@ -501,11 +497,7 @@
 #ifdef HAVE_MPI
   MPI_Comm_rank(MPI_COMM_WORLD, &rank);
   MPI_Comm_size(MPI_COMM_WORLD, &size);
-<<<<<<< HEAD
   int *Buffer_Recv_mark = NULL, iRank;
-=======
-  int *Buffer_Recv_mark=NULL, iRank;
->>>>>>> a883ca85
   
   if (rank == MASTER_NODE) 
     Buffer_Recv_mark = new int[size];
@@ -825,12 +817,8 @@
 #ifdef HAVE_MPI
   MPI_Comm_rank(MPI_COMM_WORLD, &rank);
   MPI_Comm_size(MPI_COMM_WORLD, &size);
-<<<<<<< HEAD
   int *Buffer_Recv_mark = NULL, iRank;
-=======
-  int *Buffer_Recv_mark=NULL, iRank;
->>>>>>> a883ca85
-  
+
   if (rank == MASTER_NODE) 
     Buffer_Recv_mark = new int[size];
 #endif
@@ -1090,16 +1078,16 @@
           Point_Target_Check = -1;
           
           if(!fsi){
-				target_solution->SetnSlidingStates(Marker_Target, iVertex, nDonorPoints);
-				target_solution->SetSlidingStateStructure(Marker_Target, iVertex);
-				target_solution->SetnSlidingStates(Marker_Target, iVertex, 0);
-		  }
-		  else{
-				/*--- As we will be adding data, we need to set the variable to 0 ---*/
-				for (iVar = 0; iVar < nVar; iVar++) 
-					Target_Variable[iVar] = 0.0;
-		  }
-		  
+                target_solution->SetnSlidingStates(Marker_Target, iVertex, nDonorPoints);
+                target_solution->SetSlidingStateStructure(Marker_Target, iVertex);
+                target_solution->SetnSlidingStates(Marker_Target, iVertex, 0);
+          }
+          else{
+                /*--- As we will be adding data, we need to set the variable to 0 ---*/
+                for (iVar = 0; iVar < nVar; iVar++) 
+                    Target_Variable[iVar] = 0.0;
+          }
+          
           /*--- For the number of donor points ---*/
           for (iDonorPoint = 0; iDonorPoint < nDonorPoints; iDonorPoint++) {
             
@@ -1116,23 +1104,23 @@
             Point_Target_Check = Buffer_Bcast_Indices[indexPoint_iVertex];
 
             if (Point_Target_Check < 0 && fsi) {
-				for (iVar = 0; iVar < nVar; iVar++)
-					Target_Variable[iVar] += donorCoeff * Buffer_Bcast_Variables[indexPoint_iVertex*nVar+iVar];
-				cout << "WARNING: A nonphysical point is being considered for traction transfer." << endl;
-				exit(EXIT_FAILURE);
+                for (iVar = 0; iVar < nVar; iVar++)
+                    Target_Variable[iVar] += donorCoeff * Buffer_Bcast_Variables[indexPoint_iVertex*nVar+iVar];
+                cout << "WARNING: A nonphysical point is being considered for traction transfer." << endl;
+                exit(EXIT_FAILURE);
             }
-			else{
-				for (iVar = 0; iVar < nVar; iVar++)
-					Target_Variable[iVar] = Buffer_Bcast_Variables[ indexPoint_iVertex*nVar + iVar ];
-					
-				Target_Variable[nVar] = donorCoeff;
-				
-				SetTarget_Variable(target_solution, target_geometry, target_config, Marker_Target, iVertex, Point_Target);	
-			}
+            else{
+                for (iVar = 0; iVar < nVar; iVar++)
+                    Target_Variable[iVar] = Buffer_Bcast_Variables[ indexPoint_iVertex*nVar + iVar ];
+                    
+                Target_Variable[nVar] = donorCoeff;
+                
+                SetTarget_Variable(target_solution, target_geometry, target_config, Marker_Target, iVertex, Point_Target);  
+            }
           }
 
           if (Point_Target_Check >= 0 && fsi)
-			SetTarget_Variable(target_solution, target_geometry, target_config, Marker_Target, iVertex, Point_Target);
+            SetTarget_Variable(target_solution, target_geometry, target_config, Marker_Target, iVertex, Point_Target);
         }
         
       }
@@ -1185,11 +1173,7 @@
   int rank = MASTER_NODE;
   MPI_Comm_rank(MPI_COMM_WORLD, &rank);
   MPI_Comm_size(MPI_COMM_WORLD, &size);
-<<<<<<< HEAD
   int *Buffer_Recv_mark = NULL, iRank;
-=======
-  int *Buffer_Recv_mark=NULL, iRank;
->>>>>>> a883ca85
   
   if (rank == MASTER_NODE) 
     Buffer_Recv_mark = new int[size];
