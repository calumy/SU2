/*!
 * \file driver_structure.cpp
 * \brief The main subroutines for driving single or multi-zone problems.
 * \author T. Economon, H. Kline, R. Sanchez, F. Palacios
 * \version 6.1.0 "Falcon"
 *
 * The current SU2 release has been coordinated by the
 * SU2 International Developers Society <www.su2devsociety.org>
 * with selected contributions from the open-source community.
 *
 * The main research teams contributing to the current release are:
 *  - Prof. Juan J. Alonso's group at Stanford University.
 *  - Prof. Piero Colonna's group at Delft University of Technology.
 *  - Prof. Nicolas R. Gauger's group at Kaiserslautern University of Technology.
 *  - Prof. Alberto Guardone's group at Polytechnic University of Milan.
 *  - Prof. Rafael Palacios' group at Imperial College London.
 *  - Prof. Vincent Terrapon's group at the University of Liege.
 *  - Prof. Edwin van der Weide's group at the University of Twente.
 *  - Lab. of New Concepts in Aeronautics at Tech. Institute of Aeronautics.
 *
 * Copyright 2012-2018, Francisco D. Palacios, Thomas D. Economon,
 *                      Tim Albring, and the SU2 contributors.
 *
 * SU2 is free software; you can redistribute it and/or
 * modify it under the terms of the GNU Lesser General Public
 * License as published by the Free Software Foundation; either
 * version 2.1 of the License, or (at your option) any later version.
 *
 * SU2 is distributed in the hope that it will be useful,
 * but WITHOUT ANY WARRANTY; without even the implied warranty of
 * MERCHANTABILITY or FITNESS FOR A PARTICULAR PURPOSE. See the GNU
 * Lesser General Public License for more details.
 *
 * You should have received a copy of the GNU Lesser General Public
 * License along with SU2. If not, see <http://www.gnu.org/licenses/>.
 */

#include "../include/driver_structure.hpp"
#include "../include/definition_structure.hpp"

#ifdef VTUNEPROF
#include <ittnotify.h>
#endif

CDriver::CDriver(char* confFile,
                 unsigned short val_nZone,
                 unsigned short val_nDim,
                 bool val_periodic,
                 SU2_Comm MPICommunicator):config_file_name(confFile), StartTime(0.0), StopTime(0.0), UsedTime(0.0), ExtIter(0), nZone(val_nZone), nDim(val_nDim), StopCalc(false), fsi(false), fem_solver(false) {


  unsigned short jZone, iSol;
  unsigned short Kind_Grid_Movement;
  bool initStaticMovement;

  SU2_MPI::SetComm(MPICommunicator);

  rank = SU2_MPI::GetRank();
  size = SU2_MPI::GetSize();

  /*--- Start timer to track preprocessing for benchmarking. ---*/
  
#ifndef HAVE_MPI
  StartTime = su2double(clock())/su2double(CLOCKS_PER_SEC);
#else
  StartTime = MPI_Wtime();
#endif
  
  /*--- Create pointers to all of the classes that may be used throughout
   the SU2_CFD code. In general, the pointers are instantiated down a
   hierarchy over all zones, multigrid levels, equation sets, and equation
   terms as described in the comments below. ---*/

  ConvHist_file                  = NULL;
  iteration_container            = NULL;
  output                         = NULL;
  integration_container          = NULL;
  geometry_container             = NULL;
  solver_container               = NULL;
  numerics_container             = NULL;
  config_container               = NULL;
  surface_movement               = NULL;
  grid_movement                  = NULL;
  FFDBox                         = NULL;
  interpolator_container         = NULL;
  transfer_container             = NULL;
  transfer_types                 = NULL;
  nInst                          = NULL;


  /*--- Definition and of the containers for all possible zones. ---*/

  iteration_container            = new CIteration**[nZone];
  solver_container               = new CSolver****[nZone];
  integration_container          = new CIntegration***[nZone];
  numerics_container             = new CNumerics*****[nZone];
  config_container               = new CConfig*[nZone];
  geometry_container             = new CGeometry***[nZone];
  surface_movement               = new CSurfaceMovement*[nZone];
  grid_movement                  = new CVolumetricMovement**[nZone];
  FFDBox                         = new CFreeFormDefBox**[nZone];
  interpolator_container         = new CInterpolator**[nZone];
  transfer_container             = new CTransfer**[nZone];
  transfer_types                 = new unsigned short*[nZone];
  nInst                          = new unsigned short[nZone];
  driver_config                  = NULL;


  for (iZone = 0; iZone < nZone; iZone++) {
    solver_container[iZone]               = NULL;
    integration_container[iZone]          = NULL;
    numerics_container[iZone]             = NULL;
    config_container[iZone]               = NULL;
    geometry_container[iZone]             = NULL;
    surface_movement[iZone]               = NULL;
    grid_movement[iZone]                  = NULL;
    FFDBox[iZone]                         = NULL;
    interpolator_container[iZone]         = NULL;
    transfer_container[iZone]             = NULL;
    transfer_types[iZone]                 = new unsigned short[nZone];
    nInst[iZone]                          = 1;
  }

  /*--- Preprocessing of the config and mesh files. In this routine, the config file is read
   and it is determined whether a problem is single physics or multiphysics. . ---*/

  Input_Preprocessing(MPICommunicator, val_periodic);

  /*--- Preprocessing of the geometry for all zones. In this routine, the edge-
   based data structure is constructed, i.e. node and cell neighbors are
   identified and linked, face areas and volumes of the dual mesh cells are
   computed, and the multigrid levels are created using an agglomeration procedure. ---*/

  if (rank == MASTER_NODE)
    cout << endl <<"------------------------- Geometry Preprocessing ------------------------" << endl;

    /*--- Determine whether or not the FEM solver is used, which decides the
     type of geometry classes that are instantiated. Only adapted for single-zone problems ---*/
    fem_solver = ((config_container[ZONE_0]->GetKind_Solver() == FEM_EULER)         ||
                  (config_container[ZONE_0]->GetKind_Solver() == FEM_NAVIER_STOKES) ||
                  (config_container[ZONE_0]->GetKind_Solver() == FEM_RANS)          ||
                  (config_container[ZONE_0]->GetKind_Solver() == FEM_LES)           ||
                  (config_container[ZONE_0]->GetKind_Solver() == DISC_ADJ_FEM_EULER) ||
                  (config_container[ZONE_0]->GetKind_Solver() == DISC_ADJ_FEM_NS)    ||
                  (config_container[ZONE_0]->GetKind_Solver() == DISC_ADJ_FEM_RANS));

  if( fem_solver ) {
    switch( config_container[ZONE_0]->GetKind_FEM_Flow() ) {
      case DG: {
        Geometrical_Preprocessing_DGFEM();
        break;
      }
    }
  }
  else {
    Geometrical_Preprocessing();
  }

  for (iZone = 0; iZone < nZone; iZone++) {

    for (iInst = 0; iInst < nInst[iZone]; iInst++){

      /*--- Computation of wall distances for turbulence modeling ---*/

      if ((config_container[iZone]->GetKind_Solver() == RANS) ||
          (config_container[iZone]->GetKind_Solver() == ADJ_RANS) ||
          (config_container[iZone]->GetKind_Solver() == DISC_ADJ_RANS) ||
          (config_container[iZone]->GetKind_Solver() == FEM_RANS) ||
          (config_container[iZone]->GetKind_Solver() == FEM_LES) ) {

        if (rank == MASTER_NODE)
          cout << "Computing wall distances." << endl;

        geometry_container[iZone][iInst][MESH_0]->ComputeWall_Distance(config_container[iZone]);
      }

      /*--- Computation of positive surface area in the z-plane which is used for
     the calculation of force coefficient (non-dimensionalization). ---*/

      geometry_container[iZone][iInst][MESH_0]->SetPositive_ZArea(config_container[iZone]);

      /*--- Set the near-field, interface and actuator disk boundary conditions, if necessary. ---*/

      for (iMesh = 0; iMesh <= config_container[iZone]->GetnMGLevels(); iMesh++) {
        geometry_container[iZone][iInst][iMesh]->MatchNearField(config_container[iZone]);
        geometry_container[iZone][iInst][iMesh]->MatchInterface(config_container[iZone]);
        geometry_container[iZone][iInst][iMesh]->MatchActuator_Disk(config_container[iZone]);
      }

    }

  }

  /*--- If activated by the compile directive, perform a partition analysis. ---*/
#if PARTITION
  if( fem_solver ) Partition_Analysis_FEM(geometry_container[ZONE_0][INST_0][MESH_0], config_container[ZONE_0]);
  else Partition_Analysis(geometry_container[ZONE_0][INST_0][MESH_0], config_container[ZONE_0]);
#endif

  /*--- Output some information about the driver that has been instantiated for the problem. ---*/

  if (rank == MASTER_NODE)
    cout << endl <<"------------------------- Driver information --------------------------" << endl;

  fsi = config_container[ZONE_0]->GetFSI_Simulation();
  bool stat_fsi = ((config_container[ZONE_0]->GetDynamic_Analysis() == STATIC) && (config_container[ZONE_0]->GetUnsteady_Simulation() == STEADY));
  bool disc_adj_fsi = (config_container[ZONE_0]->GetDiscrete_Adjoint());

  if ( (config_container[ZONE_0]->GetKind_Solver() == FEM_ELASTICITY ||
        config_container[ZONE_0]->GetKind_Solver() == DISC_ADJ_FEM) ) {
    if (rank == MASTER_NODE) cout << "A General driver has been instantiated." << endl;
  }
  else if (config_container[ZONE_0]->GetUnsteady_Simulation() == HARMONIC_BALANCE) {
    if (rank == MASTER_NODE) cout << "A Harmonic Balance driver has been instantiated." << endl;
  }
  else if (nZone == 2 && fsi) {
    if (disc_adj_fsi) {
      if (stat_fsi)
        if (rank == MASTER_NODE) cout << "A Discrete-Adjoint driver for Fluid-Structure Interaction has been instantiated." << endl;
    }
    else{
      if (stat_fsi){if (rank == MASTER_NODE) cout << "A Static Fluid-Structure Interaction driver has been instantiated." << endl;}
      else{if (rank == MASTER_NODE) cout << "A Dynamic Fluid-Structure Interaction driver has been instantiated." << endl;}
    }

  }
  else if (config_container[ZONE_0]->GetBoolZoneSpecific()) {
    if (rank == MASTER_NODE) {
      cout << "A multi physical zones driver has been instantiated." << endl;
      for(unsigned short iZone = 0; iZone < nZone; iZone++) {

        unsigned short Kind_Regime = config_container[iZone]->GetKind_Regime();
        cout << "   Zone " << (iZone+1) << ": ";

        switch (config_container[iZone]->GetKind_Solver()) {
          case EULER: case DISC_ADJ_EULER:
            if (Kind_Regime == COMPRESSIBLE) cout << "Compressible Euler equations." << endl;
            if (Kind_Regime == INCOMPRESSIBLE) cout << "Incompressible Euler equations." << endl;
            break;
          case NAVIER_STOKES: case DISC_ADJ_NAVIER_STOKES:
            if (Kind_Regime == COMPRESSIBLE) cout << "Compressible Laminar Navier-Stokes' equations." << endl;
            if (Kind_Regime == INCOMPRESSIBLE) cout << "Incompressible Laminar Navier-Stokes' equations." << endl;
            break;
          case RANS: case DISC_ADJ_RANS:
            if (Kind_Regime == COMPRESSIBLE) cout << "Compressible RANS equations." << endl;
            if (Kind_Regime == INCOMPRESSIBLE) cout << "Incompressible RANS equations." << endl;
            break;
<<<<<<< HEAD
          case HEAT_EQUATION_FVM: case DISC_ADJ_HEAT: cout << "Heat equation." << endl; break;
          case FEM_ELASTICITY: case DISC_ADJ_FEM: cout << "Geometrically linear elasticity solver." << endl; break;
=======
          case HEAT_EQUATION_FVM: cout << "Heat equation." << endl; break;
          case FEM_ELASTICITY: case DISC_ADJ_FEM: cout << "Elasticity solver." << endl; break;
>>>>>>> cdf2a2df
          case ADJ_EULER: cout << "Continuous Euler adjoint equations." << endl; break;
          case ADJ_NAVIER_STOKES: cout << "Continuous Navier-Stokes adjoint equations." << endl; break;
          case ADJ_RANS: cout << "Continuous RANS adjoint equations." << endl; break;
        }
      }
    }
  }
  else {
    if (rank == MASTER_NODE) cout << "A Fluid driver has been instantiated." << endl;
  }

  for (iZone = 0; iZone < nZone; iZone++) {

    /*--- Instantiate the type of physics iteration to be executed within each zone. For
     example, one can execute the same physics across multiple zones (mixing plane),
     different physics in different zones (fluid-structure interaction), or couple multiple
     systems tightly within a single zone by creating a new iteration class (e.g., RANS). ---*/
    
    if (rank == MASTER_NODE) {
      cout << endl <<"------------------------ Iteration Preprocessing ------------------------" << endl;
    }

    iteration_container[iZone] = new CIteration* [nInst[iZone]];
    for (iInst = 0; iInst < nInst[iZone]; iInst++){
      iteration_container[iZone][iInst] = NULL;
    }

    Iteration_Preprocessing();

    /*--- Definition of the solver class: solver_container[#ZONES][#INSTANCES][#MG_GRIDS][#EQ_SYSTEMS].
     The solver classes are specific to a particular set of governing equations,
     and they contain the subroutines with instructions for computing each spatial
     term of the PDE, i.e. loops over the edges to compute convective and viscous
     fluxes, loops over the nodes to compute source terms, and routines for
     imposing various boundary condition type for the PDE. ---*/

    if (rank == MASTER_NODE)
      cout << endl <<"------------------------- Solver Preprocessing --------------------------" << endl;

    solver_container[iZone] = new CSolver*** [nInst[iZone]];


    for (iInst = 0; iInst < nInst[iZone]; iInst++){
      solver_container[iZone][iInst] = NULL;

      solver_container[iZone][iInst] = new CSolver** [config_container[iZone]->GetnMGLevels()+1];
      for (iMesh = 0; iMesh <= config_container[iZone]->GetnMGLevels(); iMesh++)
        solver_container[iZone][iInst][iMesh] = NULL;

      for (iMesh = 0; iMesh <= config_container[iZone]->GetnMGLevels(); iMesh++) {
        solver_container[iZone][iInst][iMesh] = new CSolver* [MAX_SOLS];
        for (iSol = 0; iSol < MAX_SOLS; iSol++)
          solver_container[iZone][iInst][iMesh][iSol] = NULL;
      }

      Solver_Preprocessing(solver_container[iZone], geometry_container[iZone],
                           config_container[iZone], iInst);

    } // End of loop over iInst

    if (rank == MASTER_NODE)
      cout << endl <<"----------------- Integration and Numerics Preprocessing ----------------" << endl;

    /*--- Definition of the integration class: integration_container[#ZONES][#INSTANCES][#EQ_SYSTEMS].
     The integration class orchestrates the execution of the spatial integration
     subroutines contained in the solver class (including multigrid) for computing
     the residual at each node, R(U) and then integrates the equations to a
     steady state or time-accurately. ---*/

    integration_container[iZone] = new CIntegration** [nInst[iZone]];
    for (iInst = 0; iInst < nInst[iZone]; iInst++){
      integration_container[iZone][iInst] = NULL;

      integration_container[iZone][iInst] = new CIntegration*[MAX_SOLS];
      Integration_Preprocessing(integration_container[iZone], geometry_container[iZone],
          config_container[iZone], iInst);
    }
    
    if (rank == MASTER_NODE) cout << "Integration Preprocessing." << endl;

    /*--- Definition of the numerical method class:
     numerics_container[#ZONES][#INSTANCES][#MG_GRIDS][#EQ_SYSTEMS][#EQ_TERMS].
     The numerics class contains the implementation of the numerical methods for
     evaluating convective or viscous fluxes between any two nodes in the edge-based
     data structure (centered, upwind, galerkin), as well as any source terms
     (piecewise constant reconstruction) evaluated in each dual mesh volume. ---*/

    numerics_container[iZone] = new CNumerics****[nInst[iZone]];
    for (iInst = 0; iInst < nInst[iZone]; iInst++){
      numerics_container[iZone][iInst] = NULL;

      numerics_container[iZone][iInst] = new CNumerics***[config_container[iZone]->GetnMGLevels()+1];

      Numerics_Preprocessing(numerics_container[iZone], solver_container[iZone],
          geometry_container[iZone], config_container[iZone], iInst);
    }

    if (rank == MASTER_NODE) cout << "Numerics Preprocessing." << endl;

  }

  /*--- Definition of the interface and transfer conditions between different zones.
   *--- The transfer container is defined for zones paired one to one.
   *--- This only works for a multizone FSI problem (nZone > 1).
   *--- Also, at the moment this capability is limited to two zones (nZone < 3).
   *--- This will change in the future. ---*/

  if ((rank == MASTER_NODE) && nZone > 1)
    cout << endl <<"------------------- Multizone Interface Preprocessing -------------------" << endl;

  if ( nZone > 1 ) {
    for (iZone = 0; iZone < nZone; iZone++){
      transfer_container[iZone] = new CTransfer*[nZone];
      interpolator_container[iZone] = new CInterpolator*[nZone];
      for (jZone = 0; jZone < nZone; jZone++){
        transfer_container[iZone][jZone]             = NULL;
        interpolator_container[iZone][jZone]         = NULL;
      }
    }
    Interface_Preprocessing();
  }

  /*--- Instantiate the geometry movement classes for the solution of unsteady
   flows on dynamic meshes, including rigid mesh transformations, dynamically
   deforming meshes, and preprocessing of harmonic balance. ---*/

  for (iZone = 0; iZone < nZone; iZone++) {

    grid_movement[iZone] = new CVolumetricMovement*[nInst[iZone]];
    for (iInst = 0; iInst < nInst[iZone]; iInst++)
      grid_movement[iZone][iInst] = NULL;

    if (!fem_solver && (config_container[iZone]->GetGrid_Movement() ||
                        (config_container[iZone]->GetDirectDiff() == D_DESIGN))) {
      if (rank == MASTER_NODE)
        cout << "Setting dynamic mesh structure for zone "<< iZone + 1<<"." << endl;
      for (iInst = 0; iInst < nInst[iZone]; iInst++){
        grid_movement[iZone][iInst] = new CVolumetricMovement(geometry_container[iZone][iInst][MESH_0], config_container[iZone]);
      }
      FFDBox[iZone] = new CFreeFormDefBox*[MAX_NUMBER_FFD];
      surface_movement[iZone] = new CSurfaceMovement();
      surface_movement[iZone]->CopyBoundary(geometry_container[iZone][INST_0][MESH_0], config_container[iZone]);
      if (config_container[iZone]->GetUnsteady_Simulation() == HARMONIC_BALANCE){
        for (iInst = 0; iInst < nInst[iZone]; iInst++){
          if (rank == MASTER_NODE) cout << endl <<  "Instance "<< iInst + 1 <<":" << endl;
          iteration_container[ZONE_0][iInst]->SetGrid_Movement(geometry_container, surface_movement, grid_movement, FFDBox, solver_container, config_container, ZONE_0, iInst, 0, 0);
        }
      }
    }

    if (config_container[iZone]->GetDirectDiff() == D_DESIGN) {
      if (rank == MASTER_NODE)
        cout << "Setting surface/volume derivatives." << endl;

      /*--- Set the surface derivatives, i.e. the derivative of the surface mesh nodes with respect to the design variables ---*/

      surface_movement[iZone]->SetSurface_Derivative(geometry_container[iZone][INST_0][MESH_0],config_container[iZone]);

      /*--- Call the volume deformation routine with derivative mode enabled.
       This computes the derivative of the volume mesh with respect to the surface nodes ---*/

      for (iInst = 0; iInst < nInst[iZone]; iInst++){
        grid_movement[iZone][iInst]->SetVolume_Deformation(geometry_container[iZone][iInst][MESH_0],config_container[iZone], true, true);

        /*--- Update the multi-grid structure to propagate the derivative information to the coarser levels ---*/

        geometry_container[iZone][iInst][MESH_0]->UpdateGeometry(geometry_container[iZone][INST_0],config_container[iZone]);

        /*--- Set the derivative of the wall-distance with respect to the surface nodes ---*/

        if ( (config_container[iZone]->GetKind_Solver() == RANS) ||
            (config_container[iZone]->GetKind_Solver() == ADJ_RANS) ||
            (config_container[iZone]->GetKind_Solver() == DISC_ADJ_RANS))
          geometry_container[iZone][iInst][MESH_0]->ComputeWall_Distance(config_container[iZone]);
      }
    }

    if (config_container[iZone]->GetKind_GridMovement(iZone) == FLUID_STRUCTURE_STATIC){
      if (rank == MASTER_NODE)
        cout << "Setting moving mesh structure for static FSI problems." << endl;
      /*--- Instantiate the container for the grid movement structure ---*/
      for (iInst = 0; iInst < nInst[iZone]; iInst++)
        grid_movement[iZone][iInst] = new CElasticityMovement(geometry_container[iZone][iInst][MESH_0], config_container[iZone]);
    }

  }

  if(fsi && (config_container[ZONE_0]->GetRestart() || config_container[ZONE_0]->GetDiscrete_Adjoint())){
    if (rank == MASTER_NODE)cout << endl <<"Restarting Fluid and Structural Solvers." << endl;

    for (iZone = 0; iZone < nZone; iZone++) {
    	for (iInst = 0; iInst < nInst[iZone]; iInst++){
        Solver_Restart(solver_container[iZone], geometry_container[iZone],
                       config_container[iZone], true, iInst);
    	}
    }

  }

  /*---If the Grid Movement is static initialize the static mesh movment.
       Not for the FEM solver, because this is handled later, because
       the integration points must be known. ---*/
  if( !fem_solver ) {
    Kind_Grid_Movement = config_container[ZONE_0]->GetKind_GridMovement(ZONE_0);
    initStaticMovement = (config_container[ZONE_0]->GetGrid_Movement() && (Kind_Grid_Movement == MOVING_WALL
                          || Kind_Grid_Movement == ROTATING_FRAME || Kind_Grid_Movement == STEADY_TRANSLATION));


    if(initStaticMovement){
      if (rank == MASTER_NODE)cout << endl <<"--------------------- Initialize Static Mesh Movement --------------------" << endl;

        InitStaticMeshMovement();
    }

    if (config_container[ZONE_0]->GetBoolTurbomachinery()){
      if (rank == MASTER_NODE)cout << endl <<"---------------------- Turbomachinery Preprocessing ---------------------" << endl;
        TurbomachineryPreprocessing();
    }
  }

  if (rank == MASTER_NODE) cout << endl << "---------------------- Python Interface Preprocessing ---------------------" << endl;
  PythonInterface_Preprocessing();

  /*--- Definition of the output class (one for all zones). The output class
   manages the writing of all restart, volume solution, surface solution,
   surface comma-separated value, and convergence history files (both in serial
   and in parallel). ---*/

  output = new COutput(config_container[ZONE_0]);

  /*--- Open the convergence history file ---*/
  ConvHist_file = NULL;
  ConvHist_file = new ofstream*[nZone];
  for (iZone = 0; iZone < nZone; iZone++) {
    ConvHist_file[iZone] = NULL;
    if (rank == MASTER_NODE){
      ConvHist_file[iZone] = new ofstream[nInst[iZone]];
      for (iInst = 0; iInst < nInst[iZone]; iInst++) {
        output->SetConvHistory_Header(&ConvHist_file[iZone][iInst], config_container[iZone], iZone, iInst);
        config_container[iZone]->SetHistFile(&ConvHist_file[iZone][INST_0]);
      }
    }
  }
  /*--- Check for an unsteady restart. Update ExtIter if necessary. ---*/
  if (config_container[ZONE_0]->GetWrt_Unsteady() && config_container[ZONE_0]->GetRestart())
    ExtIter = config_container[ZONE_0]->GetUnst_RestartIter();

  /*--- Check for a dynamic restart (structural analysis). Update ExtIter if necessary. ---*/
  if (config_container[ZONE_0]->GetKind_Solver() == FEM_ELASTICITY
      && config_container[ZONE_0]->GetWrt_Dynamic() && config_container[ZONE_0]->GetRestart())
    ExtIter = config_container[ZONE_0]->GetDyn_RestartIter();

  /*--- Open the FSI convergence history file ---*/

  if (fsi){
      if (rank == MASTER_NODE) cout << endl <<"Opening FSI history file." << endl;
      unsigned short ZONE_FLOW = 0, ZONE_STRUCT = 1;
      output->SpecialOutput_FSI(&FSIHist_file, geometry_container, solver_container,
                                config_container, integration_container, 0,
                                ZONE_FLOW, ZONE_STRUCT, true);
  }

  /*--- Preprocessing time is reported now, but not included in the next compute portion. ---*/
  
#ifndef HAVE_MPI
  StopTime = su2double(clock())/su2double(CLOCKS_PER_SEC);
#else
  StopTime = MPI_Wtime();
#endif
  
  /*--- Compute/print the total time for performance benchmarking. ---*/
  
  UsedTime = StopTime-StartTime;
  UsedTimePreproc    = UsedTime;
  UsedTimeCompute    = 0.0;
  UsedTimeOutput     = 0.0;
  IterCount          = 0;
  OutputCount        = 0;
  MDOFs              = 0.0;
  MDOFsDomain        = 0.0;
  for (iZone = 0; iZone < nZone; iZone++) {
    MDOFs       += (su2double)DOFsPerPoint*(su2double)geometry_container[iZone][INST_0][MESH_0]->GetGlobal_nPoint()/(1.0e6);
    MDOFsDomain += (su2double)DOFsPerPoint*(su2double)geometry_container[iZone][INST_0][MESH_0]->GetGlobal_nPointDomain()/(1.0e6);
  }

  /*--- Reset timer for compute/output performance benchmarking. ---*/
#ifndef HAVE_MPI
  StopTime = su2double(clock())/su2double(CLOCKS_PER_SEC);
#else
  StopTime = MPI_Wtime();
#endif

  /*--- Compute/print the total time for performance benchmarking. ---*/

  UsedTime = StopTime-StartTime;
  UsedTimePreproc = UsedTime;

  /*--- Reset timer for compute performance benchmarking. ---*/
#ifndef HAVE_MPI
  StartTime = su2double(clock())/su2double(CLOCKS_PER_SEC);
#else
  StartTime = MPI_Wtime();
#endif

}

void CDriver::Postprocessing() {

  bool isBinary = config_container[ZONE_0]->GetWrt_Binary_Restart();
  bool wrt_perf = config_container[ZONE_0]->GetWrt_Performance();
  
    /*--- Output some information to the console. ---*/

  if (rank == MASTER_NODE) {

    /*--- Print out the number of non-physical points and reconstructions ---*/

    if (config_container[ZONE_0]->GetNonphysical_Points() > 0)
      cout << "Warning: there are " << config_container[ZONE_0]->GetNonphysical_Points() << " non-physical points in the solution." << endl;
    if (config_container[ZONE_0]->GetNonphysical_Reconstr() > 0)
      cout << "Warning: " << config_container[ZONE_0]->GetNonphysical_Reconstr() << " reconstructed states for upwinding are non-physical." << endl;

    /*--- Close the convergence history file. ---*/
    for (iZone = 0; iZone < nZone; iZone++) {
      for (iInst = 0; iInst < nInst[iZone]; iInst++) {
        ConvHist_file[iZone][iInst].close();
      }
      delete [] ConvHist_file[iZone];
    }
    delete [] ConvHist_file;

  }

  if (rank == MASTER_NODE)
    cout << endl <<"------------------------- Solver Postprocessing -------------------------" << endl;

  for (iZone = 0; iZone < nZone; iZone++) {
    for (iInst = 0; iInst < nInst[iZone]; iInst++){
      Numerics_Postprocessing(numerics_container[iZone], solver_container[iZone][iInst],
          geometry_container[iZone][iInst], config_container[iZone], iInst);
    }
    delete [] numerics_container[iZone];
  }
  delete [] numerics_container;
  if (rank == MASTER_NODE) cout << "Deleted CNumerics container." << endl;
  
  for (iZone = 0; iZone < nZone; iZone++) {
    for (iInst = 0; iInst < nInst[iZone]; iInst++){
      Integration_Postprocessing(integration_container[iZone],
          geometry_container[iZone][iInst],
          config_container[iZone],
          iInst);
    }
    delete [] integration_container[iZone];
  }
  delete [] integration_container;
  if (rank == MASTER_NODE) cout << "Deleted CIntegration container." << endl;
  
  for (iZone = 0; iZone < nZone; iZone++) {
    for (iInst = 0; iInst < nInst[iZone]; iInst++){
      Solver_Postprocessing(solver_container[iZone],
          geometry_container[iZone][iInst],
          config_container[iZone],
          iInst);
    }
    delete [] solver_container[iZone];
  }
  delete [] solver_container;
  if (rank == MASTER_NODE) cout << "Deleted CSolver container." << endl;
  
  for (iZone = 0; iZone < nZone; iZone++) {
	for (iInst = 0; iInst < nInst[iZone]; iInst++)
    delete iteration_container[iZone][iInst];
    delete [] iteration_container[iZone];
  }
  delete [] iteration_container;
  if (rank == MASTER_NODE) cout << "Deleted CIteration container." << endl;
  
  if (interpolator_container != NULL) {
    for (iZone = 0; iZone < nZone; iZone++) {
      if (interpolator_container[iZone] != NULL){
        delete [] interpolator_container[iZone];
      }
    }
    delete [] interpolator_container;
    if (rank == MASTER_NODE) cout << "Deleted CInterpolator container." << endl;
  }
  
  if (transfer_container != NULL) {
    for (iZone = 0; iZone < nZone; iZone++) {
      if (transfer_container[iZone] != NULL) {
        for (unsigned short jZone = 0; jZone < nZone; jZone++)
          if (transfer_container[iZone][jZone] != NULL)
            delete transfer_container[iZone][jZone];
        delete [] transfer_container[iZone];
      }
    }
    delete [] transfer_container;
    if (rank == MASTER_NODE) cout << "Deleted CTransfer container." << endl;
  }
  
  if (transfer_types != NULL) {
    for (iZone = 0; iZone < nZone; iZone++) {
      if (transfer_types[iZone] != NULL)
      delete [] transfer_types[iZone];
    }
    delete [] transfer_types;
  }
  
  for (iZone = 0; iZone < nZone; iZone++) {
    if (geometry_container[iZone] != NULL) {
      for (iInst = 0; iInst < nInst[iZone]; iInst++){
        for (unsigned short iMGlevel = 0; iMGlevel < config_container[iZone]->GetnMGLevels()+1; iMGlevel++) {
          if (geometry_container[iZone][iInst][iMGlevel] != NULL) delete geometry_container[iZone][iInst][iMGlevel];
        }
        if (geometry_container[iZone][iInst] != NULL) delete [] geometry_container[iZone][iInst];
      }
      delete [] geometry_container[iZone];
    }
  }
  delete [] geometry_container;
  if (rank == MASTER_NODE) cout << "Deleted CGeometry container." << endl;

  for (iZone = 0; iZone < nZone; iZone++) {
    delete [] FFDBox[iZone];
  }
  delete [] FFDBox;
  if (rank == MASTER_NODE) cout << "Deleted CFreeFormDefBox class." << endl;

  for (iZone = 0; iZone < nZone; iZone++) {
    delete surface_movement[iZone];
  }
  delete [] surface_movement;
  if (rank == MASTER_NODE) cout << "Deleted CSurfaceMovement class." << endl;

  for (iZone = 0; iZone < nZone; iZone++) {
    for (iInst = 0; iInst < nInst[iZone]; iInst++){
      if (grid_movement[iZone][iInst] != NULL) delete grid_movement[iZone][iInst];
    }
    if (grid_movement[iZone] != NULL) delete [] grid_movement[iZone];
  }
  delete [] grid_movement;
  if (rank == MASTER_NODE) cout << "Deleted CVolumetricMovement class." << endl;

  /*--- Output profiling information ---*/
  // Note that for now this is called only by a single thread, but all
  // necessary variables have been made thread private for safety (tick/tock)!!

  config_container[ZONE_0]->SetProfilingCSV();
  config_container[ZONE_0]->GEMMProfilingCSV();

  /*--- Deallocate config container ---*/
  if (config_container!= NULL) {
    for (iZone = 0; iZone < nZone; iZone++) {
      if (config_container[iZone] != NULL) {
        delete config_container[iZone];
      }
    }
    delete [] config_container;
  }
  if (rank == MASTER_NODE) cout << "Deleted CConfig container." << endl;

  if (nInst != NULL) delete [] nInst;
  if (rank == MASTER_NODE) cout << "Deleted nInst container." << endl;
  
  /*--- Deallocate output container ---*/
  if (output!= NULL) delete output;
  if (rank == MASTER_NODE) cout << "Deleted COutput class." << endl;

  if (rank == MASTER_NODE) cout << "-------------------------------------------------------------------------" << endl;


  /*--- Stop the timer and output the final performance summary. ---*/
  
#ifndef HAVE_MPI
  StopTime = su2double(clock())/su2double(CLOCKS_PER_SEC);
#else
  StopTime = MPI_Wtime();
#endif
  UsedTime = StopTime-StartTime;
  UsedTimeCompute += UsedTime;
  
  if ((rank == MASTER_NODE) && (wrt_perf)) {
    su2double TotalTime = UsedTimePreproc + UsedTimeCompute + UsedTimeOutput;
    cout.precision(6);
    cout << endl << endl <<"-------------------------- Performance Summary --------------------------" << endl;
    cout << "Simulation totals:" << endl;
    cout << setw(25) << "Cores:" << setw(12) << size << " | ";
    cout << setw(20) << "DOFs/point:" << setw(12) << (su2double)DOFsPerPoint << endl;
    cout << setw(25) << "DOFs/core:" << setw(12) << 1.0e6*MDOFsDomain/(su2double)size << " | ";
    cout << setw(20) << "Ghost DOFs/core:" << setw(12) << 1.0e6*(MDOFs-MDOFsDomain)/(su2double)size << endl;
    cout << setw(25) << "Wall-clock time (hrs):" << setw(12) << (TotalTime)/(60.0*60.0) << " | ";
    cout << setw(20) << "Core-hrs:" << setw(12) << (su2double)size*(TotalTime)/(60.0*60.0) << endl;
    cout << endl;
    cout << "Preprocessing phase:" << endl;
    cout << setw(25) << "Preproc. Time (s):"  << setw(12)<< UsedTimePreproc << " | ";
    cout << setw(20) << "Preproc. Time (%):" << setw(12)<< ((UsedTimePreproc * 100.0) / (TotalTime)) << endl;
    cout << endl;
    cout << "Compute phase:" << endl;
    cout << setw(25) << "Compute Time (s):"  << setw(12)<< UsedTimeCompute << " | ";
    cout << setw(20) << "Compute Time (%):" << setw(12)<< ((UsedTimeCompute * 100.0) / (TotalTime)) << endl;
    cout << setw(25) << "Iteration count:"  << setw(12)<< IterCount << " | ";
    if (IterCount != 0) {
      cout << setw(20) << "Avg. s/iter:" << setw(12)<< UsedTimeCompute/(su2double)IterCount << endl;
      cout << setw(25) << "Core-s/iter/MDOFs:" << setw(12)<< (su2double)size*UsedTimeCompute/(su2double)IterCount/MDOFsDomain << " | ";
      cout << setw(20) << "MDOFs/s:" << setw(12)<< MDOFsDomain*(su2double)IterCount/UsedTimeCompute << endl;
    } else cout << endl;
    cout << endl;
    cout << "Output phase:" << endl;
    cout << setw(25) << "Output Time (s):"  << setw(12)<< UsedTimeOutput << " | ";
    cout << setw(20) << "Output Time (%):" << setw(12)<< ((UsedTimeOutput * 100.0) / (TotalTime)) << endl;
    cout << setw(25) << "Output count:" << setw(12)<< OutputCount << " | ";
    if (OutputCount != 0) {
      cout << setw(20)<< "Avg. s/output:" << setw(12)<< UsedTimeOutput/(su2double)OutputCount << endl;
      if (isBinary) {
        cout << setw(25)<< "Restart Aggr. BW (MB/s):" << setw(12)<< BandwidthSum/(su2double)OutputCount << " | ";
        cout << setw(20)<< "MB/s/core:" << setw(12)<< BandwidthSum/(su2double)OutputCount/(su2double)size << endl;
      }
    } else cout << endl;
    cout << "-------------------------------------------------------------------------" << endl;
    cout << endl;
  }

  /*--- Exit the solver cleanly ---*/

  if (rank == MASTER_NODE)
    cout << endl <<"------------------------- Exit Success (SU2_CFD) ------------------------" << endl << endl;

}


void CDriver::Input_Preprocessing(SU2_Comm MPICommunicator, bool val_periodic) {

  char zone_file_name[MAX_STRING_SIZE];

  /*--- Initialize the configuration of the driver ---*/

  driver_config = new CConfig(config_file_name, SU2_CFD, ZONE_0, nZone, nDim, VERB_NONE);

  /*--- Loop over all zones to initialize the various classes. In most
   cases, nZone is equal to one. This represents the solution of a partial
   differential equation on a single block, unstructured mesh. ---*/

  for (iZone = 0; iZone < nZone; iZone++) {

    /*--- Definition of the configuration option class for all zones. In this
     constructor, the input configuration file is parsed and all options are
     read and stored. ---*/

    if (driver_config->GetKind_Solver() == MULTIZONE){
      strcpy(zone_file_name, driver_config->GetConfigFilename(iZone).c_str());
      config_container[iZone] = new CConfig(zone_file_name, SU2_CFD, iZone, nZone, nDim, VERB_HIGH);
    }
    else{
      config_container[iZone] = new CConfig(config_file_name, SU2_CFD, iZone, nZone, nDim, VERB_HIGH);
    }

    /*--- Set the MPI communicator ---*/

    config_container[iZone]->SetMPICommunicator(MPICommunicator);

  }

  /*--- Set the multizone part of the problem. ---*/
  if (driver_config->GetKind_Solver() == MULTIZONE){
    for (iZone = 0; iZone < nZone; iZone++) {
      /*--- Set the interface markers for multizone ---*/
      config_container[iZone]->SetMultizone(driver_config, config_container);
    }
  }

  for (iZone = 0; iZone < nZone; iZone++) {

    /*--- Determine whether or not the FEM solver is used, which decides the
     type of geometry classes that are instantiated. ---*/
    fem_solver = ((config_container[iZone]->GetKind_Solver() == FEM_EULER)         ||
                  (config_container[iZone]->GetKind_Solver() == FEM_NAVIER_STOKES) ||
                  (config_container[iZone]->GetKind_Solver() == FEM_RANS)          ||
                  (config_container[iZone]->GetKind_Solver() == FEM_LES)           ||
                  (config_container[iZone]->GetKind_Solver() == DISC_ADJ_FEM_EULER) ||
                  (config_container[iZone]->GetKind_Solver() == DISC_ADJ_FEM_NS)    ||
                  (config_container[iZone]->GetKind_Solver() == DISC_ADJ_FEM_RANS));

    /*--- Read the number of instances for each zone ---*/

    nInst[iZone] = config_container[iZone]->GetnTimeInstances();

    geometry_container[iZone] = new CGeometry** [nInst[iZone]];

    for (iInst = 0; iInst < nInst[iZone]; iInst++){

      config_container[iZone]->SetiInst(iInst);

      /*--- Definition of the geometry class to store the primal grid in the
     partitioning process. ---*/

      CGeometry *geometry_aux = NULL;

      /*--- For the FEM solver with time-accurate local time-stepping, use
       a dummy solver class to retrieve the initial flow state. ---*/

      CSolver *solver_aux = NULL;
      if (fem_solver) solver_aux = new CFEM_DG_EulerSolver(config_container[iZone], nDim, MESH_0);

      /*--- All ranks process the grid and call ParMETIS for partitioning ---*/

      geometry_aux = new CPhysicalGeometry(config_container[iZone], iZone, nZone);

      /*--- Color the initial grid and set the send-receive domains (ParMETIS) ---*/

      if ( fem_solver ) geometry_aux->SetColorFEMGrid_Parallel(config_container[iZone]);
      else              geometry_aux->SetColorGrid_Parallel(config_container[iZone]);

      /*--- Allocate the memory of the current domain, and divide the grid
     between the ranks. ---*/

      geometry_container[iZone][iInst] = NULL;
      geometry_container[iZone][iInst] = new CGeometry *[config_container[iZone]->GetnMGLevels()+1];


      if( fem_solver ) {
        switch( config_container[iZone]->GetKind_FEM_Flow() ) {
          case DG: {
            geometry_container[iZone][iInst][MESH_0] = new CMeshFEM_DG(geometry_aux, config_container[iZone]);
            break;
          }

          default: {
            SU2_MPI::Error("Unknown FEM flow solver.", CURRENT_FUNCTION);
            break;
          }
        }
      }
      else {

        /*--- Until we finish the new periodic BC implementation, use the old
         partitioning routines for cases with periodic BCs. The old routines 
         will be entirely removed eventually in favor of the new methods. ---*/

        if (val_periodic) {
          geometry_container[iZone][iInst][MESH_0] = new CPhysicalGeometry(geometry_aux, config_container[iZone]);
        } else {
          geometry_container[iZone][iInst][MESH_0] = new CPhysicalGeometry(geometry_aux, config_container[iZone], val_periodic);
        }
      }

      /*--- Deallocate the memory of geometry_aux and solver_aux ---*/

      delete geometry_aux;
      if (solver_aux != NULL) delete solver_aux;

      /*--- Add the Send/Receive boundaries ---*/
      geometry_container[iZone][iInst][MESH_0]->SetSendReceive(config_container[iZone]);

      /*--- Add the Send/Receive boundaries ---*/
      geometry_container[iZone][iInst][MESH_0]->SetBoundaries(config_container[iZone]);

    }

  }

}

void CDriver::Geometrical_Preprocessing() {

  unsigned short iMGlevel;
  unsigned short requestedMGlevels = config_container[ZONE_0]->GetnMGLevels();
  unsigned long iPoint;
  bool fea = false;

  for (iZone = 0; iZone < nZone; iZone++) {

    fea = ((config_container[iZone]->GetKind_Solver() == FEM_ELASTICITY) ||
        (config_container[iZone]->GetKind_Solver() == DISC_ADJ_FEM));

    for (iInst = 0; iInst < nInst[iZone]; iInst++){

      /*--- Compute elements surrounding points, points surrounding points ---*/

      if (rank == MASTER_NODE) cout << "Setting point connectivity." << endl;
      geometry_container[iZone][iInst][MESH_0]->SetPoint_Connectivity();

      /*--- Renumbering points using Reverse Cuthill McKee ordering ---*/

      if (rank == MASTER_NODE) cout << "Renumbering points (Reverse Cuthill McKee Ordering)." << endl;
      geometry_container[iZone][iInst][MESH_0]->SetRCM_Ordering(config_container[iZone]);

      /*--- recompute elements surrounding points, points surrounding points ---*/

      if (rank == MASTER_NODE) cout << "Recomputing point connectivity." << endl;
      geometry_container[iZone][iInst][MESH_0]->SetPoint_Connectivity();

      /*--- Compute elements surrounding elements ---*/

      if (rank == MASTER_NODE) cout << "Setting element connectivity." << endl;
      geometry_container[iZone][iInst][MESH_0]->SetElement_Connectivity();

      /*--- Check the orientation before computing geometrical quantities ---*/

      geometry_container[iZone][iInst][MESH_0]->SetBoundVolume();
      if (config_container[iZone]->GetReorientElements()) {
        if (rank == MASTER_NODE) cout << "Checking the numerical grid orientation." << endl;
        geometry_container[iZone][iInst][MESH_0]->Check_IntElem_Orientation(config_container[iZone]);
        geometry_container[iZone][iInst][MESH_0]->Check_BoundElem_Orientation(config_container[iZone]);
      }

      /*--- Create the edge structure ---*/

      if (rank == MASTER_NODE) cout << "Identifying edges and vertices." << endl;
      geometry_container[iZone][iInst][MESH_0]->SetEdges();
      geometry_container[iZone][iInst][MESH_0]->SetVertex(config_container[iZone]);

      /*--- Compute cell center of gravity ---*/

      if ((rank == MASTER_NODE) && (!fea)) cout << "Computing centers of gravity." << endl;
      geometry_container[iZone][iInst][MESH_0]->SetCoord_CG();

      /*--- Create the control volume structures ---*/

      if ((rank == MASTER_NODE) && (!fea)) cout << "Setting the control volume structure." << endl;
      geometry_container[iZone][iInst][MESH_0]->SetControlVolume(config_container[iZone], ALLOCATE);
      geometry_container[iZone][iInst][MESH_0]->SetBoundControlVolume(config_container[iZone], ALLOCATE);

      /*--- Compute the max length. ---*/

      if ((rank == MASTER_NODE) && (!fea)) cout << "Finding max control volume width." << endl;
      geometry_container[iZone][iInst][MESH_0]->SetMaxLength(config_container[iZone]);

      /*--- Visualize a dual control volume if requested ---*/

      if ((config_container[iZone]->GetVisualize_CV() >= 0) &&
          (config_container[iZone]->GetVisualize_CV() < (long)geometry_container[iZone][iInst][MESH_0]->GetnPointDomain()))
        geometry_container[iZone][iInst][MESH_0]->VisualizeControlVolume(config_container[iZone], UPDATE);

      /*--- Identify closest normal neighbor ---*/

      if (rank == MASTER_NODE) cout << "Searching for the closest normal neighbors to the surfaces." << endl;
      geometry_container[iZone][iInst][MESH_0]->FindNormal_Neighbor(config_container[iZone]);

      /*--- Store the global to local mapping. ---*/

      if (rank == MASTER_NODE) cout << "Storing a mapping from global to local point index." << endl;
      geometry_container[iZone][iInst][MESH_0]->SetGlobal_to_Local_Point();

      /*--- Compute the surface curvature ---*/

      if ((rank == MASTER_NODE) && (!fea)) cout << "Compute the surface curvature." << endl;
      geometry_container[iZone][iInst][MESH_0]->ComputeSurf_Curvature(config_container[iZone]);

      /*--- Check for periodicity and disable MG if necessary. ---*/

      if (rank == MASTER_NODE) cout << "Checking for periodicity." << endl;
      geometry_container[iZone][iInst][MESH_0]->Check_Periodicity(config_container[iZone]);

      if ((config_container[iZone]->GetnMGLevels() != 0) && (rank == MASTER_NODE))
        cout << "Setting the multigrid structure." << endl;

    }

  }

  /*--- Loop over all zones at each grid level. ---*/

  for (iZone = 0; iZone < nZone; iZone++) {

    /*--- Loop over all the instances ---*/

    for (iInst = 0; iInst < nInst[iZone]; iInst++){

      /*--- Loop over all the new grid ---*/

      for (iMGlevel = 1; iMGlevel <= config_container[iZone]->GetnMGLevels(); iMGlevel++) {

        /*--- Create main agglomeration structure ---*/

        geometry_container[iZone][iInst][iMGlevel] = new CMultiGridGeometry(geometry_container, config_container, iMGlevel, iZone, iInst);

        /*--- Compute points surrounding points. ---*/

        geometry_container[iZone][iInst][iMGlevel]->SetPoint_Connectivity(geometry_container[iZone][iInst][iMGlevel-1]);

        /*--- Create the edge structure ---*/

        geometry_container[iZone][iInst][iMGlevel]->SetEdges();
        geometry_container[iZone][iInst][iMGlevel]->SetVertex(geometry_container[iZone][iInst][iMGlevel-1], config_container[iZone]);

        /*--- Create the control volume structures ---*/

        geometry_container[iZone][iInst][iMGlevel]->SetControlVolume(config_container[iZone], geometry_container[iZone][iInst][iMGlevel-1], ALLOCATE);
        geometry_container[iZone][iInst][iMGlevel]->SetBoundControlVolume(config_container[iZone], geometry_container[iZone][iInst][iMGlevel-1], ALLOCATE);
        geometry_container[iZone][iInst][iMGlevel]->SetCoord(geometry_container[iZone][iInst][iMGlevel-1]);

        /*--- Compute the max length. ---*/

        geometry_container[iZone][iInst][iMGlevel]->SetMaxLength(config_container[iZone]);

        /*--- Find closest neighbor to a surface point ---*/

        geometry_container[iZone][iInst][iMGlevel]->FindNormal_Neighbor(config_container[iZone]);

        /*--- Protect against the situation that we were not able to complete
       the agglomeration for this level, i.e., there weren't enough points.
       We need to check if we changed the total number of levels and delete
       the incomplete CMultiGridGeometry object. ---*/

        if (config_container[iZone]->GetnMGLevels() != requestedMGlevels) {
          delete geometry_container[iZone][iInst][iMGlevel];
          break;
        }

      }

    }

  }

  /*--- For unsteady simulations, initialize the grid volumes
   and coordinates for previous solutions. Loop over all zones/grids ---*/

  for (iZone = 0; iZone < nZone; iZone++) {
    for (iInst = 0; iInst < nInst[iZone]; iInst++){
      if (config_container[iZone]->GetUnsteady_Simulation() && config_container[iZone]->GetGrid_Movement()) {
        for (iMGlevel = 0; iMGlevel <= config_container[iZone]->GetnMGLevels(); iMGlevel++) {
          for (iPoint = 0; iPoint < geometry_container[iZone][iInst][iMGlevel]->GetnPoint(); iPoint++) {

            /*--- Update cell volume ---*/

            geometry_container[iZone][iInst][iMGlevel]->node[iPoint]->SetVolume_n();
            geometry_container[iZone][iInst][iMGlevel]->node[iPoint]->SetVolume_nM1();

            /*--- Update point coordinates ---*/
            geometry_container[iZone][iInst][iMGlevel]->node[iPoint]->SetCoord_n();
            geometry_container[iZone][iInst][iMGlevel]->node[iPoint]->SetCoord_n1();

          }
        }
      }
    }
  }

}

void CDriver::Geometrical_Preprocessing_DGFEM() {

  /*--- Loop over the number of zones of the fine grid. ---*/

  for(unsigned short iZone = 0; iZone < nZone; iZone++) {

    /*--- Loop over the time instances of this zone. ---*/
    for(unsigned short iInst = 0; iInst < nInst[iZone]; iInst++) {

      /*--- Carry out a dynamic cast to CMeshFEM_DG, such that it is not needed to
       define all virtual functions in the base class CGeometry. ---*/
      CMeshFEM_DG *DGMesh = dynamic_cast<CMeshFEM_DG *>(geometry_container[iZone][iInst][MESH_0]);

      /*--- Determine the standard elements for the volume elements. ---*/
      if (rank == MASTER_NODE) cout << "Creating standard volume elements." << endl;
      DGMesh->CreateStandardVolumeElements(config_container[iZone]);

      /*--- Create the face information needed to compute the contour integral
       for the elements in the Discontinuous Galerkin formulation. ---*/
      if (rank == MASTER_NODE) cout << "Creating face information." << endl;
      DGMesh->CreateFaces(config_container[iZone]);

      /*--- Compute the metric terms of the volume elements. ---*/
      if (rank == MASTER_NODE) cout << "Computing metric terms volume elements." << endl;
      DGMesh->MetricTermsVolumeElements(config_container[iZone]);

      /*--- Compute the metric terms of the surface elements. ---*/
      if (rank == MASTER_NODE) cout << "Computing metric terms surface elements." << endl;
      DGMesh->MetricTermsSurfaceElements(config_container[iZone]);

      /*--- Compute a length scale of the volume elements. ---*/
      if (rank == MASTER_NODE) cout << "Computing length scale volume elements." << endl;
      DGMesh->LengthScaleVolumeElements();

      /*--- Compute the coordinates of the integration points. ---*/
      if (rank == MASTER_NODE) cout << "Computing coordinates of the integration points." << endl;
      DGMesh->CoordinatesIntegrationPoints();

      /*--- Compute the coordinates of the location of the solution DOFs. This is different
            from the grid points when a different polynomial degree is used to represent the
            geometry and solution. ---*/
      if (rank == MASTER_NODE) cout << "Computing coordinates of the solution DOFs." << endl;
      DGMesh->CoordinatesSolDOFs();

      /*--- Initialize the static mesh movement, if necessary. ---*/
      const unsigned short Kind_Grid_Movement = config_container[iZone]->GetKind_GridMovement(iZone);
      const bool initStaticMovement = (config_container[iZone]->GetGrid_Movement() &&
                                      (Kind_Grid_Movement == MOVING_WALL    ||
                                       Kind_Grid_Movement == ROTATING_FRAME ||
                                       Kind_Grid_Movement == STEADY_TRANSLATION));

      if(initStaticMovement){
        if (rank == MASTER_NODE) cout << "Initialize Static Mesh Movement" << endl;
        DGMesh->InitStaticMeshMovement(config_container[iZone], Kind_Grid_Movement, iZone);
      }

      /*--- Perform the preprocessing tasks when wall functions are used. ---*/
      if (rank == MASTER_NODE) cout << "Preprocessing for the wall functions. " << endl;
      DGMesh->WallFunctionPreprocessing(config_container[iZone]);

      /*--- Store the global to local mapping. ---*/
      if (rank == MASTER_NODE) cout << "Storing a mapping from global to local DOF index." << endl;
      geometry_container[iZone][iInst][MESH_0]->SetGlobal_to_Local_Point();
    }

    /*--- Loop to create the coarser grid levels. ---*/

    for(unsigned short iMGlevel=1; iMGlevel<=config_container[ZONE_0]->GetnMGLevels(); iMGlevel++) {

      SU2_MPI::Error("Geometrical_Preprocessing_DGFEM: Coarse grid levels not implemented yet.",
                     CURRENT_FUNCTION);
    }
  }
}

void CDriver::Solver_Preprocessing(CSolver ****solver_container, CGeometry ***geometry,
                                   CConfig *config, unsigned short val_iInst) {
  
  unsigned short iMGlevel;
  bool euler, ns, turbulent,
  fem_euler, fem_ns, fem_turbulent, fem_transition,
  adj_euler, adj_ns, adj_turb,
  heat_fvm,
  fem, disc_adj_fem,
  spalart_allmaras, neg_spalart_allmaras, menter_sst, transition,
  template_solver, disc_adj, disc_adj_turb, disc_adj_heat,
  fem_dg_flow, fem_dg_shock_persson,
  e_spalart_allmaras, comp_spalart_allmaras, e_comp_spalart_allmaras;
  
  /*--- Count the number of DOFs per solution point. ---*/
  
  DOFsPerPoint = 0;
  
  /*--- Initialize some useful booleans ---*/

  euler            = false;  ns              = false;  turbulent     = false;
  fem_euler        = false;  fem_ns          = false;  fem_turbulent = false;
  adj_euler        = false;  adj_ns          = false;  adj_turb      = false;
  spalart_allmaras = false;  menter_sst      = false;  disc_adj_turb = false;
  neg_spalart_allmaras = false;
  disc_adj         = false;
  fem              = false;  disc_adj_fem     = false;
  heat_fvm         = false;  disc_adj_heat    = false;
  transition       = false;  fem_transition   = false;
  template_solver  = false;
  fem_dg_flow      = false;  fem_dg_shock_persson = false;
  e_spalart_allmaras = false; comp_spalart_allmaras = false; e_comp_spalart_allmaras = false;
  
  bool compressible   = (config->GetKind_Regime() == COMPRESSIBLE);
  bool incompressible = (config->GetKind_Regime() == INCOMPRESSIBLE);

  /*--- Assign booleans ---*/
  
  switch (config->GetKind_Solver()) {
    case TEMPLATE_SOLVER: template_solver = true; break;
    case EULER : euler = true; break;
    case NAVIER_STOKES: ns = true; heat_fvm = config->GetWeakly_Coupled_Heat(); break;
    case RANS : ns = true; turbulent = true; if (config->GetKind_Trans_Model() == LM) transition = true; heat_fvm = config->GetWeakly_Coupled_Heat(); break;
    case FEM_EULER : fem_euler = true; break;
    case FEM_NAVIER_STOKES: fem_ns = true; break;
    case FEM_RANS : fem_ns = true; fem_turbulent = true; if(config->GetKind_Trans_Model() == LM) fem_transition = true; break;
    case FEM_LES : fem_ns = true; break;
    case HEAT_EQUATION_FVM: heat_fvm = true; break;
    case FEM_ELASTICITY: fem = true; break;
    case ADJ_EULER : euler = true; adj_euler = true; break;
    case ADJ_NAVIER_STOKES : ns = true; turbulent = (config->GetKind_Turb_Model() != NONE); adj_ns = true; break;
    case ADJ_RANS : ns = true; turbulent = true; adj_ns = true; adj_turb = (!config->GetFrozen_Visc_Cont()); break;
    case DISC_ADJ_EULER: euler = true; disc_adj = true; break;
    case DISC_ADJ_NAVIER_STOKES: ns = true; disc_adj = true; heat_fvm = config->GetWeakly_Coupled_Heat(); break;
    case DISC_ADJ_RANS: ns = true; turbulent = true; disc_adj = true; disc_adj_turb = (!config->GetFrozen_Visc_Disc()); heat_fvm = config->GetWeakly_Coupled_Heat(); break;
    case DISC_ADJ_FEM_EULER: fem_euler = true; disc_adj = true; break;
    case DISC_ADJ_FEM_NS: fem_ns = true; disc_adj = true; break;
    case DISC_ADJ_FEM_RANS: fem_ns = true; fem_turbulent = true; disc_adj = true; if(config->GetKind_Trans_Model() == LM) fem_transition = true; break;
    case DISC_ADJ_FEM: fem = true; disc_adj_fem = true; break;
    case DISC_ADJ_HEAT: heat_fvm = true; disc_adj_heat = true; break;
  }
  
  /*--- Determine the kind of FEM solver used for the flow. ---*/

  switch( config->GetKind_FEM_Flow() ) {
    case DG: fem_dg_flow = true; break;
  }

  /*--- Determine the kind of shock capturing method for FEM DG solver. ---*/

  switch( config->GetKind_FEM_DG_Shock() ) {
    case PERSSON: fem_dg_shock_persson = true; break;
  }

  /*--- Assign turbulence model booleans ---*/

  if (turbulent || fem_turbulent)
    switch (config->GetKind_Turb_Model()) {
      case SA:     spalart_allmaras = true;     break;
      case SA_NEG: neg_spalart_allmaras = true; break;
      case SST:    menter_sst = true;           break;
      case SA_E:   e_spalart_allmaras = true;   break;
      case SA_COMP: comp_spalart_allmaras = true; break;
      case SA_E_COMP: e_comp_spalart_allmaras = true; break;
      default: SU2_MPI::Error("Specified turbulence model unavailable or none selected", CURRENT_FUNCTION); break;
    }
  
  /*--- Definition of the Class for the solution: solver_container[DOMAIN][INSTANCE][MESH_LEVEL][EQUATION]. Note that euler, ns
   and potential are incompatible, they use the same position in sol container ---*/

  for (iMGlevel = 0; iMGlevel <= config->GetnMGLevels(); iMGlevel++) {
    
    /*--- Allocate solution for a template problem ---*/
    
    if (template_solver) {
      solver_container[val_iInst][iMGlevel][TEMPLATE_SOL] = new CTemplateSolver(geometry[val_iInst][iMGlevel], config);
      if (iMGlevel == MESH_0) DOFsPerPoint += solver_container[val_iInst][iMGlevel][TEMPLATE_SOL]->GetnVar();
    }
    
    /*--- Allocate solution for direct problem, and run the preprocessing and postprocessing ---*/
    
    if (euler) {
      if (compressible) {
        solver_container[val_iInst][iMGlevel][FLOW_SOL] = new CEulerSolver(geometry[val_iInst][iMGlevel], config, iMGlevel);
        solver_container[val_iInst][iMGlevel][FLOW_SOL]->Preprocessing(geometry[val_iInst][iMGlevel], solver_container[val_iInst][iMGlevel], config, iMGlevel, NO_RK_ITER, RUNTIME_FLOW_SYS, false);
      }
      if (incompressible) {
        solver_container[val_iInst][iMGlevel][FLOW_SOL] = new CIncEulerSolver(geometry[val_iInst][iMGlevel], config, iMGlevel);
        solver_container[val_iInst][iMGlevel][FLOW_SOL]->Preprocessing(geometry[val_iInst][iMGlevel], solver_container[val_iInst][iMGlevel], config, iMGlevel, NO_RK_ITER, RUNTIME_FLOW_SYS, false);
      }
      if (iMGlevel == MESH_0) DOFsPerPoint += solver_container[val_iInst][iMGlevel][FLOW_SOL]->GetnVar();
    }
    if (ns) {
      if (compressible) {
        solver_container[val_iInst][iMGlevel][FLOW_SOL] = new CNSSolver(geometry[val_iInst][iMGlevel], config, iMGlevel);
      }
      if (incompressible) {
        solver_container[val_iInst][iMGlevel][FLOW_SOL] = new CIncNSSolver(geometry[val_iInst][iMGlevel], config, iMGlevel);
      }
      if (iMGlevel == MESH_0) DOFsPerPoint += solver_container[val_iInst][iMGlevel][FLOW_SOL]->GetnVar();
    }
    if (turbulent) {
      if (spalart_allmaras || e_spalart_allmaras || comp_spalart_allmaras || e_comp_spalart_allmaras || neg_spalart_allmaras) {
        solver_container[val_iInst][iMGlevel][TURB_SOL] = new CTurbSASolver(geometry[val_iInst][iMGlevel], config, iMGlevel, solver_container[val_iInst][iMGlevel][FLOW_SOL]->GetFluidModel() );
        solver_container[val_iInst][iMGlevel][FLOW_SOL]->Preprocessing(geometry[val_iInst][iMGlevel], solver_container[val_iInst][iMGlevel], config, iMGlevel, NO_RK_ITER, RUNTIME_FLOW_SYS, false);
        solver_container[val_iInst][iMGlevel][TURB_SOL]->Postprocessing(geometry[val_iInst][iMGlevel], solver_container[val_iInst][iMGlevel], config, iMGlevel);
      }
      else if (menter_sst) {
        solver_container[val_iInst][iMGlevel][TURB_SOL] = new CTurbSSTSolver(geometry[val_iInst][iMGlevel], config, iMGlevel);
        solver_container[val_iInst][iMGlevel][FLOW_SOL]->Preprocessing(geometry[val_iInst][iMGlevel], solver_container[val_iInst][iMGlevel], config, iMGlevel, NO_RK_ITER, RUNTIME_FLOW_SYS, false);
        solver_container[val_iInst][iMGlevel][TURB_SOL]->Postprocessing(geometry[val_iInst][iMGlevel], solver_container[val_iInst][iMGlevel], config, iMGlevel);
        solver_container[val_iInst][iMGlevel][FLOW_SOL]->Preprocessing(geometry[val_iInst][iMGlevel], solver_container[val_iInst][iMGlevel], config, iMGlevel, NO_RK_ITER, RUNTIME_FLOW_SYS, false);
      }
      if (iMGlevel == MESH_0) DOFsPerPoint += solver_container[val_iInst][iMGlevel][TURB_SOL]->GetnVar();
      if (transition) {
        solver_container[val_iInst][iMGlevel][TRANS_SOL] = new CTransLMSolver(geometry[val_iInst][iMGlevel], config, iMGlevel);
        if (iMGlevel == MESH_0) DOFsPerPoint += solver_container[val_iInst][iMGlevel][TRANS_SOL]->GetnVar();
      }
    }
    if (fem_euler) {
      if( fem_dg_flow ) {
        if( fem_dg_shock_persson ) {
          solver_container[val_iInst][iMGlevel][FLOW_SOL] = new CFEM_DG_NSSolver(geometry[val_iInst][iMGlevel], config, iMGlevel);
        }
        else {
          solver_container[val_iInst][iMGlevel][FLOW_SOL] = new CFEM_DG_EulerSolver(geometry[val_iInst][iMGlevel], config, iMGlevel);
        }
      }
    }
    if (fem_ns) {
      if( fem_dg_flow )
        solver_container[val_iInst][iMGlevel][FLOW_SOL] = new CFEM_DG_NSSolver(geometry[val_iInst][iMGlevel], config, iMGlevel);
    }
    if (fem_turbulent) {
      SU2_MPI::Error("Finite element turbulence model not yet implemented.", CURRENT_FUNCTION);

      if(fem_transition)
        SU2_MPI::Error("Finite element transition model not yet implemented.", CURRENT_FUNCTION);
    }
    if (heat_fvm) {
      solver_container[val_iInst][iMGlevel][HEAT_SOL] = new CHeatSolverFVM(geometry[val_iInst][iMGlevel], config, iMGlevel);
      if (iMGlevel == MESH_0) DOFsPerPoint += solver_container[val_iInst][iMGlevel][HEAT_SOL]->GetnVar();
    }
    if (fem) {
      solver_container[val_iInst][iMGlevel][FEA_SOL] = new CFEASolver(geometry[val_iInst][iMGlevel], config);
      if (iMGlevel == MESH_0) DOFsPerPoint += solver_container[val_iInst][iMGlevel][FEA_SOL]->GetnVar();
    }
    
    /*--- Allocate solution for adjoint problem ---*/
    
    if (adj_euler) {
      if (compressible) {
        solver_container[val_iInst][iMGlevel][ADJFLOW_SOL] = new CAdjEulerSolver(geometry[val_iInst][iMGlevel], config, iMGlevel);
      }
      if (incompressible) {
        SU2_MPI::Error("Continuous adjoint for the incompressible solver is not currently available.", CURRENT_FUNCTION);
      }
      if (iMGlevel == MESH_0) DOFsPerPoint += solver_container[val_iInst][iMGlevel][ADJFLOW_SOL]->GetnVar();
    }
    if (adj_ns) {
      if (compressible) {
        solver_container[val_iInst][iMGlevel][ADJFLOW_SOL] = new CAdjNSSolver(geometry[val_iInst][iMGlevel], config, iMGlevel);
      }
      if (incompressible) {
        SU2_MPI::Error("Continuous adjoint for the incompressible solver is not currently available.", CURRENT_FUNCTION);
      }
      if (iMGlevel == MESH_0) DOFsPerPoint += solver_container[val_iInst][iMGlevel][ADJFLOW_SOL]->GetnVar();
    }
    if (adj_turb) {
      solver_container[val_iInst][iMGlevel][ADJTURB_SOL] = new CAdjTurbSolver(geometry[val_iInst][iMGlevel], config, iMGlevel);
      if (iMGlevel == MESH_0) DOFsPerPoint += solver_container[val_iInst][iMGlevel][ADJTURB_SOL]->GetnVar();
    }
     
    if (disc_adj) {
      solver_container[val_iInst][iMGlevel][ADJFLOW_SOL] = new CDiscAdjSolver(geometry[val_iInst][iMGlevel], config, solver_container[val_iInst][iMGlevel][FLOW_SOL], RUNTIME_FLOW_SYS, iMGlevel);
      if (iMGlevel == MESH_0) DOFsPerPoint += solver_container[val_iInst][iMGlevel][ADJFLOW_SOL]->GetnVar();
      if (disc_adj_turb) {
        solver_container[val_iInst][iMGlevel][ADJTURB_SOL] = new CDiscAdjSolver(geometry[val_iInst][iMGlevel], config, solver_container[val_iInst][iMGlevel][TURB_SOL], RUNTIME_TURB_SYS, iMGlevel);
        if (iMGlevel == MESH_0) DOFsPerPoint += solver_container[val_iInst][iMGlevel][ADJTURB_SOL]->GetnVar();
      }
      if (heat_fvm) {
        solver_container[val_iInst][iMGlevel][ADJHEAT_SOL] = new CDiscAdjSolver(geometry[val_iInst][iMGlevel], config, solver_container[val_iInst][iMGlevel][HEAT_SOL], RUNTIME_HEAT_SYS, iMGlevel);
        if (iMGlevel == MESH_0) DOFsPerPoint += solver_container[val_iInst][iMGlevel][ADJHEAT_SOL]->GetnVar();
      }
    }
    
    if (disc_adj_fem) {
      solver_container[val_iInst][iMGlevel][ADJFEA_SOL] = new CDiscAdjFEASolver(geometry[val_iInst][iMGlevel], config, solver_container[val_iInst][iMGlevel][FEA_SOL], RUNTIME_FEA_SYS, iMGlevel);
      if (iMGlevel == MESH_0) DOFsPerPoint += solver_container[val_iInst][iMGlevel][ADJFEA_SOL]->GetnVar();
    }

    if (disc_adj_heat) {
      solver_container[val_iInst][iMGlevel][ADJHEAT_SOL] = new CDiscAdjSolver(geometry[val_iInst][iMGlevel], config, solver_container[val_iInst][iMGlevel][HEAT_SOL], RUNTIME_HEAT_SYS, iMGlevel);
      if (iMGlevel == MESH_0) DOFsPerPoint += solver_container[val_iInst][iMGlevel][ADJHEAT_SOL]->GetnVar();
    }
  }


  /*--- Check for restarts and use the LoadRestart() routines. ---*/

  bool update_geo = true;
  if (config->GetFSI_Simulation()) update_geo = false;

  Solver_Restart(solver_container, geometry, config, update_geo, val_iInst);

  /*--- Set up any necessary inlet profiles ---*/

  Inlet_Preprocessing(solver_container[val_iInst], geometry[val_iInst], config);

}

void CDriver::Inlet_Preprocessing(CSolver ***solver_container, CGeometry **geometry,
                                  CConfig *config) {

  bool euler, ns, turbulent,
  adj_euler, adj_ns, adj_turb,
  heat,
  fem,
  template_solver, disc_adj, disc_adj_fem, disc_adj_turb;
  int val_iter = 0;
  unsigned short iMesh;

  /*--- Initialize some useful booleans ---*/

  euler            = false;  ns              = false;  turbulent = false;
  adj_euler        = false;  adj_ns          = false;  adj_turb  = false;
  disc_adj         = false;
  fem              = false;  disc_adj_fem     = false;
  heat             = false;  disc_adj_turb    = false;
  template_solver  = false;

  /*--- Adjust iteration number for unsteady restarts. ---*/

  bool dual_time = ((config->GetUnsteady_Simulation() == DT_STEPPING_1ST) ||
                    (config->GetUnsteady_Simulation() == DT_STEPPING_2ND));
  bool time_stepping = config->GetUnsteady_Simulation() == TIME_STEPPING;
  bool adjoint = (config->GetDiscrete_Adjoint() || config->GetContinuous_Adjoint());

  if (dual_time) {
    if (adjoint) val_iter = SU2_TYPE::Int(config->GetUnst_AdjointIter())-1;
    else if (config->GetUnsteady_Simulation() == DT_STEPPING_1ST)
      val_iter = SU2_TYPE::Int(config->GetUnst_RestartIter())-1;
    else val_iter = SU2_TYPE::Int(config->GetUnst_RestartIter())-2;
  }

  if (time_stepping) {
    if (adjoint) val_iter = SU2_TYPE::Int(config->GetUnst_AdjointIter())-1;
    else val_iter = SU2_TYPE::Int(config->GetUnst_RestartIter())-1;
  }

  /*--- Assign booleans ---*/

  switch (config->GetKind_Solver()) {
    case TEMPLATE_SOLVER: template_solver = true; break;
    case EULER : euler = true; break;
    case NAVIER_STOKES: ns = true; break;
    case RANS : ns = true; turbulent = true; break;
    case HEAT_EQUATION_FVM: heat = true; break;
    case FEM_ELASTICITY: fem = true; break;
    case ADJ_EULER : euler = true; adj_euler = true; break;
    case ADJ_NAVIER_STOKES : ns = true; turbulent = (config->GetKind_Turb_Model() != NONE); adj_ns = true; break;
    case ADJ_RANS : ns = true; turbulent = true; adj_ns = true; adj_turb = (!config->GetFrozen_Visc_Cont()); break;
    case DISC_ADJ_EULER: euler = true; disc_adj = true; break;
    case DISC_ADJ_NAVIER_STOKES: ns = true; disc_adj = true; break;
    case DISC_ADJ_RANS: ns = true; turbulent = true; disc_adj = true; disc_adj_turb = (!config->GetFrozen_Visc_Disc()); break;
    case DISC_ADJ_FEM: fem = true; disc_adj_fem = true; break;
  }


  /*--- Load inlet profile files for any of the active solver containers. 
   Note that these routines fill the fine grid data structures for the markers
   and restrict values down to all coarser MG levels. ---*/

  if (config->GetInlet_Profile_From_File()) {

    /*--- Use LoadInletProfile() routines for the particular solver. ---*/

    if (rank == MASTER_NODE) {
      cout << endl;
      cout << "Reading inlet profile from file: ";
      cout << config->GetInlet_FileName() << endl;
    }

    bool no_profile = false;

    if (euler || ns || adj_euler || adj_ns || disc_adj) {
      solver_container[MESH_0][FLOW_SOL]->LoadInletProfile(geometry, solver_container, config, val_iter, FLOW_SOL, INLET_FLOW);
    }
    if (turbulent || adj_turb || disc_adj_turb) {
      solver_container[MESH_0][TURB_SOL]->LoadInletProfile(geometry, solver_container, config, val_iter, TURB_SOL, INLET_FLOW);
    }

    if (template_solver) {
      no_profile = true;
    }
    if (heat) {
      no_profile = true;
    }
    if (fem) {
      no_profile = true;
    }
    if (disc_adj_fem) {
      no_profile = true;
    }

    /*--- Exit if profiles were requested for a solver that is not available. ---*/

    if (no_profile) {
      SU2_MPI::Error(string("Inlet profile specification via file (C++) has not been \n") +
                     string("implemented yet for this solver.\n") +
                     string("Please set SPECIFIED_INLET_PROFILE= NO and try again."), CURRENT_FUNCTION);
    }

  } else {

    /*--- Uniform inlets or python-customized inlets ---*/

    /* --- Initialize quantities for inlet boundary
     * This routine does not check if they python wrapper is being used to
     * set custom boundary conditions.  This is intentional; the
     * default values for python custom BCs are initialized with the default
     * values specified in the config (avoiding non physical values) --- */

    for (iMesh = 0; iMesh <= config->GetnMGLevels(); iMesh++) {
      for(unsigned short iMarker=0; iMarker < config->GetnMarker_All(); iMarker++) {
        if (euler || ns || adj_euler || adj_ns || disc_adj)
          solver_container[iMesh][FLOW_SOL]->SetUniformInlet(config, iMarker);
        if (turbulent)
          solver_container[iMesh][TURB_SOL]->SetUniformInlet(config, iMarker);
      }
    }
    
  }
  
}

void CDriver::Solver_Restart(CSolver ****solver_container, CGeometry ***geometry,
                             CConfig *config, bool update_geo, unsigned short val_iInst) {

  bool euler, ns, turbulent,
  adj_euler, adj_ns, adj_turb,
  heat_fvm, fem, fem_euler, fem_ns, fem_dg_flow,
  template_solver, disc_adj, disc_adj_fem, disc_adj_turb, disc_adj_heat;
  int val_iter = 0;

  /*--- Initialize some useful booleans ---*/

  euler            = false;  ns           = false;  turbulent   = false;
  adj_euler        = false;  adj_ns       = false;  adj_turb    = false;
  fem_euler        = false;  fem_ns       = false;  fem_dg_flow = false;
  disc_adj         = false;
  fem              = false;  disc_adj_fem     = false;
  disc_adj_turb    = false;
  heat_fvm         = false;  disc_adj_heat    = false;
  template_solver  = false;

  /*--- Check for restarts and use the LoadRestart() routines. ---*/

  bool restart      = config->GetRestart();
  bool restart_flow = config->GetRestart_Flow();
  bool no_restart   = false;

  /*--- Adjust iteration number for unsteady restarts. ---*/

  bool dual_time = ((config->GetUnsteady_Simulation() == DT_STEPPING_1ST) ||
                    (config->GetUnsteady_Simulation() == DT_STEPPING_2ND));
  bool time_stepping = config->GetUnsteady_Simulation() == TIME_STEPPING;
  bool adjoint = (config->GetDiscrete_Adjoint() || config->GetContinuous_Adjoint());
  bool dynamic = (config->GetDynamic_Analysis() == DYNAMIC); // Dynamic simulation (FSI).

  if (dual_time) {
    if (adjoint) val_iter = SU2_TYPE::Int(config->GetUnst_AdjointIter())-1;
    else if (config->GetUnsteady_Simulation() == DT_STEPPING_1ST)
      val_iter = SU2_TYPE::Int(config->GetUnst_RestartIter())-1;
    else val_iter = SU2_TYPE::Int(config->GetUnst_RestartIter())-2;
  }

  if (time_stepping) {
    if (adjoint) val_iter = SU2_TYPE::Int(config->GetUnst_AdjointIter())-1;
    else val_iter = SU2_TYPE::Int(config->GetUnst_RestartIter())-1;
  }

  /*--- Assign booleans ---*/

  switch (config->GetKind_Solver()) {
    case TEMPLATE_SOLVER: template_solver = true; break;
    case EULER : euler = true; break;
    case NAVIER_STOKES: ns = true; heat_fvm = config->GetWeakly_Coupled_Heat(); break;
    case RANS : ns = true; turbulent = true; heat_fvm = config->GetWeakly_Coupled_Heat(); break;
    case FEM_EULER : fem_euler = true; break;
    case FEM_NAVIER_STOKES: fem_ns = true; break;
    case FEM_RANS : fem_ns = true; break;
    case FEM_LES : fem_ns = true; break;
    case HEAT_EQUATION_FVM: heat_fvm = true; break;
    case FEM_ELASTICITY: fem = true; break;
    case ADJ_EULER : euler = true; adj_euler = true; break;
    case ADJ_NAVIER_STOKES : ns = true; turbulent = (config->GetKind_Turb_Model() != NONE); adj_ns = true; break;
    case ADJ_RANS : ns = true; turbulent = true; adj_ns = true; adj_turb = (!config->GetFrozen_Visc_Cont()); break;
    case DISC_ADJ_EULER: euler = true; disc_adj = true; break;
    case DISC_ADJ_NAVIER_STOKES: ns = true; disc_adj = true; heat_fvm = config->GetWeakly_Coupled_Heat(); break;
    case DISC_ADJ_RANS: ns = true; turbulent = true; disc_adj = true; disc_adj_turb = (!config->GetFrozen_Visc_Disc()); heat_fvm = config->GetWeakly_Coupled_Heat(); break;
    case DISC_ADJ_FEM_EULER: fem_euler = true; disc_adj = true; break;
    case DISC_ADJ_FEM_NS: fem_ns = true; disc_adj = true; break;
    case DISC_ADJ_FEM_RANS: fem_ns = true; turbulent = true; disc_adj = true; disc_adj_turb = (!config->GetFrozen_Visc_Disc()); break;
    case DISC_ADJ_FEM: fem = true; disc_adj_fem = true; break;
    case DISC_ADJ_HEAT: heat_fvm = true; disc_adj_heat = true; break;

  }

  /*--- Determine the kind of FEM solver used for the flow. ---*/

  switch( config->GetKind_FEM_Flow() ) {
    case DG: fem_dg_flow = true; break;
  }

  /*--- Load restarts for any of the active solver containers. Note that
   these restart routines fill the fine grid and interpolate to all MG levels. ---*/

  if (restart || restart_flow) {
    if (euler || ns) {
      solver_container[val_iInst][MESH_0][FLOW_SOL]->LoadRestart(geometry[val_iInst], solver_container[val_iInst], config, val_iter, update_geo);
    }
    if (turbulent) {
      solver_container[val_iInst][MESH_0][TURB_SOL]->LoadRestart(geometry[val_iInst], solver_container[val_iInst], config, val_iter, update_geo);
    }
    if (fem) {
      if (dynamic) val_iter = SU2_TYPE::Int(config->GetDyn_RestartIter())-1;
      solver_container[val_iInst][MESH_0][FEA_SOL]->LoadRestart(geometry[val_iInst], solver_container[val_iInst], config, val_iter, update_geo);
    }
    if (fem_euler || fem_ns) {
      if (fem_dg_flow)
        solver_container[val_iInst][MESH_0][FLOW_SOL]->LoadRestart(geometry[val_iInst], solver_container[val_iInst], config, val_iter, update_geo);
    }
    if (heat_fvm) {
      solver_container[val_iInst][MESH_0][HEAT_SOL]->LoadRestart(geometry[val_iInst], solver_container[val_iInst], config, val_iter, update_geo);
    }
  }

  if (restart) {
    if (template_solver) {
      no_restart = true;
    }
    if (heat_fvm) {
      solver_container[val_iInst][MESH_0][HEAT_SOL]->LoadRestart(geometry[val_iInst], solver_container[val_iInst], config, val_iter, update_geo);
    }
    if (adj_euler || adj_ns) {
      solver_container[val_iInst][MESH_0][ADJFLOW_SOL]->LoadRestart(geometry[val_iInst], solver_container[val_iInst], config, val_iter, update_geo);
    }
    if (adj_turb) {
      no_restart = true;
    }
    if (disc_adj) {
      solver_container[val_iInst][MESH_0][ADJFLOW_SOL]->LoadRestart(geometry[val_iInst], solver_container[val_iInst], config, val_iter, update_geo);
      if (disc_adj_turb)
        solver_container[val_iInst][MESH_0][ADJTURB_SOL]->LoadRestart(geometry[val_iInst], solver_container[val_iInst], config, val_iter, update_geo);
      if (disc_adj_heat)
        solver_container[val_iInst][MESH_0][ADJHEAT_SOL]->LoadRestart(geometry[val_iInst], solver_container[val_iInst], config, val_iter, update_geo);
    }
    if (disc_adj_fem) {
        if (dynamic) val_iter = SU2_TYPE::Int(config->GetDyn_RestartIter())-1;
        solver_container[val_iInst][MESH_0][ADJFEA_SOL]->LoadRestart(geometry[val_iInst], solver_container[val_iInst], config, val_iter, update_geo);
    }
    if (disc_adj_heat) {
      solver_container[val_iInst][MESH_0][ADJHEAT_SOL]->LoadRestart(geometry[val_iInst], solver_container[val_iInst], config, val_iter, update_geo);
    }
  }

  /*--- Exit if a restart was requested for a solver that is not available. ---*/

  if (no_restart) {
    SU2_MPI::Error(string("A restart capability has not been implemented yet for this solver.\n") +
                   string("Please set RESTART_SOL= NO and try again."), CURRENT_FUNCTION);
  }

  /*--- Think about calls to pre / post-processing here, plus realizability checks. ---*/
  

}

void CDriver::Solver_Postprocessing(CSolver ****solver_container, CGeometry **geometry,
                                    CConfig *config, unsigned short val_iInst) {
  unsigned short iMGlevel;
  bool euler, ns, turbulent,
  adj_euler, adj_ns, adj_turb,
  heat_fvm, fem,
  spalart_allmaras, neg_spalart_allmaras, menter_sst, transition,
  template_solver, disc_adj, disc_adj_turb, disc_adj_fem, disc_adj_heat,
  e_spalart_allmaras, comp_spalart_allmaras, e_comp_spalart_allmaras;

  /*--- Initialize some useful booleans ---*/
  
  euler            = false;  ns              = false;  turbulent = false;
  adj_euler        = false;  adj_ns          = false;  adj_turb  = false;
  spalart_allmaras = false;  menter_sst      = false;  disc_adj_turb = false;
  neg_spalart_allmaras = false;
  disc_adj        = false;
  fem              = false;  disc_adj_fem    = false;
  heat_fvm        = false;   disc_adj_heat   = false;
  transition       = false;
  template_solver  = false;
  e_spalart_allmaras = false; comp_spalart_allmaras = false; e_comp_spalart_allmaras = false;

  /*--- Assign booleans ---*/
  
  switch (config->GetKind_Solver()) {
    case TEMPLATE_SOLVER: template_solver = true; break;
    case EULER : euler = true; break;
    case NAVIER_STOKES: ns = true; heat_fvm = config->GetWeakly_Coupled_Heat(); break;
    case RANS : ns = true; turbulent = true; if (config->GetKind_Trans_Model() == LM) transition = true; heat_fvm = config->GetWeakly_Coupled_Heat(); break;
    case FEM_EULER : euler = true; break;
    case FEM_NAVIER_STOKES:
    case FEM_LES: ns = true; break;
    case FEM_RANS: ns = true; turbulent = true; if (config->GetKind_Trans_Model() == LM) transition = true; break;
    case HEAT_EQUATION_FVM: heat_fvm = true; break;
    case FEM_ELASTICITY: fem = true; break;
    case ADJ_EULER : euler = true; adj_euler = true; break;
    case ADJ_NAVIER_STOKES : ns = true; turbulent = (config->GetKind_Turb_Model() != NONE); adj_ns = true; break;
    case ADJ_RANS : ns = true; turbulent = true; adj_ns = true; adj_turb = (!config->GetFrozen_Visc_Cont()); break;
    case DISC_ADJ_EULER: euler = true; disc_adj = true; break;
    case DISC_ADJ_NAVIER_STOKES: ns = true; disc_adj = true; heat_fvm = config->GetWeakly_Coupled_Heat(); break;
    case DISC_ADJ_RANS: ns = true; turbulent = true; disc_adj = true; disc_adj_turb = (!config->GetFrozen_Visc_Disc()); heat_fvm = config->GetWeakly_Coupled_Heat(); break;
    case DISC_ADJ_FEM_EULER: euler = true; disc_adj = true; break;
    case DISC_ADJ_FEM_NS: ns = true; disc_adj = true; break;
    case DISC_ADJ_FEM_RANS: ns = true; turbulent = true; disc_adj = true; disc_adj_turb = (!config->GetFrozen_Visc_Disc()); break;
    case DISC_ADJ_FEM: fem = true; disc_adj_fem = true; break;
    case DISC_ADJ_HEAT: heat_fvm = true; disc_adj_heat = true; break;
  }
  
  /*--- Assign turbulence model booleans ---*/
  
  if (turbulent)
    switch (config->GetKind_Turb_Model()) {
    case SA:     spalart_allmaras = true;     break;
    case SA_NEG: neg_spalart_allmaras = true; break;
    case SST:    menter_sst = true;           break;
    case SA_E: e_spalart_allmaras = true; break;
    case SA_COMP: comp_spalart_allmaras = true; break;
    case SA_E_COMP: e_comp_spalart_allmaras = true; break;
    }
  
  /*--- Definition of the Class for the solution: solver_container[DOMAIN][MESH_LEVEL][EQUATION]. Note that euler, ns
   and potential are incompatible, they use the same position in sol container ---*/
  
  for (iMGlevel = 0; iMGlevel <= config->GetnMGLevels(); iMGlevel++) {
    
    /*--- DeAllocate solution for a template problem ---*/
    
    if (template_solver) {
      delete solver_container[val_iInst][iMGlevel][TEMPLATE_SOL];
    }

    /*--- DeAllocate solution for adjoint problem ---*/
    
    if (adj_euler || adj_ns || disc_adj) {
      delete solver_container[val_iInst][iMGlevel][ADJFLOW_SOL];
      if (disc_adj_turb || adj_turb) {
        delete solver_container[val_iInst][iMGlevel][ADJTURB_SOL];
      }
      if (heat_fvm) {
        delete solver_container[val_iInst][iMGlevel][ADJHEAT_SOL];
      }
    }

    if (disc_adj_heat) {
      delete solver_container[val_iInst][iMGlevel][ADJHEAT_SOL];
    }

    /*--- DeAllocate solution for direct problem ---*/
    
    if (euler || ns) {
      delete solver_container[val_iInst][iMGlevel][FLOW_SOL];
    }

    if (turbulent) {
      if (spalart_allmaras || neg_spalart_allmaras || menter_sst || e_spalart_allmaras || comp_spalart_allmaras || e_comp_spalart_allmaras) {
        delete solver_container[val_iInst][iMGlevel][TURB_SOL];
      }
      if (transition) {
        delete solver_container[val_iInst][iMGlevel][TRANS_SOL];
      }
    }
    if (heat_fvm) {
      delete solver_container[val_iInst][iMGlevel][HEAT_SOL];
    }
    if (fem) {
      delete solver_container[val_iInst][iMGlevel][FEA_SOL];
    }
    if (disc_adj_fem) {
      delete solver_container[val_iInst][iMGlevel][ADJFEA_SOL];
    }
    
    delete [] solver_container[val_iInst][iMGlevel];
  }
  
  delete [] solver_container[val_iInst];

}

void CDriver::Integration_Preprocessing(CIntegration ***integration_container,
    CGeometry ***geometry, CConfig *config, unsigned short val_iInst) {

  bool euler, adj_euler, ns, adj_ns, turbulent, adj_turb, fem,
      fem_euler, fem_ns, fem_turbulent,
      heat_fvm, template_solver, transition, disc_adj, disc_adj_fem, disc_adj_heat;

  /*--- Initialize some useful booleans ---*/
  euler            = false; adj_euler        = false;
  ns               = false; adj_ns           = false;
  turbulent        = false; adj_turb         = false;
  disc_adj         = false;
  fem_euler        = false;
  fem_ns           = false;
  fem_turbulent    = false;
  heat_fvm         = false; disc_adj_heat    = false;
  fem 			       = false; disc_adj_fem     = false;
  transition       = false;
  template_solver  = false;

  /*--- Assign booleans ---*/
  switch (config->GetKind_Solver()) {
    case TEMPLATE_SOLVER: template_solver = true; break;
    case EULER : euler = true; break;
    case NAVIER_STOKES: ns = true;  heat_fvm = config->GetWeakly_Coupled_Heat(); break;
    case RANS : ns = true; turbulent = true; if (config->GetKind_Trans_Model() == LM) transition = true; heat_fvm = config->GetWeakly_Coupled_Heat(); break;
    case FEM_EULER : fem_euler = true; break;
    case FEM_NAVIER_STOKES: fem_ns = true; break;
    case FEM_RANS : fem_ns = true; fem_turbulent = true; break;
    case FEM_LES :  fem_ns = true; break;
    case HEAT_EQUATION_FVM: heat_fvm = true; break;
    case FEM_ELASTICITY: fem = true; break;
    case ADJ_EULER : euler = true; adj_euler = true; break;
    case ADJ_NAVIER_STOKES : ns = true; turbulent = (config->GetKind_Turb_Model() != NONE); adj_ns = true; break;
    case ADJ_RANS : ns = true; turbulent = true; adj_ns = true; adj_turb = (!config->GetFrozen_Visc_Cont()); break;
    case DISC_ADJ_EULER : euler = true; disc_adj = true; break;
    case DISC_ADJ_FEM_EULER: fem_euler = true; disc_adj = true; break;
    case DISC_ADJ_FEM_NS: fem_ns = true; disc_adj = true; break;
    case DISC_ADJ_FEM_RANS: fem_ns = true; fem_turbulent = true; disc_adj = true; break;
    case DISC_ADJ_NAVIER_STOKES: ns = true; disc_adj = true; heat_fvm = config->GetWeakly_Coupled_Heat(); break;
    case DISC_ADJ_RANS : ns = true; turbulent = true; disc_adj = true; heat_fvm = config->GetWeakly_Coupled_Heat(); break;
    case DISC_ADJ_FEM: fem = true; disc_adj_fem = true; break;
    case DISC_ADJ_HEAT: heat_fvm = true; disc_adj_heat = true; break;
  }

  /*--- Allocate solution for a template problem ---*/
  if (template_solver) integration_container[val_iInst][TEMPLATE_SOL] = new CSingleGridIntegration(config);

  /*--- Allocate solution for direct problem ---*/
  if (euler) integration_container[val_iInst][FLOW_SOL] = new CMultiGridIntegration(config);
  if (ns) integration_container[val_iInst][FLOW_SOL] = new CMultiGridIntegration(config);
  if (turbulent) integration_container[val_iInst][TURB_SOL] = new CSingleGridIntegration(config);
  if (transition) integration_container[val_iInst][TRANS_SOL] = new CSingleGridIntegration(config);
  if (heat_fvm) integration_container[val_iInst][HEAT_SOL] = new CSingleGridIntegration(config);
  if (fem) integration_container[val_iInst][FEA_SOL] = new CStructuralIntegration(config);

  /*--- Allocate integration container for finite element flow solver. ---*/

  if (fem_euler) integration_container[val_iInst][FLOW_SOL] = new CFEM_DG_Integration(config);
  if (fem_ns)    integration_container[val_iInst][FLOW_SOL] = new CFEM_DG_Integration(config);
  //if (fem_turbulent) integration_container[val_iInst][FEM_TURB_SOL] = new CSingleGridIntegration(config);

  if (fem_turbulent)
    SU2_MPI::Error("No turbulent FEM solver yet", CURRENT_FUNCTION);

  /*--- Allocate solution for adjoint problem ---*/
  if (adj_euler) integration_container[val_iInst][ADJFLOW_SOL] = new CMultiGridIntegration(config);
  if (adj_ns) integration_container[val_iInst][ADJFLOW_SOL] = new CMultiGridIntegration(config);
  if (adj_turb) integration_container[val_iInst][ADJTURB_SOL] = new CSingleGridIntegration(config);

  if (disc_adj) integration_container[val_iInst][ADJFLOW_SOL] = new CIntegration(config);
  if (disc_adj_fem) integration_container[val_iInst][ADJFEA_SOL] = new CIntegration(config);
  if (disc_adj_heat) integration_container[val_iInst][ADJHEAT_SOL] = new CIntegration(config);

}

void CDriver::Integration_Postprocessing(CIntegration ***integration_container,
    CGeometry **geometry, CConfig *config, unsigned short val_iInst) {
  bool euler, adj_euler, ns, adj_ns, turbulent, adj_turb, fem,
      fem_euler, fem_ns, fem_turbulent,
      heat_fvm, template_solver, transition, disc_adj, disc_adj_fem, disc_adj_heat;

  /*--- Initialize some useful booleans ---*/
  euler            = false; adj_euler        = false;
  ns               = false; adj_ns           = false;
  turbulent        = false; adj_turb         = false;
  disc_adj         = false;
  fem_euler        = false;
  fem_ns           = false;
  fem_turbulent    = false;
  heat_fvm         = false; disc_adj_heat    = false;
  fem              = false; disc_adj_fem     = false;
  transition       = false;
  template_solver  = false;

  /*--- Assign booleans ---*/
  switch (config->GetKind_Solver()) {
    case TEMPLATE_SOLVER: template_solver = true; break;
    case EULER : euler = true; break;
    case NAVIER_STOKES: ns = true; heat_fvm = config->GetWeakly_Coupled_Heat(); break;
    case RANS : ns = true; turbulent = true; if (config->GetKind_Trans_Model() == LM) transition = true; heat_fvm = config->GetWeakly_Coupled_Heat(); break;
    case FEM_EULER : fem_euler = true; break;
    case FEM_NAVIER_STOKES: fem_ns = true; break;
    case FEM_RANS : fem_ns = true; fem_turbulent = true; break;
    case FEM_LES :  fem_ns = true; break;
    case HEAT_EQUATION_FVM: heat_fvm = true; break;
    case FEM_ELASTICITY: fem = true; break;
    case ADJ_EULER : euler = true; adj_euler = true; break;
    case ADJ_NAVIER_STOKES : ns = true; turbulent = (config->GetKind_Turb_Model() != NONE); adj_ns = true; break;
    case ADJ_RANS : ns = true; turbulent = true; adj_ns = true; adj_turb = (!config->GetFrozen_Visc_Cont()); break;
    case DISC_ADJ_EULER : euler = true; disc_adj = true; break;
    case DISC_ADJ_NAVIER_STOKES: ns = true; disc_adj = true; heat_fvm = config->GetWeakly_Coupled_Heat(); break;
    case DISC_ADJ_RANS : ns = true; turbulent = true; disc_adj = true; heat_fvm = config->GetWeakly_Coupled_Heat(); break;
    case DISC_ADJ_FEM_EULER: fem_euler = true; disc_adj = true; break;
    case DISC_ADJ_FEM_NS: fem_ns = true; disc_adj = true; break;
    case DISC_ADJ_FEM_RANS: fem_ns = true; fem_turbulent = true; disc_adj = true; break;
    case DISC_ADJ_FEM: fem = true; disc_adj_fem = true; break;
    case DISC_ADJ_HEAT: heat_fvm = true; disc_adj_heat = true; break;
  }

  /*--- DeAllocate solution for a template problem ---*/
  if (template_solver) integration_container[val_iInst][TEMPLATE_SOL] = new CSingleGridIntegration(config);

  /*--- DeAllocate solution for direct problem ---*/
  if (euler || ns) delete integration_container[val_iInst][FLOW_SOL];
  if (turbulent) delete integration_container[val_iInst][TURB_SOL];
  if (transition) delete integration_container[val_iInst][TRANS_SOL];
  if (heat_fvm) delete integration_container[val_iInst][HEAT_SOL];
  if (fem) delete integration_container[val_iInst][FEA_SOL];
  if (disc_adj_fem) delete integration_container[val_iInst][ADJFEA_SOL];
  if (disc_adj_heat) delete integration_container[val_iInst][ADJHEAT_SOL];

  /*--- DeAllocate solution for adjoint problem ---*/
  if (adj_euler || adj_ns || disc_adj) delete integration_container[val_iInst][ADJFLOW_SOL];
  if (adj_turb) delete integration_container[val_iInst][ADJTURB_SOL];

  /*--- DeAllocate integration container for finite element flow solver. ---*/
  if (fem_euler || fem_ns) delete integration_container[val_iInst][FLOW_SOL];
  //if (fem_turbulent)     delete integration_container[val_iInst][FEM_TURB_SOL];

  if (fem_turbulent)
    SU2_MPI::Error("No turbulent FEM solver yet", CURRENT_FUNCTION);

  delete [] integration_container[val_iInst];
}

void CDriver::Numerics_Preprocessing(CNumerics *****numerics_container,
                                     CSolver ****solver_container, CGeometry ***geometry,
                                     CConfig *config, unsigned short val_iInst) {

  unsigned short iMGlevel, iSol, nDim,
  
  nVar_Template         = 0,
  nVar_Flow             = 0,
  nVar_Trans            = 0,
  nVar_Turb             = 0,
  nVar_Adj_Flow         = 0,
  nVar_Adj_Turb         = 0,
  nVar_FEM              = 0,
  nVar_Heat             = 0;
  
  su2double *constants = NULL;
  
  bool
  euler, adj_euler,
  ns, adj_ns,
  turbulent, adj_turb,
  fem_euler, fem_ns, fem_turbulent,
  spalart_allmaras, neg_spalart_allmaras, menter_sst,
  fem,
  heat_fvm,
  transition,
  template_solver;
  bool e_spalart_allmaras, comp_spalart_allmaras, e_comp_spalart_allmaras;
  
  bool compressible = (config->GetKind_Regime() == COMPRESSIBLE);
  bool incompressible = (config->GetKind_Regime() == INCOMPRESSIBLE);
  bool ideal_gas = (config->GetKind_FluidModel() == STANDARD_AIR || config->GetKind_FluidModel() == IDEAL_GAS );
  bool roe_low_dissipation = config->GetKind_RoeLowDiss() != NO_ROELOWDISS;
  
  /*--- Initialize some useful booleans ---*/
  euler            = false; ns     = false; turbulent     = false;
  fem_euler        = false; fem_ns = false; fem_turbulent = false;
  adj_euler        = false;   adj_ns           = false;   adj_turb         = false;
  heat_fvm         = false;
  fem              = false;
  spalart_allmaras = false; neg_spalart_allmaras = false;	menter_sst       = false;
  transition       = false;
  template_solver  = false;
  e_spalart_allmaras = false; comp_spalart_allmaras = false; e_comp_spalart_allmaras = false;
  
  /*--- Assign booleans ---*/
  switch (config->GetKind_Solver()) {
    case TEMPLATE_SOLVER: template_solver = true; break;
    case EULER : case DISC_ADJ_EULER: euler = true; break;
    case NAVIER_STOKES: case DISC_ADJ_NAVIER_STOKES: ns = true; heat_fvm = config->GetWeakly_Coupled_Heat(); break;
    case RANS : case DISC_ADJ_RANS:  ns = true; turbulent = true; if (config->GetKind_Trans_Model() == LM) transition = true; heat_fvm = config->GetWeakly_Coupled_Heat(); break;
    case FEM_EULER : case DISC_ADJ_FEM_EULER : fem_euler = true; break;
    case FEM_NAVIER_STOKES: case DISC_ADJ_FEM_NS : fem_ns = true; break;
    case FEM_RANS : case DISC_ADJ_FEM_RANS : fem_ns = true; fem_turbulent = true; break;
    case FEM_LES :  fem_ns = true; break;
    case HEAT_EQUATION_FVM: heat_fvm = true; break;
    case FEM_ELASTICITY: case DISC_ADJ_FEM: fem = true; break;
    case ADJ_EULER : euler = true; adj_euler = true; break;
    case ADJ_NAVIER_STOKES : ns = true; turbulent = (config->GetKind_Turb_Model() != NONE); adj_ns = true; break;
    case ADJ_RANS : ns = true; turbulent = true; adj_ns = true; adj_turb = (!config->GetFrozen_Visc_Cont()); break;
  }
  
  /*--- Assign turbulence model booleans ---*/

  if (turbulent || fem_turbulent)
    switch (config->GetKind_Turb_Model()) {
      case SA:     spalart_allmaras = true;     break;
      case SA_NEG: neg_spalart_allmaras = true; break;
      case SA_E:   e_spalart_allmaras = true; break;
      case SA_COMP:   comp_spalart_allmaras = true; break;
      case SA_E_COMP:   e_comp_spalart_allmaras = true; break;
      case SST:    menter_sst = true; constants = solver_container[val_iInst][MESH_0][TURB_SOL]->GetConstants(); break;
      default: SU2_MPI::Error("Specified turbulence model unavailable or none selected", CURRENT_FUNCTION); break;
    }
  
  /*--- Number of variables for the template ---*/
  
  if (template_solver) nVar_Flow = solver_container[val_iInst][MESH_0][FLOW_SOL]->GetnVar();
  
  /*--- Number of variables for direct problem ---*/

  if (euler)        nVar_Flow = solver_container[val_iInst][MESH_0][FLOW_SOL]->GetnVar();
  if (ns)           nVar_Flow = solver_container[val_iInst][MESH_0][FLOW_SOL]->GetnVar();
  if (turbulent)    nVar_Turb = solver_container[val_iInst][MESH_0][TURB_SOL]->GetnVar();
  if (transition)   nVar_Trans = solver_container[val_iInst][MESH_0][TRANS_SOL]->GetnVar();

  if (fem_euler)        nVar_Flow = solver_container[val_iInst][MESH_0][FLOW_SOL]->GetnVar();
  if (fem_ns)           nVar_Flow = solver_container[val_iInst][MESH_0][FLOW_SOL]->GetnVar();
  //if (fem_turbulent)    nVar_Turb = solver_container[val_iInst][MESH_0][FEM_TURB_SOL]->GetnVar();
  
  if (fem)          nVar_FEM = solver_container[val_iInst][MESH_0][FEA_SOL]->GetnVar();
  if (heat_fvm)     nVar_Heat = solver_container[val_iInst][MESH_0][HEAT_SOL]->GetnVar();

  /*--- Number of variables for adjoint problem ---*/
  
  if (adj_euler)        nVar_Adj_Flow = solver_container[val_iInst][MESH_0][ADJFLOW_SOL]->GetnVar();
  if (adj_ns)           nVar_Adj_Flow = solver_container[val_iInst][MESH_0][ADJFLOW_SOL]->GetnVar();
  if (adj_turb)         nVar_Adj_Turb = solver_container[val_iInst][MESH_0][ADJTURB_SOL]->GetnVar();
  
  /*--- Number of dimensions ---*/
  
  nDim = geometry[val_iInst][MESH_0]->GetnDim();
  
  /*--- Definition of the Class for the numerical method: numerics_container[INSTANCE_LEVEL][MESH_LEVEL][EQUATION][EQ_TERM] ---*/
  if (fem){
    for (iMGlevel = 0; iMGlevel <= config->GetnMGLevels(); iMGlevel++) {
      numerics_container[val_iInst][iMGlevel] = new CNumerics** [MAX_SOLS];
      for (iSol = 0; iSol < MAX_SOLS; iSol++)
        numerics_container[val_iInst][iMGlevel][iSol] = new CNumerics* [MAX_TERMS_FEA];
    }
  }
  else{
    for (iMGlevel = 0; iMGlevel <= config->GetnMGLevels(); iMGlevel++) {
      numerics_container[val_iInst][iMGlevel] = new CNumerics** [MAX_SOLS];
      for (iSol = 0; iSol < MAX_SOLS; iSol++)
        numerics_container[val_iInst][iMGlevel][iSol] = new CNumerics* [MAX_TERMS];
    }
  }
  
  /*--- Solver definition for the template problem ---*/
  if (template_solver) {
    
    /*--- Definition of the convective scheme for each equation and mesh level ---*/
    switch (config->GetKind_ConvNumScheme_Template()) {
      case SPACE_CENTERED : case SPACE_UPWIND :
        for (iMGlevel = 0; iMGlevel <= config->GetnMGLevels(); iMGlevel++)
          numerics_container[val_iInst][iMGlevel][TEMPLATE_SOL][CONV_TERM] = new CConvective_Template(nDim, nVar_Template, config);
        break;
      default : SU2_MPI::Error("Convective scheme not implemented (template_solver).", CURRENT_FUNCTION); break;
    }
    
    /*--- Definition of the viscous scheme for each equation and mesh level ---*/
    for (iMGlevel = 0; iMGlevel <= config->GetnMGLevels(); iMGlevel++)
      numerics_container[val_iInst][iMGlevel][TEMPLATE_SOL][VISC_TERM] = new CViscous_Template(nDim, nVar_Template, config);
    
    /*--- Definition of the source term integration scheme for each equation and mesh level ---*/
    for (iMGlevel = 0; iMGlevel <= config->GetnMGLevels(); iMGlevel++)
      numerics_container[val_iInst][iMGlevel][TEMPLATE_SOL][SOURCE_FIRST_TERM] = new CSource_Template(nDim, nVar_Template, config);
    
    /*--- Definition of the boundary condition method ---*/
    for (iMGlevel = 0; iMGlevel <= config->GetnMGLevels(); iMGlevel++) {
      numerics_container[val_iInst][iMGlevel][TEMPLATE_SOL][CONV_BOUND_TERM] = new CConvective_Template(nDim, nVar_Template, config);
    }
    
  }
  
  /*--- Solver definition for the Potential, Euler, Navier-Stokes problems ---*/
  if ((euler) || (ns)) {
    
    /*--- Definition of the convective scheme for each equation and mesh level ---*/
    switch (config->GetKind_ConvNumScheme_Flow()) {
      case NO_CONVECTIVE :
        SU2_MPI::Error("No convective scheme.", CURRENT_FUNCTION);
        break;
        
      case SPACE_CENTERED :
        if (compressible) {
          /*--- Compressible flow ---*/
          switch (config->GetKind_Centered_Flow()) {
            case NO_CENTERED : cout << "No centered scheme." << endl; break;
            case LAX : numerics_container[val_iInst][MESH_0][FLOW_SOL][CONV_TERM] = new CCentLax_Flow(nDim, nVar_Flow, config); break;
            case JST : numerics_container[val_iInst][MESH_0][FLOW_SOL][CONV_TERM] = new CCentJST_Flow(nDim, nVar_Flow, config); break;
            case JST_KE : numerics_container[val_iInst][MESH_0][FLOW_SOL][CONV_TERM] = new CCentJST_KE_Flow(nDim, nVar_Flow, config); break;
            default : SU2_MPI::Error("Centered scheme not implemented.", CURRENT_FUNCTION); break;
          }
          
          for (iMGlevel = 1; iMGlevel <= config->GetnMGLevels(); iMGlevel++)
            numerics_container[val_iInst][iMGlevel][FLOW_SOL][CONV_TERM] = new CCentLax_Flow(nDim, nVar_Flow, config);
          
          /*--- Definition of the boundary condition method ---*/
          for (iMGlevel = 0; iMGlevel <= config->GetnMGLevels(); iMGlevel++)
            numerics_container[val_iInst][iMGlevel][FLOW_SOL][CONV_BOUND_TERM] = new CUpwRoe_Flow(nDim, nVar_Flow, config, false);
          
        }
        if (incompressible) {
          /*--- Incompressible flow, use preconditioning method ---*/
          switch (config->GetKind_Centered_Flow()) {
            case NO_CENTERED : cout << "No centered scheme." << endl; break;
            case LAX : numerics_container[val_iInst][MESH_0][FLOW_SOL][CONV_TERM] = new CCentLaxInc_Flow(nDim, nVar_Flow, config); break;
            case JST : numerics_container[val_iInst][MESH_0][FLOW_SOL][CONV_TERM] = new CCentJSTInc_Flow(nDim, nVar_Flow, config); break;
            default : SU2_MPI::Error("Centered scheme not implemented.\n Currently, only JST and LAX-FRIEDRICH are available for incompressible flows.", CURRENT_FUNCTION); break;
          }
          for (iMGlevel = 1; iMGlevel <= config->GetnMGLevels(); iMGlevel++)
            numerics_container[val_iInst][iMGlevel][FLOW_SOL][CONV_TERM] = new CCentLaxInc_Flow(nDim, nVar_Flow, config);
          
          /*--- Definition of the boundary condition method ---*/
          for (iMGlevel = 0; iMGlevel <= config->GetnMGLevels(); iMGlevel++)
            numerics_container[val_iInst][iMGlevel][FLOW_SOL][CONV_BOUND_TERM] = new CUpwFDSInc_Flow(nDim, nVar_Flow, config);
          
        }
        break;
      case SPACE_UPWIND :
        if (compressible) {
          /*--- Compressible flow ---*/
          switch (config->GetKind_Upwind_Flow()) {
            case NO_UPWIND : cout << "No upwind scheme." << endl; break;
            case ROE:
              if (ideal_gas) {
                
                for (iMGlevel = 0; iMGlevel <= config->GetnMGLevels(); iMGlevel++) {
                  numerics_container[val_iInst][iMGlevel][FLOW_SOL][CONV_TERM] = new CUpwRoe_Flow(nDim, nVar_Flow, config, roe_low_dissipation);
                  numerics_container[val_iInst][iMGlevel][FLOW_SOL][CONV_BOUND_TERM] = new CUpwRoe_Flow(nDim, nVar_Flow, config, false);
                }
              } else {
                
                for (iMGlevel = 0; iMGlevel <= config->GetnMGLevels(); iMGlevel++) {
                  numerics_container[val_iInst][iMGlevel][FLOW_SOL][CONV_TERM] = new CUpwGeneralRoe_Flow(nDim, nVar_Flow, config);
                  numerics_container[val_iInst][iMGlevel][FLOW_SOL][CONV_BOUND_TERM] = new CUpwGeneralRoe_Flow(nDim, nVar_Flow, config);
                }
              }
              break;
              
            case AUSM:
              for (iMGlevel = 0; iMGlevel <= config->GetnMGLevels(); iMGlevel++) {
                numerics_container[val_iInst][iMGlevel][FLOW_SOL][CONV_TERM] = new CUpwAUSM_Flow(nDim, nVar_Flow, config);
                numerics_container[val_iInst][iMGlevel][FLOW_SOL][CONV_BOUND_TERM] = new CUpwAUSM_Flow(nDim, nVar_Flow, config);
              }
              break;
              
            case TURKEL:
              for (iMGlevel = 0; iMGlevel <= config->GetnMGLevels(); iMGlevel++) {
                numerics_container[val_iInst][iMGlevel][FLOW_SOL][CONV_TERM] = new CUpwTurkel_Flow(nDim, nVar_Flow, config);
                numerics_container[val_iInst][iMGlevel][FLOW_SOL][CONV_BOUND_TERM] = new CUpwTurkel_Flow(nDim, nVar_Flow, config);
              }
              break;
                  
            case L2ROE:
              for (iMGlevel = 0; iMGlevel <= config->GetnMGLevels(); iMGlevel++) {
                numerics_container[val_iInst][iMGlevel][FLOW_SOL][CONV_TERM] = new CUpwL2Roe_Flow(nDim, nVar_Flow, config);
                numerics_container[val_iInst][iMGlevel][FLOW_SOL][CONV_BOUND_TERM] = new CUpwL2Roe_Flow(nDim, nVar_Flow, config);
              }
              break;
            case LMROE:
              for (iMGlevel = 0; iMGlevel <= config->GetnMGLevels(); iMGlevel++) {
                numerics_container[val_iInst][iMGlevel][FLOW_SOL][CONV_TERM] = new CUpwLMRoe_Flow(nDim, nVar_Flow, config);
                numerics_container[val_iInst][iMGlevel][FLOW_SOL][CONV_BOUND_TERM] = new CUpwLMRoe_Flow(nDim, nVar_Flow, config);
              }
              break;

            case SLAU:
              for (iMGlevel = 0; iMGlevel <= config->GetnMGLevels(); iMGlevel++) {
                numerics_container[val_iInst][iMGlevel][FLOW_SOL][CONV_TERM] = new CUpwSLAU_Flow(nDim, nVar_Flow, config, roe_low_dissipation);
                numerics_container[val_iInst][iMGlevel][FLOW_SOL][CONV_BOUND_TERM] = new CUpwSLAU_Flow(nDim, nVar_Flow, config, false);
              }
              break;
              
            case SLAU2:
              for (iMGlevel = 0; iMGlevel <= config->GetnMGLevels(); iMGlevel++) {
                numerics_container[val_iInst][iMGlevel][FLOW_SOL][CONV_TERM] = new CUpwSLAU2_Flow(nDim, nVar_Flow, config, roe_low_dissipation);
                numerics_container[val_iInst][iMGlevel][FLOW_SOL][CONV_BOUND_TERM] = new CUpwSLAU2_Flow(nDim, nVar_Flow, config, false);
              }
              break;
              
            case HLLC:
              if (ideal_gas) {
                for (iMGlevel = 0; iMGlevel <= config->GetnMGLevels(); iMGlevel++) {
                  numerics_container[val_iInst][iMGlevel][FLOW_SOL][CONV_TERM] = new CUpwHLLC_Flow(nDim, nVar_Flow, config);
                  numerics_container[val_iInst][iMGlevel][FLOW_SOL][CONV_BOUND_TERM] = new CUpwHLLC_Flow(nDim, nVar_Flow, config);
                }
              }
              else {
                for (iMGlevel = 0; iMGlevel <= config->GetnMGLevels(); iMGlevel++) {
                  numerics_container[val_iInst][iMGlevel][FLOW_SOL][CONV_TERM] = new CUpwGeneralHLLC_Flow(nDim, nVar_Flow, config);
                  numerics_container[val_iInst][iMGlevel][FLOW_SOL][CONV_BOUND_TERM] = new CUpwGeneralHLLC_Flow(nDim, nVar_Flow, config);
                }
              }
              break;
              
            case MSW:
              for (iMGlevel = 0; iMGlevel <= config->GetnMGLevels(); iMGlevel++) {
                numerics_container[val_iInst][iMGlevel][FLOW_SOL][CONV_TERM] = new CUpwMSW_Flow(nDim, nVar_Flow, config);
                numerics_container[val_iInst][iMGlevel][FLOW_SOL][CONV_BOUND_TERM] = new CUpwMSW_Flow(nDim, nVar_Flow, config);
              }
              break;
              
            case CUSP:
              for (iMGlevel = 0; iMGlevel <= config->GetnMGLevels(); iMGlevel++) {
                numerics_container[val_iInst][iMGlevel][FLOW_SOL][CONV_TERM] = new CUpwCUSP_Flow(nDim, nVar_Flow, config);
                numerics_container[val_iInst][iMGlevel][FLOW_SOL][CONV_BOUND_TERM] = new CUpwCUSP_Flow(nDim, nVar_Flow, config);
              }
              break;
              
            default : SU2_MPI::Error("Upwind scheme not implemented.", CURRENT_FUNCTION); break;
          }
          
        }
        if (incompressible) {
          /*--- Incompressible flow, use artificial compressibility method ---*/
          switch (config->GetKind_Upwind_Flow()) {
            case NO_UPWIND : cout << "No upwind scheme." << endl; break;
            case FDS:
              for (iMGlevel = 0; iMGlevel <= config->GetnMGLevels(); iMGlevel++) {
                numerics_container[val_iInst][iMGlevel][FLOW_SOL][CONV_TERM] = new CUpwFDSInc_Flow(nDim, nVar_Flow, config);
                numerics_container[val_iInst][iMGlevel][FLOW_SOL][CONV_BOUND_TERM] = new CUpwFDSInc_Flow(nDim, nVar_Flow, config);
              }
              break;
            default : SU2_MPI::Error("Upwind scheme not implemented.\n Currently, only FDS is available for incompressible flows.", CURRENT_FUNCTION); break;
          }
        }
        break;
        
      default :
        SU2_MPI::Error("Convective scheme not implemented (Euler and Navier-Stokes).", CURRENT_FUNCTION);
        break;
    }
    
    /*--- Definition of the viscous scheme for each equation and mesh level ---*/
    if (compressible) {
      if (ideal_gas) {
        
        /*--- Compressible flow Ideal gas ---*/
        numerics_container[val_iInst][MESH_0][FLOW_SOL][VISC_TERM] = new CAvgGradCorrected_Flow(nDim, nVar_Flow, config);
        for (iMGlevel = 1; iMGlevel <= config->GetnMGLevels(); iMGlevel++)
          numerics_container[val_iInst][iMGlevel][FLOW_SOL][VISC_TERM] = new CAvgGrad_Flow(nDim, nVar_Flow, config);
        
        /*--- Definition of the boundary condition method ---*/
        for (iMGlevel = 0; iMGlevel <= config->GetnMGLevels(); iMGlevel++)
          numerics_container[val_iInst][iMGlevel][FLOW_SOL][VISC_BOUND_TERM] = new CAvgGrad_Flow(nDim, nVar_Flow, config);
        
      } else {
        
        /*--- Compressible flow Realgas ---*/
        numerics_container[val_iInst][MESH_0][FLOW_SOL][VISC_TERM] = new CGeneralAvgGradCorrected_Flow(nDim, nVar_Flow, config);
        for (iMGlevel = 1; iMGlevel <= config->GetnMGLevels(); iMGlevel++)
          numerics_container[val_iInst][iMGlevel][FLOW_SOL][VISC_TERM] = new CGeneralAvgGrad_Flow(nDim, nVar_Flow, config);
        
        /*--- Definition of the boundary condition method ---*/
        for (iMGlevel = 0; iMGlevel <= config->GetnMGLevels(); iMGlevel++)
          numerics_container[val_iInst][iMGlevel][FLOW_SOL][VISC_BOUND_TERM] = new CGeneralAvgGrad_Flow(nDim, nVar_Flow, config);
        
      }
    }
    if (incompressible) {
      /*--- Incompressible flow, use preconditioning method ---*/
      numerics_container[val_iInst][MESH_0][FLOW_SOL][VISC_TERM] = new CAvgGradCorrectedInc_Flow(nDim, nVar_Flow, config);
      for (iMGlevel = 1; iMGlevel <= config->GetnMGLevels(); iMGlevel++)
        numerics_container[val_iInst][iMGlevel][FLOW_SOL][VISC_TERM] = new CAvgGradInc_Flow(nDim, nVar_Flow, config);
      
      /*--- Definition of the boundary condition method ---*/
      for (iMGlevel = 0; iMGlevel <= config->GetnMGLevels(); iMGlevel++)
        numerics_container[val_iInst][iMGlevel][FLOW_SOL][VISC_BOUND_TERM] = new CAvgGradInc_Flow(nDim, nVar_Flow, config);
    }
    
    /*--- Definition of the source term integration scheme for each equation and mesh level ---*/
    for (iMGlevel = 0; iMGlevel <= config->GetnMGLevels(); iMGlevel++) {
      
      if (config->GetBody_Force() == YES)
        if (incompressible) numerics_container[val_iInst][iMGlevel][FLOW_SOL][SOURCE_FIRST_TERM] = new CSourceIncBodyForce(nDim, nVar_Flow, config);
        else numerics_container[val_iInst][iMGlevel][FLOW_SOL][SOURCE_FIRST_TERM] = new CSourceBodyForce(nDim, nVar_Flow, config);
      else if (incompressible && (config->GetKind_DensityModel() == BOUSSINESQ))
        numerics_container[val_iInst][iMGlevel][FLOW_SOL][SOURCE_FIRST_TERM] = new CSourceBoussinesq(nDim, nVar_Flow, config);
      else if (config->GetRotating_Frame() == YES)
        numerics_container[val_iInst][iMGlevel][FLOW_SOL][SOURCE_FIRST_TERM] = new CSourceRotatingFrame_Flow(nDim, nVar_Flow, config);
      else if (config->GetAxisymmetric() == YES)
        if (incompressible) numerics_container[val_iInst][iMGlevel][FLOW_SOL][SOURCE_FIRST_TERM] = new CSourceIncAxisymmetric_Flow(nDim, nVar_Flow, config);
      else numerics_container[val_iInst][iMGlevel][FLOW_SOL][SOURCE_FIRST_TERM] = new CSourceAxisymmetric_Flow(nDim, nVar_Flow, config);
      else if (config->GetGravityForce() == YES)
        numerics_container[val_iInst][iMGlevel][FLOW_SOL][SOURCE_FIRST_TERM] = new CSourceGravity(nDim, nVar_Flow, config);
      else if (config->GetWind_Gust() == YES)
        numerics_container[val_iInst][iMGlevel][FLOW_SOL][SOURCE_FIRST_TERM] = new CSourceWindGust(nDim, nVar_Flow, config);
      else
        numerics_container[val_iInst][iMGlevel][FLOW_SOL][SOURCE_FIRST_TERM] = new CSourceNothing(nDim, nVar_Flow, config);
      
      numerics_container[val_iInst][iMGlevel][FLOW_SOL][SOURCE_SECOND_TERM] = new CSourceNothing(nDim, nVar_Flow, config);
    }
    
  }

  /*--- Riemann solver definition for the Euler, Navier-Stokes problems for the FEM discretization. ---*/
  if ((fem_euler) || (fem_ns)) {

    switch (config->GetRiemann_Solver_FEM()) {
      case NO_UPWIND : cout << "Riemann solver disabled." << endl; break;
      case ROE:
      case LAX_FRIEDRICH:
        /* Hard coded optimized implementation is used in the DG solver. No need to allocate the
           corresponding entry in numerics. */
        break;

      case AUSM:
        for (iMGlevel = 0; iMGlevel <= config->GetnMGLevels(); iMGlevel++) {
          numerics_container[val_iInst][iMGlevel][FLOW_SOL][CONV_TERM] = new CUpwAUSM_Flow(nDim, nVar_Flow, config);
          numerics_container[val_iInst][iMGlevel][FLOW_SOL][CONV_BOUND_TERM] = new CUpwAUSM_Flow(nDim, nVar_Flow, config);
        }
        break;

      case TURKEL:
        for (iMGlevel = 0; iMGlevel <= config->GetnMGLevels(); iMGlevel++) {
          numerics_container[val_iInst][iMGlevel][FLOW_SOL][CONV_TERM] = new CUpwTurkel_Flow(nDim, nVar_Flow, config);
          numerics_container[val_iInst][iMGlevel][FLOW_SOL][CONV_BOUND_TERM] = new CUpwTurkel_Flow(nDim, nVar_Flow, config);
        }
        break;

      case HLLC:
          for (iMGlevel = 0; iMGlevel <= config->GetnMGLevels(); iMGlevel++) {
            numerics_container[val_iInst][iMGlevel][FLOW_SOL][CONV_TERM] = new CUpwHLLC_Flow(nDim, nVar_Flow, config);
            numerics_container[val_iInst][iMGlevel][FLOW_SOL][CONV_BOUND_TERM] = new CUpwHLLC_Flow(nDim, nVar_Flow, config);
          }
        break;

      case MSW:
        for (iMGlevel = 0; iMGlevel <= config->GetnMGLevels(); iMGlevel++) {
          numerics_container[val_iInst][iMGlevel][FLOW_SOL][CONV_TERM] = new CUpwMSW_Flow(nDim, nVar_Flow, config);
          numerics_container[val_iInst][iMGlevel][FLOW_SOL][CONV_BOUND_TERM] = new CUpwMSW_Flow(nDim, nVar_Flow, config);
        }
        break;

      case CUSP:
        for (iMGlevel = 0; iMGlevel <= config->GetnMGLevels(); iMGlevel++) {
          numerics_container[val_iInst][iMGlevel][FLOW_SOL][CONV_TERM] = new CUpwCUSP_Flow(nDim, nVar_Flow, config);
          numerics_container[val_iInst][iMGlevel][FLOW_SOL][CONV_BOUND_TERM] = new CUpwCUSP_Flow(nDim, nVar_Flow, config);
        }
        break;

      default :
        SU2_MPI::Error("Riemann solver not implemented.", CURRENT_FUNCTION);
    }

  }

  /*--- Solver definition for the turbulent model problem ---*/
  
  if (turbulent) {
    
    /*--- Definition of the convective scheme for each equation and mesh level ---*/
    
    switch (config->GetKind_ConvNumScheme_Turb()) {
      case NONE :
        break;
      case SPACE_UPWIND :
        for (iMGlevel = 0; iMGlevel <= config->GetnMGLevels(); iMGlevel++) {
          if (spalart_allmaras || neg_spalart_allmaras || e_spalart_allmaras || comp_spalart_allmaras || e_comp_spalart_allmaras ) {
            numerics_container[val_iInst][iMGlevel][TURB_SOL][CONV_TERM] = new CUpwSca_TurbSA(nDim, nVar_Turb, config);
          }
          else if (menter_sst) numerics_container[val_iInst][iMGlevel][TURB_SOL][CONV_TERM] = new CUpwSca_TurbSST(nDim, nVar_Turb, config);
        }
        break;
      default :
        SU2_MPI::Error("Convective scheme not implemented (turbulent).", CURRENT_FUNCTION);
        break;
    }
    
    /*--- Definition of the viscous scheme for each equation and mesh level ---*/
    
    for (iMGlevel = 0; iMGlevel <= config->GetnMGLevels(); iMGlevel++) {
      if (spalart_allmaras || e_spalart_allmaras || comp_spalart_allmaras || e_comp_spalart_allmaras){
        numerics_container[val_iInst][iMGlevel][TURB_SOL][VISC_TERM] = new CAvgGrad_TurbSA(nDim, nVar_Turb, true, config);
      }
      else if (neg_spalart_allmaras) numerics_container[val_iInst][iMGlevel][TURB_SOL][VISC_TERM] = new CAvgGrad_TurbSA_Neg(nDim, nVar_Turb, true, config);
      else if (menter_sst) numerics_container[val_iInst][iMGlevel][TURB_SOL][VISC_TERM] = new CAvgGrad_TurbSST(nDim, nVar_Turb, constants, true, config);
    }
    
    /*--- Definition of the source term integration scheme for each equation and mesh level ---*/
    
    for (iMGlevel = 0; iMGlevel <= config->GetnMGLevels(); iMGlevel++) {
      if (spalart_allmaras) numerics_container[val_iInst][iMGlevel][TURB_SOL][SOURCE_FIRST_TERM] = new CSourcePieceWise_TurbSA(nDim, nVar_Turb, config);
      else if (e_spalart_allmaras) numerics_container[val_iInst][iMGlevel][TURB_SOL][SOURCE_FIRST_TERM] = new CSourcePieceWise_TurbSA_E(nDim, nVar_Turb, config);
      else if (comp_spalart_allmaras) numerics_container[val_iInst][iMGlevel][TURB_SOL][SOURCE_FIRST_TERM] = new CSourcePieceWise_TurbSA_COMP(nDim, nVar_Turb, config);
      else if (e_comp_spalart_allmaras) numerics_container[val_iInst][iMGlevel][TURB_SOL][SOURCE_FIRST_TERM] = new CSourcePieceWise_TurbSA_E_COMP(nDim, nVar_Turb, config);
      else if (neg_spalart_allmaras) numerics_container[val_iInst][iMGlevel][TURB_SOL][SOURCE_FIRST_TERM] = new CSourcePieceWise_TurbSA_Neg(nDim, nVar_Turb, config);
      else if (menter_sst) numerics_container[val_iInst][iMGlevel][TURB_SOL][SOURCE_FIRST_TERM] = new CSourcePieceWise_TurbSST(nDim, nVar_Turb, constants, config);
      numerics_container[val_iInst][iMGlevel][TURB_SOL][SOURCE_SECOND_TERM] = new CSourceNothing(nDim, nVar_Turb, config);
    }
    
    /*--- Definition of the boundary condition method ---*/
    
    for (iMGlevel = 0; iMGlevel <= config->GetnMGLevels(); iMGlevel++) {
      if (spalart_allmaras || e_spalart_allmaras || comp_spalart_allmaras || e_comp_spalart_allmaras) {
        numerics_container[val_iInst][iMGlevel][TURB_SOL][CONV_BOUND_TERM] = new CUpwSca_TurbSA(nDim, nVar_Turb, config);
        numerics_container[val_iInst][iMGlevel][TURB_SOL][VISC_BOUND_TERM] = new CAvgGrad_TurbSA(nDim, nVar_Turb, false, config);
      }
      else if (neg_spalart_allmaras) {
        numerics_container[val_iInst][iMGlevel][TURB_SOL][CONV_BOUND_TERM] = new CUpwSca_TurbSA(nDim, nVar_Turb, config);
        numerics_container[val_iInst][iMGlevel][TURB_SOL][VISC_BOUND_TERM] = new CAvgGrad_TurbSA_Neg(nDim, nVar_Turb, false, config);
      }
      else if (menter_sst) {
        numerics_container[val_iInst][iMGlevel][TURB_SOL][CONV_BOUND_TERM] = new CUpwSca_TurbSST(nDim, nVar_Turb, config);
        numerics_container[val_iInst][iMGlevel][TURB_SOL][VISC_BOUND_TERM] = new CAvgGrad_TurbSST(nDim, nVar_Turb, constants, false, config);
      }
    }
  }
  
  /*--- Solver definition for the transition model problem ---*/
  if (transition) {
    
    /*--- Definition of the convective scheme for each equation and mesh level ---*/
    switch (config->GetKind_ConvNumScheme_Turb()) {
      case NONE :
        break;
      case SPACE_UPWIND :
        for (iMGlevel = 0; iMGlevel <= config->GetnMGLevels(); iMGlevel++) {
          numerics_container[val_iInst][iMGlevel][TRANS_SOL][CONV_TERM] = new CUpwSca_TransLM(nDim, nVar_Trans, config);
        }
        break;
      default :
        SU2_MPI::Error("Convective scheme not implemented (transition).", CURRENT_FUNCTION);
        break;
    }
    
    /*--- Definition of the viscous scheme for each equation and mesh level ---*/
    for (iMGlevel = 0; iMGlevel <= config->GetnMGLevels(); iMGlevel++) {
      numerics_container[val_iInst][iMGlevel][TRANS_SOL][VISC_TERM] = new CAvgGradCorrected_TransLM(nDim, nVar_Trans, config);
    }
    
    /*--- Definition of the source term integration scheme for each equation and mesh level ---*/
    for (iMGlevel = 0; iMGlevel <= config->GetnMGLevels(); iMGlevel++) {
      numerics_container[val_iInst][iMGlevel][TRANS_SOL][SOURCE_FIRST_TERM] = new CSourcePieceWise_TransLM(nDim, nVar_Trans, config);
      numerics_container[val_iInst][iMGlevel][TRANS_SOL][SOURCE_SECOND_TERM] = new CSourceNothing(nDim, nVar_Trans, config);
    }
    
    /*--- Definition of the boundary condition method ---*/
    for (iMGlevel = 0; iMGlevel <= config->GetnMGLevels(); iMGlevel++) {
      numerics_container[val_iInst][iMGlevel][TRANS_SOL][CONV_BOUND_TERM] = new CUpwLin_TransLM(nDim, nVar_Trans, config);
    }
  }
  
  /*--- Solver definition of the finite volume heat solver  ---*/
  if (heat_fvm) {

    /*--- Definition of the viscous scheme for each equation and mesh level ---*/
    for (iMGlevel = 0; iMGlevel <= config->GetnMGLevels(); iMGlevel++) {

      numerics_container[val_iInst][iMGlevel][HEAT_SOL][VISC_TERM] = new CAvgGradCorrected_Heat(nDim, nVar_Heat, config);
      numerics_container[val_iInst][iMGlevel][HEAT_SOL][VISC_BOUND_TERM] = new CAvgGrad_Heat(nDim, nVar_Heat, config);

      switch (config->GetKind_ConvNumScheme_Heat()) {

        case SPACE_UPWIND :
          numerics_container[val_iInst][iMGlevel][HEAT_SOL][CONV_TERM] = new CUpwSca_Heat(nDim, nVar_Heat, config);
          numerics_container[val_iInst][iMGlevel][HEAT_SOL][CONV_BOUND_TERM] = new CUpwSca_Heat(nDim, nVar_Heat, config);
          break;

        case SPACE_CENTERED :
          numerics_container[val_iInst][iMGlevel][HEAT_SOL][CONV_TERM] = new CCentSca_Heat(nDim, nVar_Heat, config);
          numerics_container[val_iInst][iMGlevel][HEAT_SOL][CONV_BOUND_TERM] = new CUpwSca_Heat(nDim, nVar_Heat, config);
        break;

        default :
          cout << "Convective scheme not implemented (heat)." << endl; exit(EXIT_FAILURE);
        break;
      }
    }
  }
  
  /*--- Solver definition for the flow adjoint problem ---*/
  
  if (adj_euler || adj_ns) {
    
    /*--- Definition of the convective scheme for each equation and mesh level ---*/
    
    switch (config->GetKind_ConvNumScheme_AdjFlow()) {
      case NO_CONVECTIVE :
        SU2_MPI::Error("No convective scheme.", CURRENT_FUNCTION);
        break;
        
      case SPACE_CENTERED :
        
        if (compressible) {
          
          /*--- Compressible flow ---*/
          
          switch (config->GetKind_Centered_AdjFlow()) {
            case NO_CENTERED : cout << "No centered scheme." << endl; break;
            case LAX : numerics_container[val_iInst][MESH_0][ADJFLOW_SOL][CONV_TERM] = new CCentLax_AdjFlow(nDim, nVar_Adj_Flow, config); break;
            case JST : numerics_container[val_iInst][MESH_0][ADJFLOW_SOL][CONV_TERM] = new CCentJST_AdjFlow(nDim, nVar_Adj_Flow, config); break;
            default : SU2_MPI::Error("Centered scheme not implemented.", CURRENT_FUNCTION); break;
          }
          
          for (iMGlevel = 1; iMGlevel <= config->GetnMGLevels(); iMGlevel++)
            numerics_container[val_iInst][iMGlevel][ADJFLOW_SOL][CONV_TERM] = new CCentLax_AdjFlow(nDim, nVar_Adj_Flow, config);
          
          for (iMGlevel = 0; iMGlevel <= config->GetnMGLevels(); iMGlevel++)
            numerics_container[val_iInst][iMGlevel][ADJFLOW_SOL][CONV_BOUND_TERM] = new CUpwRoe_AdjFlow(nDim, nVar_Adj_Flow, config);
          
        }
        
        if (incompressible) {

          SU2_MPI::Error("Schemes not implemented for incompressible continuous adjoint.", CURRENT_FUNCTION);

        }
        
        break;
        
      case SPACE_UPWIND :
        
        if (compressible) {
          
          /*--- Compressible flow ---*/
          
          switch (config->GetKind_Upwind_AdjFlow()) {
            case NO_UPWIND : cout << "No upwind scheme." << endl; break;
            case ROE:
              for (iMGlevel = 0; iMGlevel <= config->GetnMGLevels(); iMGlevel++) {
                numerics_container[val_iInst][iMGlevel][ADJFLOW_SOL][CONV_TERM] = new CUpwRoe_AdjFlow(nDim, nVar_Adj_Flow, config);
                numerics_container[val_iInst][iMGlevel][ADJFLOW_SOL][CONV_BOUND_TERM] = new CUpwRoe_AdjFlow(nDim, nVar_Adj_Flow, config);
              }
              break;
            default : SU2_MPI::Error("Upwind scheme not implemented.", CURRENT_FUNCTION); break;
          }
        }
        
        if (incompressible) {
          
          SU2_MPI::Error("Schemes not implemented for incompressible continuous adjoint.", CURRENT_FUNCTION);

        }
        
        break;
        
      default :
        SU2_MPI::Error("Convective scheme not implemented (adj_euler and adj_ns).", CURRENT_FUNCTION);
        break;
    }
    
    /*--- Definition of the viscous scheme for each equation and mesh level ---*/
    
    if (compressible) {
      
      /*--- Compressible flow ---*/
      
      numerics_container[val_iInst][MESH_0][ADJFLOW_SOL][VISC_TERM] = new CAvgGradCorrected_AdjFlow(nDim, nVar_Adj_Flow, config);
      numerics_container[val_iInst][MESH_0][ADJFLOW_SOL][VISC_BOUND_TERM] = new CAvgGrad_AdjFlow(nDim, nVar_Adj_Flow, config);
      
      for (iMGlevel = 1; iMGlevel <= config->GetnMGLevels(); iMGlevel++) {
        numerics_container[val_iInst][iMGlevel][ADJFLOW_SOL][VISC_TERM] = new CAvgGrad_AdjFlow(nDim, nVar_Adj_Flow, config);
        numerics_container[val_iInst][iMGlevel][ADJFLOW_SOL][VISC_BOUND_TERM] = new CAvgGrad_AdjFlow(nDim, nVar_Adj_Flow, config);
      }
      
    }
    
    if (incompressible) {
      
      SU2_MPI::Error("Schemes not implemented for incompressible continuous adjoint.", CURRENT_FUNCTION);

    }
    
    /*--- Definition of the source term integration scheme for each equation and mesh level ---*/
    
    for (iMGlevel = 0; iMGlevel <= config->GetnMGLevels(); iMGlevel++) {
      
      /*--- Note that RANS is incompatible with Axisymmetric or Rotational (Fix it!) ---*/
      
      if (compressible) {
        
        if (adj_ns) {
          
          numerics_container[val_iInst][iMGlevel][ADJFLOW_SOL][SOURCE_FIRST_TERM] = new CSourceViscous_AdjFlow(nDim, nVar_Adj_Flow, config);
          
          if (config->GetRotating_Frame() == YES)
            numerics_container[val_iInst][iMGlevel][ADJFLOW_SOL][SOURCE_SECOND_TERM] = new CSourceRotatingFrame_AdjFlow(nDim, nVar_Adj_Flow, config);
          else
            numerics_container[val_iInst][iMGlevel][ADJFLOW_SOL][SOURCE_SECOND_TERM] = new CSourceConservative_AdjFlow(nDim, nVar_Adj_Flow, config);
          
        }
        
        else {
          
          if (config->GetRotating_Frame() == YES)
            numerics_container[val_iInst][iMGlevel][ADJFLOW_SOL][SOURCE_FIRST_TERM] = new CSourceRotatingFrame_AdjFlow(nDim, nVar_Adj_Flow, config);
          else if (config->GetAxisymmetric() == YES)
            numerics_container[val_iInst][iMGlevel][ADJFLOW_SOL][SOURCE_FIRST_TERM] = new CSourceAxisymmetric_AdjFlow(nDim, nVar_Adj_Flow, config);
          else
            numerics_container[val_iInst][iMGlevel][ADJFLOW_SOL][SOURCE_FIRST_TERM] = new CSourceNothing(nDim, nVar_Adj_Flow, config);
          
          numerics_container[val_iInst][iMGlevel][ADJFLOW_SOL][SOURCE_SECOND_TERM] = new CSourceNothing(nDim, nVar_Adj_Flow, config);
          
        }
        
      }
      
      if (incompressible) {
        
        SU2_MPI::Error("Schemes not implemented for incompressible continuous adjoint.", CURRENT_FUNCTION);

      }
      
    }
    
  }
  
  /*--- Solver definition for the turbulent adjoint problem ---*/
  if (adj_turb) {
    /*--- Definition of the convective scheme for each equation and mesh level ---*/
    switch (config->GetKind_ConvNumScheme_AdjTurb()) {
      case NONE :
        break;
      case SPACE_UPWIND :
        for (iMGlevel = 0; iMGlevel <= config->GetnMGLevels(); iMGlevel++)
          if (spalart_allmaras) {
            numerics_container[val_iInst][iMGlevel][ADJTURB_SOL][CONV_TERM] = new CUpwSca_AdjTurb(nDim, nVar_Adj_Turb, config);
          }
          else if (neg_spalart_allmaras) {SU2_MPI::Error("Adjoint Neg SA turbulence model not implemented.", CURRENT_FUNCTION);}
          else if (menter_sst) {SU2_MPI::Error("Adjoint SST turbulence model not implemented.", CURRENT_FUNCTION);}
          else if (e_spalart_allmaras) {SU2_MPI::Error("Adjoint Edward's SA turbulence model not implemented.", CURRENT_FUNCTION);}
          else if (comp_spalart_allmaras) {SU2_MPI::Error("Adjoint CC SA turbulence model not implemented.", CURRENT_FUNCTION);}
          else if (e_comp_spalart_allmaras) {SU2_MPI::Error("Adjoint CC Edward's SA turbulence model not implemented.", CURRENT_FUNCTION);}
        break;
      default :
        SU2_MPI::Error("Convective scheme not implemented (adj_turb).", CURRENT_FUNCTION);
        break;
    }
    
    /*--- Definition of the viscous scheme for each equation and mesh level ---*/
    for (iMGlevel = 0; iMGlevel <= config->GetnMGLevels(); iMGlevel++) {
      if (spalart_allmaras) {
        numerics_container[val_iInst][iMGlevel][ADJTURB_SOL][VISC_TERM] = new CAvgGradCorrected_AdjTurb(nDim, nVar_Adj_Turb, config);
      }

      else if (neg_spalart_allmaras) {SU2_MPI::Error("Adjoint Neg SA turbulence model not implemented.", CURRENT_FUNCTION);}
      else if (menter_sst) {SU2_MPI::Error("Adjoint SST turbulence model not implemented.", CURRENT_FUNCTION);}
      else if (e_spalart_allmaras) {SU2_MPI::Error("Adjoint Edward's SA turbulence model not implemented.", CURRENT_FUNCTION);}
      else if (comp_spalart_allmaras) {SU2_MPI::Error("Adjoint CC SA turbulence model not implemented.", CURRENT_FUNCTION);}
      else if (e_comp_spalart_allmaras) {SU2_MPI::Error("Adjoint CC Edward's SA turbulence model not implemented.", CURRENT_FUNCTION);}
    }
    
    /*--- Definition of the source term integration scheme for each equation and mesh level ---*/
    for (iMGlevel = 0; iMGlevel <= config->GetnMGLevels(); iMGlevel++) {
      if (spalart_allmaras) {
        numerics_container[val_iInst][iMGlevel][ADJTURB_SOL][SOURCE_FIRST_TERM] = new CSourcePieceWise_AdjTurb(nDim, nVar_Adj_Turb, config);
        numerics_container[val_iInst][iMGlevel][ADJTURB_SOL][SOURCE_SECOND_TERM] = new CSourceConservative_AdjTurb(nDim, nVar_Adj_Turb, config);
      }
      else if (neg_spalart_allmaras) {SU2_MPI::Error("Adjoint Neg SA turbulence model not implemented.", CURRENT_FUNCTION);}
      else if (menter_sst) {SU2_MPI::Error("Adjoint SST turbulence model not implemented.", CURRENT_FUNCTION);}
      else if (e_spalart_allmaras) {SU2_MPI::Error("Adjoint Edward's SA turbulence model not implemented.", CURRENT_FUNCTION);}
      else if (comp_spalart_allmaras) {SU2_MPI::Error("Adjoint CC SA turbulence model not implemented.", CURRENT_FUNCTION);}
      else if (e_comp_spalart_allmaras) {SU2_MPI::Error("Adjoint CC Edward's SA turbulence model not implemented.", CURRENT_FUNCTION);}
    }
    
    /*--- Definition of the boundary condition method ---*/
    for (iMGlevel = 0; iMGlevel <= config->GetnMGLevels(); iMGlevel++) {
      if (spalart_allmaras) numerics_container[val_iInst][iMGlevel][ADJTURB_SOL][CONV_BOUND_TERM] = new CUpwLin_AdjTurb(nDim, nVar_Adj_Turb, config);
      else if (neg_spalart_allmaras) {SU2_MPI::Error("Adjoint Neg SA turbulence model not implemented.", CURRENT_FUNCTION);}
      else if (menter_sst) {SU2_MPI::Error("Adjoint SST turbulence model not implemented.", CURRENT_FUNCTION);}
      else if (e_spalart_allmaras) {SU2_MPI::Error("Adjoint Edward's SA turbulence model not implemented.", CURRENT_FUNCTION);}
      else if (comp_spalart_allmaras) {SU2_MPI::Error("Adjoint CC SA turbulence model not implemented.", CURRENT_FUNCTION);}
      else if (e_comp_spalart_allmaras) {SU2_MPI::Error("Adjoint CC Edward's SA turbulence model not implemented.", CURRENT_FUNCTION);}
    }
    
  }

  /*--- Solver definition for the FEM problem ---*/
  if (fem) {

  /*--- Initialize the container for FEA_TERM. This will be the only one for most of the cases ---*/
  switch (config->GetGeometricConditions()) {
      case SMALL_DEFORMATIONS :
        switch (config->GetMaterialModel()) {
          case LINEAR_ELASTIC: numerics_container[val_iInst][MESH_0][FEA_SOL][FEA_TERM] = new CFEALinearElasticity(nDim, nVar_FEM, config); break;
          case NEO_HOOKEAN : SU2_MPI::Error("Material model does not correspond to geometric conditions.", CURRENT_FUNCTION); break;
          default: SU2_MPI::Error("Material model not implemented.", CURRENT_FUNCTION); break;
        }
        break;
      case LARGE_DEFORMATIONS :
        switch (config->GetMaterialModel()) {
          case LINEAR_ELASTIC: SU2_MPI::Error("Material model does not correspond to geometric conditions.", CURRENT_FUNCTION); break;
          case NEO_HOOKEAN :
            switch (config->GetMaterialCompressibility()) {
              case COMPRESSIBLE_MAT : numerics_container[val_iInst][MESH_0][FEA_SOL][FEA_TERM] = new CFEM_NeoHookean_Comp(nDim, nVar_FEM, config); break;
              case INCOMPRESSIBLE_MAT : numerics_container[val_iInst][MESH_0][FEA_SOL][FEA_TERM] = new CFEM_NeoHookean_Incomp(nDim, nVar_FEM, config); break;
              default: SU2_MPI::Error("Material model not implemented.", CURRENT_FUNCTION); break;
            }
            break;
          case KNOWLES:
            switch (config->GetMaterialCompressibility()) {
              case NEARLY_INCOMPRESSIBLE_MAT : numerics_container[val_iInst][MESH_0][FEA_SOL][FEA_TERM] = new CFEM_Knowles_NearInc(nDim, nVar_FEM, config); break;
              case INCOMPRESSIBLE_MAT : numerics_container[val_iInst][MESH_0][FEA_SOL][FEA_TERM] = new CFEM_Knowles_NearInc(nDim, nVar_FEM, config); break;
              default:  SU2_MPI::Error("Material model not implemented.", CURRENT_FUNCTION); break;
            }
            break;
          case IDEAL_DE:
            switch (config->GetMaterialCompressibility()) {
              case NEARLY_INCOMPRESSIBLE_MAT : numerics_container[val_iInst][MESH_0][FEA_SOL][FEA_TERM] = new CFEM_IdealDE(nDim, nVar_FEM, config); break;
              default:  SU2_MPI::Error("Material model not implemented.", CURRENT_FUNCTION); break;
            }
            break;
          default:  SU2_MPI::Error("Material model not implemented.", CURRENT_FUNCTION); break;
        }
        break;
      default:  SU2_MPI::Error("Solver not implemented.", CURRENT_FUNCTION);  break;
    }

  /*--- The following definitions only make sense if we have a non-linear solution ---*/
  if (config->GetGeometricConditions() == LARGE_DEFORMATIONS){

      /*--- This allocates a container for electromechanical effects ---*/

      bool de_effects = config->GetDE_Effects();
      if (de_effects) numerics_container[val_iInst][MESH_0][FEA_SOL][DE_TERM] = new CFEM_DielectricElastomer(nDim, nVar_FEM, config);

      string filename;
      ifstream properties_file;

      filename = config->GetFEA_FileName();
      if (nZone > 1)
        filename = config->GetMultizone_FileName(filename, iZone);

      properties_file.open(filename.data(), ios::in);

      /*--- In case there is a properties file, containers are allocated for a number of material models ---*/

      if (!(properties_file.fail())) {

          numerics_container[val_iInst][MESH_0][FEA_SOL][MAT_NHCOMP]  = new CFEM_NeoHookean_Comp(nDim, nVar_FEM, config);
          numerics_container[val_iInst][MESH_0][FEA_SOL][MAT_NHINC]   = new CFEM_NeoHookean_Incomp(nDim, nVar_FEM, config);
          numerics_container[val_iInst][MESH_0][FEA_SOL][MAT_IDEALDE] = new CFEM_IdealDE(nDim, nVar_FEM, config);
          numerics_container[val_iInst][MESH_0][FEA_SOL][MAT_KNOWLES] = new CFEM_Knowles_NearInc(nDim, nVar_FEM, config);

          properties_file.close();
      }
  }

  }

}

void CDriver::Numerics_Postprocessing(CNumerics *****numerics_container,
                                      CSolver ***solver_container, CGeometry **geometry,
                                      CConfig *config, unsigned short val_iInst) {
  
  unsigned short iMGlevel, iSol;
  
  
  bool
  euler, adj_euler,
  ns, adj_ns,
  fem_euler, fem_ns, fem_turbulent,
  turbulent, adj_turb,
  spalart_allmaras, neg_spalart_allmaras, menter_sst,
  fem,
  heat_fvm,
  transition,
  template_solver;

  bool e_spalart_allmaras, comp_spalart_allmaras, e_comp_spalart_allmaras;

  bool compressible = (config->GetKind_Regime() == COMPRESSIBLE);
  bool incompressible = (config->GetKind_Regime() == INCOMPRESSIBLE);
  
  /*--- Initialize some useful booleans ---*/
  euler            = false; ns     = false; turbulent     = false;
  fem_euler        = false; fem_ns = false; fem_turbulent = false;
  adj_euler        = false;   adj_ns           = false;   adj_turb         = false;
  fem        = false;
  spalart_allmaras = false;   neg_spalart_allmaras = false; menter_sst       = false;
  transition       = false;   heat_fvm         = false;
  template_solver  = false;
    
  e_spalart_allmaras = false; comp_spalart_allmaras = false; e_comp_spalart_allmaras = false;

  /*--- Assign booleans ---*/
  switch (config->GetKind_Solver()) {
    case TEMPLATE_SOLVER: template_solver = true; break;
    case EULER : case DISC_ADJ_EULER: euler = true;  heat_fvm = config->GetWeakly_Coupled_Heat(); break;
    case NAVIER_STOKES: case DISC_ADJ_NAVIER_STOKES: ns = true;  heat_fvm = config->GetWeakly_Coupled_Heat(); break;
    case RANS : case DISC_ADJ_RANS:  ns = true; turbulent = true; if (config->GetKind_Trans_Model() == LM) transition = true; break;
    case FEM_EULER : case DISC_ADJ_FEM_EULER : fem_euler = true; break;
    case FEM_NAVIER_STOKES: case DISC_ADJ_FEM_NS : fem_ns = true; break;
    case FEM_RANS : case DISC_ADJ_FEM_RANS : fem_ns = true; fem_turbulent = true; break;
    case FEM_LES :  fem_ns = true; break;
    case HEAT_EQUATION_FVM: heat_fvm = true; break;
    case FEM_ELASTICITY: case DISC_ADJ_FEM: fem = true; break;
    case ADJ_EULER : euler = true; adj_euler = true; break;
    case ADJ_NAVIER_STOKES : ns = true; turbulent = (config->GetKind_Turb_Model() != NONE); adj_ns = true; break;
    case ADJ_RANS : ns = true; turbulent = true; adj_ns = true; adj_turb = (!config->GetFrozen_Visc_Cont()); break;
  }
  
  /*--- Assign turbulence model booleans ---*/

  if (turbulent || fem_turbulent)
    switch (config->GetKind_Turb_Model()) {
      case SA:     spalart_allmaras = true;     break;
      case SA_NEG: neg_spalart_allmaras = true; break;
      case SST:    menter_sst = true;  break;
      case SA_COMP: comp_spalart_allmaras = true; break;
      case SA_E: e_spalart_allmaras = true; break;
      case SA_E_COMP: e_comp_spalart_allmaras = true; break;

    }
  
  /*--- Solver definition for the template problem ---*/
  if (template_solver) {
    
    /*--- Definition of the convective scheme for each equation and mesh level ---*/
    switch (config->GetKind_ConvNumScheme_Template()) {
      case SPACE_CENTERED : case SPACE_UPWIND :
        for (iMGlevel = 0; iMGlevel <= config->GetnMGLevels(); iMGlevel++)
          delete numerics_container[val_iInst][iMGlevel][TEMPLATE_SOL][CONV_TERM];
        break;
    }
    
    for (iMGlevel = 0; iMGlevel <= config->GetnMGLevels(); iMGlevel++) {
      /*--- Definition of the viscous scheme for each equation and mesh level ---*/
      delete numerics_container[val_iInst][iMGlevel][TEMPLATE_SOL][VISC_TERM];
      /*--- Definition of the source term integration scheme for each equation and mesh level ---*/
      delete numerics_container[val_iInst][iMGlevel][TEMPLATE_SOL][SOURCE_FIRST_TERM];
      /*--- Definition of the boundary condition method ---*/
      delete numerics_container[val_iInst][iMGlevel][TEMPLATE_SOL][CONV_BOUND_TERM];
    }
    
  }
  
  /*--- Solver definition for the Potential, Euler, Navier-Stokes problems ---*/
  if ((euler) || (ns)) {
    
    /*--- Definition of the convective scheme for each equation and mesh level ---*/
    switch (config->GetKind_ConvNumScheme_Flow()) {
        
      case SPACE_CENTERED :
        if (compressible) {
          
          /*--- Compressible flow ---*/
          switch (config->GetKind_Centered_Flow()) {
            case LAX : case JST :  case JST_KE : delete numerics_container[val_iInst][MESH_0][FLOW_SOL][CONV_TERM]; break;
          }
          for (iMGlevel = 1; iMGlevel <= config->GetnMGLevels(); iMGlevel++)
            delete numerics_container[val_iInst][iMGlevel][FLOW_SOL][CONV_TERM];
          
          /*--- Definition of the boundary condition method ---*/
          for (iMGlevel = 0; iMGlevel <= config->GetnMGLevels(); iMGlevel++)
            delete numerics_container[val_iInst][iMGlevel][FLOW_SOL][CONV_BOUND_TERM];
          
        }
        if (incompressible) {
          /*--- Incompressible flow, use preconditioning method ---*/
          switch (config->GetKind_Centered_Flow()) {
            case LAX : case JST : delete numerics_container[val_iInst][MESH_0][FLOW_SOL][CONV_TERM]; break;
          }
          for (iMGlevel = 1; iMGlevel <= config->GetnMGLevels(); iMGlevel++)
            delete numerics_container[val_iInst][iMGlevel][FLOW_SOL][CONV_TERM];
          
          /*--- Definition of the boundary condition method ---*/
          for (iMGlevel = 0; iMGlevel <= config->GetnMGLevels(); iMGlevel++)
            delete numerics_container[val_iInst][iMGlevel][FLOW_SOL][CONV_BOUND_TERM];
          
        }
        break;
      case SPACE_UPWIND :
        
        if (compressible) {
          /*--- Compressible flow ---*/
          switch (config->GetKind_Upwind_Flow()) {
            case ROE: case AUSM : case TURKEL: case HLLC: case MSW:  case CUSP: case L2ROE: case LMROE: case SLAU: case SLAU2:
              for (iMGlevel = 0; iMGlevel <= config->GetnMGLevels(); iMGlevel++) {
                delete numerics_container[val_iInst][iMGlevel][FLOW_SOL][CONV_TERM];
                delete numerics_container[val_iInst][iMGlevel][FLOW_SOL][CONV_BOUND_TERM];
              }
              
              break;
          }
          
        }
        if (incompressible) {
          /*--- Incompressible flow, use preconditioning method ---*/
          switch (config->GetKind_Upwind_Flow()) {
            case FDS:
              for (iMGlevel = 0; iMGlevel <= config->GetnMGLevels(); iMGlevel++) {
                delete numerics_container[val_iInst][iMGlevel][FLOW_SOL][CONV_TERM];
                delete numerics_container[val_iInst][iMGlevel][FLOW_SOL][CONV_BOUND_TERM];
              }
              break;
          }
        }
        
        break;
    }
    
    /*--- Definition of the viscous scheme for each equation and mesh level ---*/
    if (compressible||incompressible) {
      /*--- Compressible flow Ideal gas ---*/
      delete numerics_container[val_iInst][MESH_0][FLOW_SOL][VISC_TERM];
      for (iMGlevel = 1; iMGlevel <= config->GetnMGLevels(); iMGlevel++)
        delete numerics_container[val_iInst][iMGlevel][FLOW_SOL][VISC_TERM];
      
      /*--- Definition of the boundary condition method ---*/
      for (iMGlevel = 0; iMGlevel <= config->GetnMGLevels(); iMGlevel++)
        delete numerics_container[val_iInst][iMGlevel][FLOW_SOL][VISC_BOUND_TERM];
      
    }
    
    /*--- Definition of the source term integration scheme for each equation and mesh level ---*/
    for (iMGlevel = 0; iMGlevel <= config->GetnMGLevels(); iMGlevel++) {
      delete numerics_container[val_iInst][iMGlevel][FLOW_SOL][SOURCE_FIRST_TERM];
      delete numerics_container[val_iInst][iMGlevel][FLOW_SOL][SOURCE_SECOND_TERM];
    }
    
  }

  /*--- DG-FEM solver definition for Euler, Navier-Stokes problems ---*/

  if ((fem_euler) || (fem_ns)) {

    /*--- Definition of the convective scheme for each equation and mesh level ---*/
    switch (config->GetRiemann_Solver_FEM()) {
      case AUSM: case TURKEL: case HLLC: case MSW: /* Note that not all need to be deleted. */

        for (iMGlevel = 0; iMGlevel <= config->GetnMGLevels(); iMGlevel++) {
          delete numerics_container[val_iInst][iMGlevel][FLOW_SOL][CONV_TERM];
          delete numerics_container[val_iInst][iMGlevel][FLOW_SOL][CONV_BOUND_TERM];
        }
        break;
    }
  }

  /*--- Solver definition for the turbulent model problem ---*/
  
  if (turbulent) {
    
    /*--- Definition of the convective scheme for each equation and mesh level ---*/
    
    switch (config->GetKind_ConvNumScheme_Turb()) {
      case SPACE_UPWIND :
        for (iMGlevel = 0; iMGlevel <= config->GetnMGLevels(); iMGlevel++) {
          if (spalart_allmaras || neg_spalart_allmaras ||menter_sst|| comp_spalart_allmaras || e_spalart_allmaras || e_comp_spalart_allmaras)
            delete numerics_container[val_iInst][iMGlevel][TURB_SOL][CONV_TERM];
        }
        break;
    }
    
    /*--- Definition of the viscous scheme for each equation and mesh level ---*/
    
      if (spalart_allmaras || neg_spalart_allmaras ||menter_sst|| comp_spalart_allmaras || e_spalart_allmaras || e_comp_spalart_allmaras){
        for (iMGlevel = 0; iMGlevel <= config->GetnMGLevels(); iMGlevel++) {
          delete numerics_container[val_iInst][iMGlevel][TURB_SOL][VISC_TERM];
          delete numerics_container[val_iInst][iMGlevel][TURB_SOL][SOURCE_FIRST_TERM];
          delete numerics_container[val_iInst][iMGlevel][TURB_SOL][SOURCE_SECOND_TERM];
          /*--- Definition of the boundary condition method ---*/
          delete numerics_container[val_iInst][iMGlevel][TURB_SOL][CONV_BOUND_TERM];
          delete numerics_container[val_iInst][iMGlevel][TURB_SOL][VISC_BOUND_TERM];

      }
    }
    
  }
  
  /*--- Solver definition for the transition model problem ---*/
  if (transition) {
    
    /*--- Definition of the convective scheme for each equation and mesh level ---*/
    switch (config->GetKind_ConvNumScheme_Turb()) {
      case SPACE_UPWIND :
        for (iMGlevel = 0; iMGlevel <= config->GetnMGLevels(); iMGlevel++) {
          delete numerics_container[val_iInst][iMGlevel][TRANS_SOL][CONV_TERM];
        }
        break;
    }
    
    for (iMGlevel = 0; iMGlevel <= config->GetnMGLevels(); iMGlevel++) {
      /*--- Definition of the viscous scheme for each equation and mesh level ---*/
      delete numerics_container[val_iInst][iMGlevel][TRANS_SOL][VISC_TERM];
      /*--- Definition of the source term integration scheme for each equation and mesh level ---*/
      delete numerics_container[val_iInst][iMGlevel][TRANS_SOL][SOURCE_FIRST_TERM];
      delete numerics_container[val_iInst][iMGlevel][TRANS_SOL][SOURCE_SECOND_TERM];
      /*--- Definition of the boundary condition method ---*/
      delete numerics_container[val_iInst][iMGlevel][TRANS_SOL][CONV_BOUND_TERM];
    }
  }

  if (heat_fvm) {

    /*--- Definition of the viscous scheme for each equation and mesh level ---*/
    for (iMGlevel = 0; iMGlevel <= config->GetnMGLevels(); iMGlevel++) {

      delete numerics_container[val_iInst][iMGlevel][HEAT_SOL][VISC_TERM];
      delete numerics_container[val_iInst][iMGlevel][HEAT_SOL][VISC_BOUND_TERM];

      switch (config->GetKind_ConvNumScheme_Heat()) {
        case SPACE_UPWIND :

          delete numerics_container[val_iInst][iMGlevel][HEAT_SOL][CONV_TERM];
          delete numerics_container[val_iInst][iMGlevel][HEAT_SOL][CONV_BOUND_TERM];
          break;

        case SPACE_CENTERED :

          delete numerics_container[val_iInst][iMGlevel][HEAT_SOL][CONV_TERM];
          delete numerics_container[val_iInst][iMGlevel][HEAT_SOL][CONV_BOUND_TERM];
        break;
      }
    }
  }
  
  /*--- Solver definition for the flow adjoint problem ---*/
  
  if (adj_euler || adj_ns ) {
    
    /*--- Definition of the convective scheme for each equation and mesh level ---*/
    
    switch (config->GetKind_ConvNumScheme_AdjFlow()) {
      case SPACE_CENTERED :
        
        if (compressible) {
          
          /*--- Compressible flow ---*/
          
          switch (config->GetKind_Centered_AdjFlow()) {
            case LAX : case JST:
              delete numerics_container[val_iInst][MESH_0][ADJFLOW_SOL][CONV_TERM];
              break;
          }
          
          for (iMGlevel = 1; iMGlevel <= config->GetnMGLevels(); iMGlevel++)
            delete numerics_container[val_iInst][iMGlevel][ADJFLOW_SOL][CONV_TERM];
          
          for (iMGlevel = 0; iMGlevel <= config->GetnMGLevels(); iMGlevel++)
            delete numerics_container[val_iInst][iMGlevel][ADJFLOW_SOL][CONV_BOUND_TERM];
          
        }
        
        if (incompressible) {
          
          /*--- Incompressible flow, use artificial compressibility method ---*/
          
          switch (config->GetKind_Centered_AdjFlow()) {
            case LAX : case JST:
              delete numerics_container[val_iInst][MESH_0][ADJFLOW_SOL][CONV_TERM]; break;
          }
          
          for (iMGlevel = 1; iMGlevel <= config->GetnMGLevels(); iMGlevel++)
            delete numerics_container[val_iInst][iMGlevel][ADJFLOW_SOL][CONV_TERM];
          
          for (iMGlevel = 0; iMGlevel <= config->GetnMGLevels(); iMGlevel++)
            delete numerics_container[val_iInst][iMGlevel][ADJFLOW_SOL][CONV_BOUND_TERM];
          
        }
        
        break;
        
      case SPACE_UPWIND :
        
        if (compressible || incompressible) {
          
          /*--- Compressible flow ---*/
          
          switch (config->GetKind_Upwind_AdjFlow()) {
            case ROE:
              for (iMGlevel = 0; iMGlevel <= config->GetnMGLevels(); iMGlevel++) {
                delete numerics_container[val_iInst][iMGlevel][ADJFLOW_SOL][CONV_TERM];
                delete numerics_container[val_iInst][iMGlevel][ADJFLOW_SOL][CONV_BOUND_TERM];
              }
              break;
          }
        }
        
        break;
    }
    
    /*--- Definition of the viscous scheme for each equation and mesh level ---*/
    
    if (compressible || incompressible) {
      
      /*--- Compressible flow ---*/
      for (iMGlevel = 0; iMGlevel <= config->GetnMGLevels(); iMGlevel++) {
        delete numerics_container[val_iInst][iMGlevel][ADJFLOW_SOL][VISC_TERM];
        delete numerics_container[val_iInst][iMGlevel][ADJFLOW_SOL][VISC_BOUND_TERM];
      }
    }
    
    /*--- Definition of the source term integration scheme for each equation and mesh level ---*/
    
    for (iMGlevel = 0; iMGlevel <= config->GetnMGLevels(); iMGlevel++) {
      
      
      if (compressible || incompressible) {
        
        delete numerics_container[val_iInst][iMGlevel][ADJFLOW_SOL][SOURCE_FIRST_TERM];
        delete numerics_container[val_iInst][iMGlevel][ADJFLOW_SOL][SOURCE_SECOND_TERM];
        
      }
    }
    
  }
  
  
  /*--- Solver definition for the turbulent adjoint problem ---*/
  if (adj_turb) {
    /*--- Definition of the convective scheme for each equation and mesh level ---*/
    switch (config->GetKind_ConvNumScheme_AdjTurb()) {
        
      case SPACE_UPWIND :
        for (iMGlevel = 0; iMGlevel <= config->GetnMGLevels(); iMGlevel++)
          if (spalart_allmaras) {
            delete numerics_container[val_iInst][iMGlevel][ADJTURB_SOL][CONV_TERM];
          }
        break;
    }
    
    
    for (iMGlevel = 0; iMGlevel <= config->GetnMGLevels(); iMGlevel++) {
      if (spalart_allmaras) {
        /*--- Definition of the viscous scheme for each equation and mesh level ---*/
        delete numerics_container[val_iInst][iMGlevel][ADJTURB_SOL][VISC_TERM];
        /*--- Definition of the source term integration scheme for each equation and mesh level ---*/
        delete numerics_container[val_iInst][iMGlevel][ADJTURB_SOL][SOURCE_FIRST_TERM];
        delete numerics_container[val_iInst][iMGlevel][ADJTURB_SOL][SOURCE_SECOND_TERM];
        /*--- Definition of the boundary condition method ---*/
        delete numerics_container[val_iInst][iMGlevel][ADJTURB_SOL][CONV_BOUND_TERM];
      }
    }
  }
  
  /*--- Solver definition for the FEA problem ---*/
  if (fem) {
    
    /*--- Definition of the viscous scheme for each equation and mesh level ---*/
    delete numerics_container[val_iInst][MESH_0][FEA_SOL][FEA_TERM];
    
  }
  
  /*--- Definition of the Class for the numerical method: numerics_container[INST_LEVEL][MESH_LEVEL][EQUATION][EQ_TERM] ---*/
  for (iMGlevel = 0; iMGlevel <= config->GetnMGLevels(); iMGlevel++) {
    for (iSol = 0; iSol < MAX_SOLS; iSol++) {
      delete [] numerics_container[val_iInst][iMGlevel][iSol];
    }
    delete[] numerics_container[val_iInst][iMGlevel];
  }
  
  delete[] numerics_container[val_iInst];

}

void CDriver::Iteration_Preprocessing() {

  for (iInst = 0; iInst < nInst[iZone]; iInst++)  {

    /*--- Initial print to console for this zone. ---*/

    if (rank == MASTER_NODE) cout << "Zone " << iZone+1;
    if ((rank == MASTER_NODE) && (nInst[iZone] > 1)) cout << ", instance: " << iInst+1;

    /*--- Loop over all zones and instantiate the physics iteration. ---*/

    switch (config_container[iZone]->GetKind_Solver()) {

    case EULER: case NAVIER_STOKES: case RANS:

      if(config_container[iZone]->GetBoolTurbomachinery()){
        if (rank == MASTER_NODE)
          cout << ": Euler/Navier-Stokes/RANS turbomachinery fluid iteration." << endl;
        iteration_container[iZone][iInst] = new CTurboIteration(config_container[iZone]);

      }
      else{
        if (rank == MASTER_NODE)
          cout << ": Euler/Navier-Stokes/RANS fluid iteration." << endl;
        iteration_container[iZone][iInst] = new CFluidIteration(config_container[iZone]);
      }
      break;

    case FEM_EULER: case FEM_NAVIER_STOKES: case FEM_RANS: case FEM_LES:
      if (rank == MASTER_NODE)
        cout << ": finite element Euler/Navier-Stokes/RANS/LES flow iteration." << endl;
      iteration_container[iZone][iInst] = new CFEMFluidIteration(config_container[iZone]);
      break;

    case HEAT_EQUATION_FVM:
      if (rank == MASTER_NODE)
        cout << ": heat iteration (finite volume method)." << endl;
      iteration_container[iZone][iInst] = new CHeatIteration(config_container[iZone]);
      break;

    case FEM_ELASTICITY:
      if (rank == MASTER_NODE)
        cout << ": FEM iteration." << endl;
      iteration_container[iZone][iInst] = new CFEAIteration(config_container[iZone]);
      break;

    case ADJ_EULER: case ADJ_NAVIER_STOKES: case ADJ_RANS:
      if (rank == MASTER_NODE)
        cout << ": adjoint Euler/Navier-Stokes/RANS fluid iteration." << endl;
      iteration_container[iZone][iInst] = new CAdjFluidIteration(config_container[iZone]);
      break;

    case DISC_ADJ_EULER: case DISC_ADJ_NAVIER_STOKES: case DISC_ADJ_RANS:
      if (rank == MASTER_NODE)
        cout << ": discrete adjoint Euler/Navier-Stokes/RANS fluid iteration." << endl;
      iteration_container[iZone][iInst] = new CDiscAdjFluidIteration(config_container[iZone]);
      break;

    case DISC_ADJ_FEM_EULER : case DISC_ADJ_FEM_NS : case DISC_ADJ_FEM_RANS :
      if (rank == MASTER_NODE)
        cout << ": discrete adjoint finite element Euler/Navier-Stokes/RANS fluid iteration." << endl;
      iteration_container[iZone][iInst] = new CDiscAdjFluidIteration(config_container[iZone]);
      break;

    case DISC_ADJ_FEM:
      if (rank == MASTER_NODE)
        cout << ": discrete adjoint FEM structural iteration." << endl;
      iteration_container[iZone][iInst] = new CDiscAdjFEAIteration(config_container[iZone]);
      break;

    case DISC_ADJ_HEAT:
      if (rank == MASTER_NODE)
        cout << ": discrete adjoint heat iteration." << endl;
      iteration_container[iZone][iInst] = new CDiscAdjHeatIteration(config_container[iZone]);
      break;
    }

  }

}

void CDriver::Interface_Preprocessing() {

  unsigned short donorZone, targetZone;
  unsigned short nVar, nVarTransfer;

  unsigned short nMarkerTarget, iMarkerTarget, nMarkerDonor, iMarkerDonor;

  /*--- Initialize some useful booleans ---*/
  bool fluid_donor, structural_donor, heat_donor;
  bool fluid_target, structural_target, heat_target;

  bool discrete_adjoint = config_container[ZONE_0]->GetDiscrete_Adjoint();

  int markDonor, markTarget, Donor_check, Target_check, iMarkerInt, nMarkerInt;

#ifdef HAVE_MPI
  int *Buffer_Recv_mark = NULL, iRank, nProcessor = size;

  if (rank == MASTER_NODE)
    Buffer_Recv_mark = new int[nProcessor];
#endif

  /*--- Coupling between zones ---*/
  // There's a limit here, the interface boundary must connect only 2 zones

  /*--- Loops over all target and donor zones to find which ones are connected through an interface boundary (fsi or sliding mesh) ---*/
  for (targetZone = 0; targetZone < nZone; targetZone++) {

    for (donorZone = 0; donorZone < nZone; donorZone++) {

      transfer_types[donorZone][targetZone] = NO_TRANSFER;

      if ( donorZone == targetZone ) {
        transfer_types[donorZone][targetZone] = ZONES_ARE_EQUAL;
        // We're processing the same zone, so skip the following
        continue;
      }

      nMarkerInt = (int) ( config_container[donorZone]->GetMarker_n_ZoneInterface() / 2 );

      /*--- Loops on Interface markers to find if the 2 zones are sharing the boundary and to determine donor and target marker tag ---*/
      for (iMarkerInt = 1; iMarkerInt <= nMarkerInt; iMarkerInt++) {

        markDonor  = -1;
        markTarget = -1;

        /*--- On the donor side ---*/
        nMarkerDonor = config_container[donorZone]->GetnMarker_All();

        for (iMarkerDonor = 0; iMarkerDonor < nMarkerDonor; iMarkerDonor++) {

          /*--- If the tag GetMarker_All_ZoneInterface(iMarker) equals the index we are looping at ---*/
          if ( config_container[donorZone]->GetMarker_All_ZoneInterface(iMarkerDonor) == iMarkerInt ) {
            /*--- We have identified the identifier for the interface marker ---*/
            markDonor = iMarkerDonor;

            break;
          }
        }

        /*--- On the target side ---*/
        nMarkerTarget = config_container[targetZone]->GetnMarker_All();

      for (iMarkerTarget = 0; iMarkerTarget < nMarkerTarget; iMarkerTarget++) {

          /*--- If the tag GetMarker_All_ZoneInterface(iMarker) equals the index we are looping at ---*/
        if ( config_container[targetZone]->GetMarker_All_ZoneInterface(iMarkerTarget) == iMarkerInt ) {
            /*--- We have identified the identifier for the interface marker ---*/
            markTarget = iMarkerTarget;

            break;
        } 
        }

#ifdef HAVE_MPI

      Donor_check  = -1;
      Target_check = -1;

        /*--- We gather a vector in MASTER_NODE that determines if the boundary is not on the processor because of the partition or because the zone does not include it ---*/

        SU2_MPI::Gather(&markDonor , 1, MPI_INT, Buffer_Recv_mark, 1, MPI_INT, MASTER_NODE, MPI_COMM_WORLD);

      if (rank == MASTER_NODE) {
        for (iRank = 0; iRank < nProcessor; iRank++) {
          if( Buffer_Recv_mark[iRank] != -1 ) {
              Donor_check = Buffer_Recv_mark[iRank];

              break;
            }
          }
        }

        SU2_MPI::Bcast(&Donor_check , 1, MPI_INT, MASTER_NODE, MPI_COMM_WORLD);

        SU2_MPI::Gather(&markTarget, 1, MPI_INT, Buffer_Recv_mark, 1, MPI_INT, MASTER_NODE, MPI_COMM_WORLD);

      if (rank == MASTER_NODE){
        for (iRank = 0; iRank < nProcessor; iRank++){
          if( Buffer_Recv_mark[iRank] != -1 ){
              Target_check = Buffer_Recv_mark[iRank];

              break;
            }
          }
        }

        SU2_MPI::Bcast(&Target_check, 1, MPI_INT, MASTER_NODE, MPI_COMM_WORLD);

#else
      Donor_check  = markDonor;
      Target_check = markTarget;  
#endif

      /* --- Check ifzones are actually sharing the interface boundary, if not skip ---*/        
      if(Target_check == -1 || Donor_check == -1) {
        transfer_types[donorZone][targetZone] = NO_COMMON_INTERFACE;
        continue;
      }

        /*--- Set some boolean to properly allocate data structure later ---*/
      fluid_target      = false; 
      structural_target = false;

      fluid_donor       = false; 
      structural_donor  = false;

      heat_donor        = false;
      heat_target       = false;

      switch ( config_container[targetZone]->GetKind_Solver() ) {

        case EULER : case NAVIER_STOKES: case RANS: 
        case DISC_ADJ_EULER: case DISC_ADJ_NAVIER_STOKES: case DISC_ADJ_RANS:
          fluid_target  = true;   
          break;

        case FEM_ELASTICITY: case DISC_ADJ_FEM:
          structural_target = true;   
          break;

        case HEAT_EQUATION_FVM: case DISC_ADJ_HEAT:
          heat_target = true;
          break;
      }

      switch ( config_container[donorZone]->GetKind_Solver() ) {

        case EULER : case NAVIER_STOKES: case RANS:
        case DISC_ADJ_EULER: case DISC_ADJ_NAVIER_STOKES: case DISC_ADJ_RANS:
          fluid_donor  = true;
          break;

        case FEM_ELASTICITY: case DISC_ADJ_FEM:
          structural_donor = true;
          break;

        case HEAT_EQUATION_FVM : case DISC_ADJ_HEAT:
          heat_donor = true;
          break;
      }

      /*--- Begin the creation of the communication pattern among zones ---*/

      /*--- Retrieve the number of conservative variables (for problems not involving structural analysis ---*/
      if (fluid_donor && fluid_target)
        nVar = solver_container[donorZone][INST_0][MESH_0][FLOW_SOL]->GetnVar();
      else
        /*--- If at least one of the components is structural ---*/
        nVar = nDim;

      if (rank == MASTER_NODE) cout << "From zone " << donorZone << " to zone " << targetZone << ": ";

        /*--- Match Zones ---*/
      if (rank == MASTER_NODE) cout << "Setting coupling ";

        /*--- If the mesh is matching: match points ---*/
      if ( config_container[donorZone]->GetMatchingMesh() ) {
        if (rank == MASTER_NODE) 
            cout << "between matching meshes. " << endl;
        geometry_container[donorZone][INST_0][MESH_0]->MatchZone(config_container[donorZone], geometry_container[targetZone][INST_0][MESH_0], config_container[targetZone], donorZone, nZone);
        }
        /*--- Else: interpolate ---*/
        else {
        switch (config_container[donorZone]->GetKindInterpolation()) {

          case NEAREST_NEIGHBOR:
            interpolator_container[donorZone][targetZone] = new CNearestNeighbor(geometry_container, config_container, donorZone, targetZone);
            if (rank == MASTER_NODE) cout << "using a nearest-neighbor approach." << endl;

            break;

          case ISOPARAMETRIC:
            interpolator_container[donorZone][targetZone] = new CIsoparametric(geometry_container, config_container, donorZone, targetZone);
            if (rank == MASTER_NODE) cout << "using an isoparametric approach." << endl;

            break;

          case WEIGHTED_AVERAGE:
            interpolator_container[donorZone][targetZone] = new CSlidingMesh(geometry_container, config_container, donorZone, targetZone);
            if (rank == MASTER_NODE) cout << "using an sliding mesh approach." << endl;

            break;
            
          case RADIAL_BASIS_FUNCTION:
            if ( config_container[donorZone]->GetConservativeInterpolation() ) {
              if( targetZone > 0 && structural_target ) {
                interpolator_container[donorZone][targetZone] = new CMirror(geometry_container, config_container, donorZone, targetZone);
                if (rank == MASTER_NODE) cout << "using a mirror approach: matching coefficients from opposite mesh." << endl;
              }
              else {
                interpolator_container[donorZone][targetZone] = new CRadialBasisFunction(geometry_container, config_container, donorZone, targetZone);
                if (rank == MASTER_NODE) cout << "using a radial basis function approach." << endl;
              }
              if ( targetZone == 0 && structural_target && rank == MASTER_NODE)
                cout << "Conservative interpolation assumes the structure model mesh is evaluated second. Somehow this has not happened. The RBF coefficients will be calculated for both meshes, and are not guaranteed to be consistent." << endl;
            }
            else {
              interpolator_container[donorZone][targetZone] = new CRadialBasisFunction(geometry_container, config_container, donorZone, targetZone);
              if (rank == MASTER_NODE) cout << "using a radial basis function approach." << endl;
            }
            
            break;

          case CONSISTCONSERVE:
            if ( targetZone > 0 && structural_target ) {
              interpolator_container[donorZone][targetZone] = new CMirror(geometry_container, config_container, donorZone, targetZone);
              if (rank == MASTER_NODE) cout << "using a mirror approach: matching coefficients from opposite mesh." << endl;
            }
            else{
              interpolator_container[donorZone][targetZone] = new CIsoparametric(geometry_container, config_container, donorZone, targetZone);
              if (rank == MASTER_NODE) cout << "using an isoparametric approach." << endl;
            }
            if ( targetZone == 0 && structural_target ) {
              if (rank == MASTER_NODE) cout << "Consistent and conservative interpolation assumes the structure model mesh is evaluated second. Somehow this has not happened. The isoparametric coefficients will be calculated for both meshes, and are not guaranteed to be consistent." << endl;
            }


            break;

          }
        }

        /*--- Initialize the appropriate transfer strategy ---*/
      if (rank == MASTER_NODE) cout << "Transferring ";

      if (fluid_donor && structural_target && (!discrete_adjoint)) {
        transfer_types[donorZone][targetZone] = FLOW_TRACTION;
        nVarTransfer = 2;
        transfer_container[donorZone][targetZone] = new CTransfer_FlowTraction(nVar, nVarTransfer, config_container[donorZone]);
        if (rank == MASTER_NODE) cout << "flow tractions. "<< endl;
      }
      else if (structural_donor && fluid_target && (!discrete_adjoint)) {
        transfer_types[donorZone][targetZone] = STRUCTURAL_DISPLACEMENTS;
        nVarTransfer = 0;
        transfer_container[donorZone][targetZone] = new CTransfer_StructuralDisplacements(nVar, nVarTransfer, config_container[donorZone]);
        if (rank == MASTER_NODE) cout << "structural displacements. "<< endl;
      }
      else if (fluid_donor && structural_target && discrete_adjoint) {
        transfer_types[donorZone][targetZone] = FLOW_TRACTION;
        nVarTransfer = 2;
        transfer_container[donorZone][targetZone] = new CTransfer_FlowTraction_DiscAdj(nVar, nVarTransfer, config_container[donorZone]);

        if (rank == MASTER_NODE) cout << "flow tractions. "<< endl;
      }
      else if (structural_donor && fluid_target && discrete_adjoint){
        transfer_types[donorZone][targetZone] = STRUCTURAL_DISPLACEMENTS_DISC_ADJ;
        nVarTransfer = 0;
        transfer_container[donorZone][targetZone] = new CTransfer_StructuralDisplacements_DiscAdj(nVar, nVarTransfer, config_container[donorZone]);
        if (rank == MASTER_NODE) cout << "structural displacements. "<< endl;
      }
      else if (fluid_donor && fluid_target) {
        transfer_types[donorZone][targetZone] = SLIDING_INTERFACE;
        nVarTransfer = 0;
        nVar = solver_container[donorZone][INST_0][MESH_0][FLOW_SOL]->GetnPrimVar();
        transfer_container[donorZone][targetZone] = new CTransfer_SlidingInterface(nVar, nVarTransfer, config_container[donorZone]);
        if (rank == MASTER_NODE) cout << "sliding interface. " << endl;
      }
      else if (fluid_donor && heat_target) {
        nVarTransfer = 0;
        nVar = 4;
        if(config_container[donorZone]->GetEnergy_Equation())
          transfer_types[donorZone][targetZone] = CONJUGATE_HEAT_FS;
        else if (config_container[donorZone]->GetWeakly_Coupled_Heat())
          transfer_types[donorZone][targetZone] = CONJUGATE_HEAT_WEAKLY_FS;
        else { }
        transfer_container[donorZone][targetZone] = new CTransfer_ConjugateHeatVars(nVar, nVarTransfer, config_container[donorZone]);
        if (rank == MASTER_NODE) cout << "conjugate heat variables. " << endl;
      }
      else if (heat_donor && fluid_target) {
        nVarTransfer = 0;
        nVar = 4;
        if(config_container[targetZone]->GetEnergy_Equation())
          transfer_types[donorZone][targetZone] = CONJUGATE_HEAT_SF;
        else if (config_container[targetZone]->GetWeakly_Coupled_Heat())
          transfer_types[donorZone][targetZone] = CONJUGATE_HEAT_WEAKLY_SF;
        else { }
        transfer_container[donorZone][targetZone] = new CTransfer_ConjugateHeatVars(nVar, nVarTransfer, config_container[donorZone]);
        if (rank == MASTER_NODE) cout << "conjugate heat variables. " << endl;
      }
      else if (heat_donor && heat_target) {
        SU2_MPI::Error("Conjugate heat transfer between solids not implemented yet.", CURRENT_FUNCTION);
      }
      else {
        transfer_types[donorZone][targetZone] = CONSERVATIVE_VARIABLES;
        nVarTransfer = 0;
        transfer_container[donorZone][targetZone] = new CTransfer_ConservativeVars(nVar, nVarTransfer, config_container[donorZone]);
        if (rank == MASTER_NODE) cout << "generic conservative variables. " << endl;  
      }

      break;

      }

      if (config_container[donorZone]->GetBoolMixingPlaneInterface()){
        transfer_types[donorZone][targetZone] = MIXING_PLANE;
      	nVarTransfer = 0;
      	nVar = solver_container[donorZone][INST_0][MESH_0][FLOW_SOL]->GetnVar();
      	transfer_container[donorZone][targetZone] = new CTransfer_MixingPlaneInterface(nVar, nVarTransfer, config_container[donorZone], config_container[targetZone]);
        if (rank == MASTER_NODE) cout << "Set mixing-plane interface from donor zone "<< donorZone << " to target zone " << targetZone <<"."<<endl;
      }

    }

  }

#ifdef HAVE_MPI
  if (rank == MASTER_NODE) 
  delete [] Buffer_Recv_mark;
#endif

}

void CDriver::InitStaticMeshMovement(){

  unsigned short iMGlevel;
  unsigned short Kind_Grid_Movement;

  for (iZone = 0; iZone < nZone; iZone++) {
    Kind_Grid_Movement = config_container[iZone]->GetKind_GridMovement(iZone);

    switch (Kind_Grid_Movement) {

    case MOVING_WALL:

      /*--- Fixed wall velocities: set the grid velocities only one time
         before the first iteration flow solver. ---*/
      if (rank == MASTER_NODE)
        cout << endl << " Setting the moving wall velocities." << endl;

      surface_movement[iZone]->Moving_Walls(geometry_container[iZone][INST_0][MESH_0],
          config_container[iZone], iZone, 0);

      /*--- Update the grid velocities on the coarser multigrid levels after
           setting the moving wall velocities for the finest mesh. ---*/
      for (iInst = 0; iInst < nInst[iZone]; iInst++)
        grid_movement[iZone][iInst]->UpdateMultiGrid(geometry_container[iZone][iInst], config_container[iZone]);
      break;


    case ROTATING_FRAME:

      /*--- Steadily rotating frame: set the grid velocities just once
         before the first iteration flow solver. ---*/

      if (rank == MASTER_NODE) {
        cout << endl << " Setting rotating frame grid velocities";
        cout << " for zone " << iZone << "." << endl;
      }

      /*--- Set the grid velocities on all multigrid levels for a steadily
           rotating reference frame. ---*/

      for (iMGlevel = 0; iMGlevel <= config_container[ZONE_0]->GetnMGLevels(); iMGlevel++){
        geometry_container[iZone][INST_0][iMGlevel]->SetRotationalVelocity(config_container[iZone], iZone, true);
        geometry_container[iZone][INST_0][iMGlevel]->SetShroudVelocity(config_container[iZone]);
      }

      break;

    case STEADY_TRANSLATION:

      /*--- Set the translational velocity and hold the grid fixed during
         the calculation (similar to rotating frame, but there is no extra
         source term for translation). ---*/

      if (rank == MASTER_NODE)
        cout << endl << " Setting translational grid velocities." << endl;

      /*--- Set the translational velocity on all grid levels. ---*/

      for (iMGlevel = 0; iMGlevel <= config_container[ZONE_0]->GetnMGLevels(); iMGlevel++)
        geometry_container[iZone][INST_0][iMGlevel]->SetTranslationalVelocity(config_container[iZone], iZone, true);



      break;
    }
  }
}

void CDriver::TurbomachineryPreprocessing(){

  unsigned short donorZone,targetZone, nMarkerInt, iMarkerInt;
  unsigned short nSpanMax = 0;
  bool restart   = (config_container[ZONE_0]->GetRestart() || config_container[ZONE_0]->GetRestart_Flow());
  mixingplane = config_container[ZONE_0]->GetBoolMixingPlaneInterface();
  bool discrete_adjoint = config_container[ZONE_0]->GetDiscrete_Adjoint();
  su2double areaIn, areaOut, nBlades, flowAngleIn, flowAngleOut;

  /*--- Create turbovertex structure ---*/
  if (rank == MASTER_NODE) cout<<endl<<"Initialize Turbo Vertex Structure." << endl;
  for (iZone = 0; iZone < nZone; iZone++) {
    if (config_container[iZone]->GetBoolTurbomachinery()){
      geometry_container[iZone][INST_0][MESH_0]->ComputeNSpan(config_container[iZone], iZone, INFLOW, true);
      geometry_container[iZone][INST_0][MESH_0]->ComputeNSpan(config_container[iZone], iZone, OUTFLOW, true);
      if (rank == MASTER_NODE) cout <<"Number of span-wise sections in Zone "<< iZone<<": "<< config_container[iZone]->GetnSpanWiseSections() <<"."<< endl;
      if (config_container[iZone]->GetnSpanWiseSections() > nSpanMax){
        nSpanMax = config_container[iZone]->GetnSpanWiseSections();
      }

      config_container[ZONE_0]->SetnSpan_iZones(config_container[iZone]->GetnSpanWiseSections(), iZone);

      geometry_container[iZone][INST_0][MESH_0]->SetTurboVertex(config_container[iZone], iZone, INFLOW, true);
      geometry_container[iZone][INST_0][MESH_0]->SetTurboVertex(config_container[iZone], iZone, OUTFLOW, true);
    }
  }

  /*--- Set maximum number of Span among all zones ---*/
  for (iZone = 0; iZone < nZone; iZone++) {
    if (config_container[iZone]->GetBoolTurbomachinery()){
      config_container[iZone]->SetnSpanMaxAllZones(nSpanMax);
    }
  }
  if (rank == MASTER_NODE) cout<<"Max number of span-wise sections among all zones: "<< nSpanMax<<"."<< endl;


  if (rank == MASTER_NODE) cout<<"Initialize solver containers for average and performance quantities." << endl;
  for (iZone = 0; iZone < nZone; iZone++) {
    solver_container[iZone][INST_0][MESH_0][FLOW_SOL]->InitTurboContainers(geometry_container[iZone][INST_0][MESH_0],config_container[iZone]);
  }

//TODO(turbo) make it general for turbo HB
  if (rank == MASTER_NODE) cout<<"Compute inflow and outflow average geometric quantities." << endl;
  for (iZone = 0; iZone < nZone; iZone++) {
    geometry_container[iZone][INST_0][MESH_0]->SetAvgTurboValue(config_container[iZone], iZone, INFLOW, true);
    geometry_container[iZone][INST_0][MESH_0]->SetAvgTurboValue(config_container[iZone],iZone, OUTFLOW, true);
    geometry_container[iZone][INST_0][MESH_0]->GatherInOutAverageValues(config_container[iZone], true);
  }


  if(mixingplane){
    if (rank == MASTER_NODE) cout << "Set span-wise sections between zones on Mixing-Plane interface." << endl;
    for (donorZone = 0; donorZone < nZone; donorZone++) {
      for (targetZone = 0; targetZone < nZone; targetZone++) {
        if (targetZone != donorZone){
          transfer_container[donorZone][targetZone]->SetSpanWiseLevels(config_container[donorZone], config_container[targetZone]);
        }
      }
    }
  }

  if (rank == MASTER_NODE) cout << "Transfer average geometric quantities to zone 0." << endl;
  for (iZone = 1; iZone < nZone; iZone++) {
    transfer_container[iZone][ZONE_0]->GatherAverageTurboGeoValues(geometry_container[iZone][INST_0][MESH_0],geometry_container[ZONE_0][INST_0][MESH_0], iZone);
  }

  /*--- Transfer number of blade to ZONE_0 to correctly compute turbo performance---*/
  for (iZone = 1; iZone < nZone; iZone++) {
    nBlades = config_container[iZone]->GetnBlades(iZone);
    config_container[ZONE_0]->SetnBlades(iZone, nBlades);
  }

  if (rank == MASTER_NODE){
    for (iZone = 0; iZone < nZone; iZone++) {
    areaIn  = geometry_container[iZone][INST_0][MESH_0]->GetSpanAreaIn(iZone, config_container[iZone]->GetnSpanWiseSections());
    areaOut = geometry_container[iZone][INST_0][MESH_0]->GetSpanAreaOut(iZone, config_container[iZone]->GetnSpanWiseSections());
    nBlades = config_container[iZone]->GetnBlades(iZone);
    cout << "Inlet area for Row "<< iZone + 1<< ": " << areaIn*10000.0 <<" cm^2."  <<endl;
    cout << "Oulet area for Row "<< iZone + 1<< ": " << areaOut*10000.0 <<" cm^2."  <<endl;
    cout << "Recomputed number of blades for Row "<< iZone + 1 << ": " << nBlades<<"."  <<endl;
    }
  }


  if(mixingplane){
    if (rank == MASTER_NODE) cout<<"Preprocessing of the Mixing-Plane Interface." << endl;
    for (donorZone = 0; donorZone < nZone; donorZone++) {
      nMarkerInt     = config_container[donorZone]->GetnMarker_MixingPlaneInterface()/2;
      for (iMarkerInt = 1; iMarkerInt <= nMarkerInt; iMarkerInt++){
        for (targetZone = 0; targetZone < nZone; targetZone++) {
          if (targetZone != donorZone){
            transfer_container[donorZone][targetZone]->Preprocessing_InterfaceAverage(geometry_container[donorZone][INST_0][MESH_0], geometry_container[targetZone][INST_0][MESH_0],
                config_container[donorZone], config_container[targetZone],
                iMarkerInt);
          }
        }
      }
    }
  }

  if(!restart && !discrete_adjoint){
    if (rank == MASTER_NODE) cout<<"Initialize turbomachinery solution quantities." << endl;
    for(iZone = 0; iZone < nZone; iZone++) {
      solver_container[iZone][INST_0][MESH_0][FLOW_SOL]->SetFreeStream_TurboSolution(config_container[iZone]);
    }
  }

  if (rank == MASTER_NODE) cout<<"Initialize inflow and outflow average solution quantities." << endl;
  for(iZone = 0; iZone < nZone; iZone++) {
    solver_container[iZone][INST_0][MESH_0][FLOW_SOL]->PreprocessAverage(solver_container[iZone][INST_0][MESH_0], geometry_container[iZone][INST_0][MESH_0],config_container[iZone],INFLOW);
    solver_container[iZone][INST_0][MESH_0][FLOW_SOL]->PreprocessAverage(solver_container[iZone][INST_0][MESH_0], geometry_container[iZone][INST_0][MESH_0],config_container[iZone],OUTFLOW);
    solver_container[iZone][INST_0][MESH_0][FLOW_SOL]->TurboAverageProcess(solver_container[iZone][INST_0][MESH_0], geometry_container[iZone][INST_0][MESH_0],config_container[iZone],INFLOW);
    solver_container[iZone][INST_0][MESH_0][FLOW_SOL]->TurboAverageProcess(solver_container[iZone][INST_0][MESH_0], geometry_container[iZone][INST_0][MESH_0],config_container[iZone],OUTFLOW);
    solver_container[iZone][INST_0][MESH_0][FLOW_SOL]->GatherInOutAverageValues(config_container[iZone], geometry_container[iZone][INST_0][MESH_0]);
    if (rank == MASTER_NODE){
      flowAngleIn = solver_container[iZone][INST_0][MESH_0][FLOW_SOL]->GetTurboVelocityIn(iZone, config_container[iZone]->GetnSpanWiseSections())[1];
      flowAngleIn /= solver_container[iZone][INST_0][MESH_0][FLOW_SOL]->GetTurboVelocityIn(iZone, config_container[iZone]->GetnSpanWiseSections())[0];
      flowAngleIn = atan(flowAngleIn)*180.0/PI_NUMBER;
      cout << "Inlet flow angle for Row "<< iZone + 1<< ": "<< flowAngleIn <<"°."  <<endl;
      flowAngleOut = solver_container[iZone][INST_0][MESH_0][FLOW_SOL]->GetTurboVelocityOut(iZone, config_container[iZone]->GetnSpanWiseSections())[1];
      flowAngleOut /= solver_container[iZone][INST_0][MESH_0][FLOW_SOL]->GetTurboVelocityOut(iZone, config_container[iZone]->GetnSpanWiseSections())[0];
      flowAngleOut = atan(flowAngleOut)*180.0/PI_NUMBER;
      cout << "Outlet flow angle for Row "<< iZone + 1<< ": "<< flowAngleOut <<"°."  <<endl;

    }
  }

}

void CDriver::StartSolver(){

#ifdef VTUNEPROF
  __itt_resume();
#endif

  /*--- Main external loop of the solver. Within this loop, each iteration ---*/

  if (rank == MASTER_NODE)
    cout << endl <<"------------------------------ Begin Solver -----------------------------" << endl;

  while ( ExtIter < config_container[ZONE_0]->GetnExtIter() ) {

    /*--- Perform some external iteration preprocessing. ---*/

    PreprocessExtIter(ExtIter);

    /*--- Perform a dynamic mesh update if required. ---*/

      if (!fem_solver) {
        DynamicMeshUpdate(ExtIter);
      }

    /*--- Run a single iteration of the problem (fluid, elasticity, heat, ...). ---*/

    Run();

    /*--- Update the solution for dual time stepping strategy ---*/

    Update();

    /*--- Terminate the simulation if only the Jacobian must be computed. ---*/
    if (config_container[ZONE_0]->GetJacobian_Spatial_Discretization_Only()) break;

    /*--- Monitor the computations after each iteration. ---*/

    Monitor(ExtIter);

    /*--- Output the solution in files. ---*/

    Output(ExtIter);

    /*--- If the convergence criteria has been met, terminate the simulation. ---*/

    if (StopCalc) break;

    ExtIter++;

  }
#ifdef VTUNEPROF
  __itt_pause();
#endif
}

void CDriver::PreprocessExtIter(unsigned long ExtIter) {

  /*--- Set the value of the external iteration. ---*/

  for (iZone = 0; iZone < nZone; iZone++) config_container[iZone]->SetExtIter(ExtIter);
  

  /*--- Read the target pressure ---*/

  if (config_container[ZONE_0]->GetInvDesign_Cp() == YES)
    output->SetCp_InverseDesign(solver_container[ZONE_0][INST_0][MESH_0][FLOW_SOL],
        geometry_container[ZONE_0][INST_0][MESH_0], config_container[ZONE_0], ExtIter);

  /*--- Read the target heat flux ---*/

  if (config_container[ZONE_0]->GetInvDesign_HeatFlux() == YES)
    output->SetHeatFlux_InverseDesign(solver_container[ZONE_0][INST_0][MESH_0][FLOW_SOL],
        geometry_container[ZONE_0][INST_0][MESH_0], config_container[ZONE_0], ExtIter);

  /*--- Set the initial condition for EULER/N-S/RANS and for a non FSI simulation ---*/

  if(!fsi) {
    for (iZone = 0; iZone < nZone; iZone++) {
      if ((config_container[iZone]->GetKind_Solver() ==  EULER) ||
          (config_container[iZone]->GetKind_Solver() ==  NAVIER_STOKES) ||
          (config_container[iZone]->GetKind_Solver() ==  RANS) ) {
        for (iInst = 0; iInst < nInst[iZone]; iInst++)
          solver_container[iZone][iInst][MESH_0][FLOW_SOL]->SetInitialCondition(geometry_container[iZone][INST_0], solver_container[iZone][iInst], config_container[iZone], ExtIter);
      }
    }
  }

#ifdef HAVE_MPI
  SU2_MPI::Barrier(MPI_COMM_WORLD);
#endif

}

bool CDriver::Monitor(unsigned long ExtIter) {

  /*--- Synchronization point after a single solver iteration. Compute the
   wall clock time required. ---*/

#ifndef HAVE_MPI
  StopTime = su2double(clock())/su2double(CLOCKS_PER_SEC);
#else
  StopTime = MPI_Wtime();
#endif
  IterCount++;
  UsedTime = (StopTime - StartTime) + UsedTimeCompute;
  
  
  /*--- Check if there is any change in the runtime parameters ---*/
  
  CConfig *runtime = NULL;
  strcpy(runtime_file_name, "runtime.dat");
  runtime = new CConfig(runtime_file_name, config_container[ZONE_0]);
  runtime->SetExtIter(ExtIter);
  delete runtime;
  
  /*--- Update the convergence history file (serial and parallel computations). ---*/
  
  if (!fsi) {
    for (iZone = 0; iZone < nZone; iZone++) {
      for (iInst = 0; iInst < nInst[iZone]; iInst++)
        output->SetConvHistory_Body(&ConvHist_file[iZone][iInst], geometry_container, solver_container,
            config_container, integration_container, false, UsedTime, iZone, iInst);
    }
  }

  /*--- Evaluate the new CFL number (adaptive). ---*/
  if (config_container[ZONE_0]->GetCFL_Adapt() == YES) {
    for (iZone = 0; iZone < nZone; iZone++){
      if (!(config_container[iZone]->GetMultizone_Problem())) // This needs to be changed everywhere in the code, in a future PR
        output->SetCFL_Number(solver_container, config_container, iZone);
    }
  }

  /*--- Check whether the current simulation has reached the specified
   convergence criteria, and set StopCalc to true, if so. ---*/
  
  switch (config_container[ZONE_0]->GetKind_Solver()) {
    case EULER: case NAVIER_STOKES: case RANS:
      StopCalc = integration_container[ZONE_0][INST_0][FLOW_SOL]->GetConvergence(); break;
    case HEAT_EQUATION_FVM:
      StopCalc = integration_container[ZONE_0][INST_0][HEAT_SOL]->GetConvergence(); break;
    case FEM_ELASTICITY:
      StopCalc = integration_container[ZONE_0][INST_0][FEA_SOL]->GetConvergence(); break;
    case ADJ_EULER: case ADJ_NAVIER_STOKES: case ADJ_RANS:
    case DISC_ADJ_EULER: case DISC_ADJ_NAVIER_STOKES: case DISC_ADJ_RANS:
    case DISC_ADJ_FEM_EULER: case DISC_ADJ_FEM_NS: case DISC_ADJ_FEM_RANS:
      StopCalc = integration_container[ZONE_0][INST_0][ADJFLOW_SOL]->GetConvergence(); break;
  }
  
  return StopCalc;
  
}

void CDriver::Output(unsigned long ExtIter) {
  
  unsigned long nExtIter = config_container[ZONE_0]->GetnExtIter();
  bool output_files = false;
  
  /*--- Determine whether a solution needs to be written
   after the current iteration ---*/
  
  if (
      
      /*--- General if statements to print output statements ---*/
      
      (ExtIter+1 >= nExtIter) || (StopCalc) ||
      
      /*--- Fixed CL problem ---*/
      
      ((config_container[ZONE_0]->GetFixed_CL_Mode()) &&
       (config_container[ZONE_0]->GetnExtIter()-config_container[ZONE_0]->GetIter_dCL_dAlpha() - 1 == ExtIter)) ||
      
      /*--- Steady problems ---*/
      
      ((ExtIter % config_container[ZONE_0]->GetWrt_Sol_Freq() == 0) && (ExtIter != 0) &&
       ((config_container[ZONE_0]->GetUnsteady_Simulation() == STEADY) ||
        (config_container[ZONE_0]->GetUnsteady_Simulation() == HARMONIC_BALANCE) ||
        (config_container[ZONE_0]->GetUnsteady_Simulation() == ROTATIONAL_FRAME))) ||
      
      /*--- Unsteady problems ---*/
      
      (((config_container[ZONE_0]->GetUnsteady_Simulation() == DT_STEPPING_1ST) ||
        (config_container[ZONE_0]->GetUnsteady_Simulation() == TIME_STEPPING)) &&
       ((ExtIter == 0) || (ExtIter % config_container[ZONE_0]->GetWrt_Sol_Freq_DualTime() == 0))) ||
      
      ((config_container[ZONE_0]->GetUnsteady_Simulation() == DT_STEPPING_2ND) && (!fsi) &&
       ((ExtIter == 0) || ((ExtIter % config_container[ZONE_0]->GetWrt_Sol_Freq_DualTime() == 0) ||
                           ((ExtIter-1) % config_container[ZONE_0]->GetWrt_Sol_Freq_DualTime() == 0)))) ||
      
      ((config_container[ZONE_0]->GetUnsteady_Simulation() == DT_STEPPING_2ND) && (fsi) &&
       ((ExtIter == 0) || ((ExtIter % config_container[ZONE_0]->GetWrt_Sol_Freq_DualTime() == 0)))) ||
      
      ((config_container[ZONE_0]->GetDynamic_Analysis() == DYNAMIC) &&
       ((ExtIter == 0) || (ExtIter % config_container[ZONE_0]->GetWrt_Sol_Freq_DualTime() == 0))) ||
      
      /*--- No inlet profile file found. Print template. ---*/
      
      (config_container[ZONE_0]->GetWrt_InletFile())
      
      ) {
    
    output_files = true;
    
  }
  
  /*--- Determine whether a solution doesn't need to be written
   after the current iteration ---*/
  
  if (config_container[ZONE_0]->GetFixed_CL_Mode()) {
    if (config_container[ZONE_0]->GetnExtIter()-config_container[ZONE_0]->GetIter_dCL_dAlpha() - 1 < ExtIter) output_files = false;
    if (config_container[ZONE_0]->GetnExtIter() - 1 == ExtIter) output_files = true;
  }
  
  /*--- write the solution ---*/
  
  if (output_files) {
    
    /*--- Time the output for performance benchmarking. ---*/
#ifndef HAVE_MPI
    StopTime = su2double(clock())/su2double(CLOCKS_PER_SEC);
#else
    StopTime = MPI_Wtime();
#endif
    UsedTimeCompute += StopTime-StartTime;
#ifndef HAVE_MPI
    StartTime = su2double(clock())/su2double(CLOCKS_PER_SEC);
#else
    StartTime = MPI_Wtime();
#endif
    
    if (rank == MASTER_NODE) cout << endl << "-------------------------- File Output Summary --------------------------";
    
    /*--- Execute the routine for writing restart, volume solution,
     surface solution, and surface comma-separated value files. ---*/
    
    output->SetResult_Files_Parallel(solver_container, geometry_container, config_container, ExtIter, nZone);
    
    
    if (rank == MASTER_NODE) cout << "-------------------------------------------------------------------------" << endl << endl;
    
    /*--- Store output time and restart the timer for the compute phase. ---*/
#ifndef HAVE_MPI
    StopTime = su2double(clock())/su2double(CLOCKS_PER_SEC);
#else
    StopTime = MPI_Wtime();
#endif
    UsedTimeOutput += StopTime-StartTime;
    OutputCount++;
    BandwidthSum = config_container[ZONE_0]->GetRestart_Bandwidth_Agg();
#ifndef HAVE_MPI
    StartTime = su2double(clock())/su2double(CLOCKS_PER_SEC);
#else
    StartTime = MPI_Wtime();
#endif
    
  }

  /*--- Export Surface Solution File for Unsteady Simulations ---*/
  /*--- When calculate mean/fluctuation option will be available, delete the following part ---*/
  if ((config_container[ZONE_0]->GetUnsteady_Simulation() == DT_STEPPING_2ND) && (ExtIter % config_container[ZONE_0]->GetWrt_Surf_Freq_DualTime() == 0) && config_container[ZONE_0]->GetWrt_Csv_Sol()) {
      output->SetSurfaceCSV_Flow(config_container[ZONE_0], geometry_container[ZONE_0][INST_0][MESH_0], solver_container[ZONE_0][INST_0][MESH_0][FLOW_SOL], ExtIter, ZONE_0, INST_0);}

}

CDriver::~CDriver(void) {}

CGeneralDriver::CGeneralDriver(char* confFile, unsigned short val_nZone,
                               unsigned short val_nDim, bool val_periodic,
                               SU2_Comm MPICommunicator) : CDriver(confFile,
                                                                   val_nZone,
                                                                   val_nDim,
                                                                   val_periodic,
                                                                   MPICommunicator) { }

CGeneralDriver::~CGeneralDriver(void) { }

void CGeneralDriver::Run() {

  unsigned short iZone;

  /*--- Run a single iteration of a fem problem by looping over all
   zones and executing the iterations. Note that data transers between zones
   and other intermediate procedures may be required. ---*/

  for (iZone = 0; iZone < nZone; iZone++) {

    iteration_container[iZone][INST_0]->Preprocess(output, integration_container, geometry_container,
                                           solver_container, numerics_container, config_container,
                                           surface_movement, grid_movement, FFDBox, iZone, INST_0);

    iteration_container[iZone][INST_0]->Iterate(output, integration_container, geometry_container,
                                        solver_container, numerics_container, config_container,
                                        surface_movement, grid_movement, FFDBox, iZone, INST_0);
  }

}

void CGeneralDriver::Update() {

  for (iZone = 0; iZone < nZone; iZone++)
    iteration_container[iZone][INST_0]->Update(output, integration_container, geometry_container,
                                      solver_container, numerics_container, config_container,
                                      surface_movement, grid_movement, FFDBox, iZone, INST_0);

  if (config_container[ZONE_0]->GetKind_Solver() == DISC_ADJ_FEM){
      iteration_container[ZONE_0][INST_0]->Postprocess(output, integration_container, geometry_container,
                                      solver_container, numerics_container, config_container,
                                      surface_movement, grid_movement, FFDBox, ZONE_0, INST_0);
  }

}

void CGeneralDriver::DynamicMeshUpdate(unsigned long ExtIter) {

  bool harmonic_balance;

  for (iZone = 0; iZone < nZone; iZone++) {
   harmonic_balance = (config_container[iZone]->GetUnsteady_Simulation() == HARMONIC_BALANCE);
    /*--- Dynamic mesh update ---*/
    if ((config_container[iZone]->GetGrid_Movement()) && (!harmonic_balance)) {
      iteration_container[iZone][INST_0]->SetGrid_Movement(geometry_container, surface_movement, grid_movement, FFDBox, solver_container, config_container, iZone, INST_0, 0, ExtIter );
    }
  }
}

CFluidDriver::CFluidDriver(char* confFile, unsigned short val_nZone, unsigned short val_nDim, bool val_periodic, SU2_Comm MPICommunicator) : CDriver(confFile, val_nZone, val_nDim, val_periodic, MPICommunicator) { }

CFluidDriver::~CFluidDriver(void) { }

void CFluidDriver::Run() {

  unsigned short iZone, jZone, checkConvergence;
  unsigned long IntIter, nIntIter;
  bool unsteady;

  /*--- Run a single iteration of a multi-zone problem by looping over all
   zones and executing the iterations. Note that data transers between zones
   and other intermediate procedures may be required. ---*/

  unsteady = (config_container[MESH_0]->GetUnsteady_Simulation() == DT_STEPPING_1ST) || (config_container[MESH_0]->GetUnsteady_Simulation() == DT_STEPPING_2ND);

  /*--- Zone preprocessing ---*/

  for (iZone = 0; iZone < nZone; iZone++)
    iteration_container[iZone][INST_0]->Preprocess(output, integration_container, geometry_container, solver_container, numerics_container, config_container, surface_movement, grid_movement, FFDBox, iZone, INST_0);

  /*--- Updating zone interface communication patterns,
   needed only for unsteady simulation since for steady problems
   this is done once in the interpolator_container constructor 
   at the beginning of the computation ---*/

  if ( unsteady ) {
    for (iZone = 0; iZone < nZone; iZone++) {   
      for (jZone = 0; jZone < nZone; jZone++)
        if(jZone != iZone && interpolator_container[iZone][jZone] != NULL)
        interpolator_container[iZone][jZone]->Set_TransferCoeff(config_container);
    }
  }

  /*--- Begin Unsteady pseudo-time stepping internal loop, if not unsteady it does only one step --*/

  if (unsteady) 
    nIntIter = config_container[MESH_0]->GetUnst_nIntIter();
  else
    nIntIter = 1;

  for (IntIter = 0; IntIter < nIntIter; IntIter++) {

    /*--- At each pseudo time-step updates transfer data ---*/
    for (iZone = 0; iZone < nZone; iZone++)   
      for (jZone = 0; jZone < nZone; jZone++)
        if(jZone != iZone && transfer_container[iZone][jZone] != NULL)
          Transfer_Data(iZone, jZone);

    /*--- For each zone runs one single iteration ---*/

    for (iZone = 0; iZone < nZone; iZone++) {
      config_container[iZone]->SetIntIter(IntIter);
      iteration_container[iZone][INST_0]->Iterate(output, integration_container, geometry_container, solver_container, numerics_container, config_container, surface_movement, grid_movement, FFDBox, iZone, INST_0);
    }

    /*--- Check convergence in each zone --*/

    checkConvergence = 0;
    for (iZone = 0; iZone < nZone; iZone++)
    checkConvergence += (int) integration_container[iZone][INST_0][FLOW_SOL]->GetConvergence();

    /*--- If convergence was reached in every zone --*/

  if (checkConvergence == nZone) break;
  }

}

void CFluidDriver::Transfer_Data(unsigned short donorZone, unsigned short targetZone) {

  bool MatchingMesh = config_container[targetZone]->GetMatchingMesh();

  /*--- Select the transfer method and the appropriate mesh properties (matching or nonmatching mesh) ---*/

  switch (config_container[targetZone]->GetKind_TransferMethod()) {

  case BROADCAST_DATA:
      if (MatchingMesh) {
        transfer_container[donorZone][targetZone]->Broadcast_InterfaceData_Matching(solver_container[donorZone][INST_0][MESH_0][FLOW_SOL],solver_container[targetZone][INST_0][MESH_0][FLOW_SOL],
            geometry_container[donorZone][INST_0][MESH_0],geometry_container[targetZone][INST_0][MESH_0],
            config_container[donorZone], config_container[targetZone]);
        if (config_container[targetZone]->GetKind_Solver() == RANS)
          transfer_container[donorZone][targetZone]->Broadcast_InterfaceData_Matching(solver_container[donorZone][INST_0][MESH_0][TURB_SOL],solver_container[targetZone][INST_0][MESH_0][TURB_SOL],
              geometry_container[donorZone][INST_0][MESH_0],geometry_container[targetZone][INST_0][MESH_0],
              config_container[donorZone], config_container[targetZone]);
      }
      else {
        transfer_container[donorZone][targetZone]->Broadcast_InterfaceData_Interpolate(solver_container[donorZone][INST_0][MESH_0][FLOW_SOL],solver_container[targetZone][INST_0][MESH_0][FLOW_SOL],
            geometry_container[donorZone][INST_0][MESH_0],geometry_container[targetZone][INST_0][MESH_0],
            config_container[donorZone], config_container[targetZone]);
        if (config_container[targetZone]->GetKind_Solver() == RANS)
          transfer_container[donorZone][targetZone]->Broadcast_InterfaceData_Interpolate(solver_container[donorZone][INST_0][MESH_0][TURB_SOL],solver_container[targetZone][INST_0][MESH_0][TURB_SOL],
              geometry_container[donorZone][INST_0][MESH_0],geometry_container[targetZone][INST_0][MESH_0],
              config_container[donorZone], config_container[targetZone]);
    }
    break;

  case SCATTER_DATA:
    if (MatchingMesh) {
      transfer_container[donorZone][targetZone]->Scatter_InterfaceData(solver_container[donorZone][INST_0][MESH_0][FLOW_SOL],solver_container[targetZone][INST_0][MESH_0][FLOW_SOL],
          geometry_container[donorZone][INST_0][MESH_0],geometry_container[targetZone][INST_0][MESH_0],
          config_container[donorZone], config_container[targetZone]);
      if (config_container[targetZone]->GetKind_Solver() == RANS)
        transfer_container[donorZone][targetZone]->Scatter_InterfaceData(solver_container[donorZone][INST_0][MESH_0][TURB_SOL],solver_container[targetZone][INST_0][MESH_0][TURB_SOL],
            geometry_container[donorZone][INST_0][MESH_0],geometry_container[targetZone][INST_0][MESH_0],
            config_container[donorZone], config_container[targetZone]);
    }
    else {
      SU2_MPI::Error("Scatter method not implemented for non-matching meshes. ", CURRENT_FUNCTION);
    }
    break;

  case ALLGATHER_DATA:
    if (MatchingMesh) {
      SU2_MPI::Error("Allgather method not implemented for matching meshes. ", CURRENT_FUNCTION);
    }
    else {
      transfer_container[donorZone][targetZone]->Allgather_InterfaceData(solver_container[donorZone][INST_0][MESH_0][FLOW_SOL],solver_container[targetZone][INST_0][MESH_0][FLOW_SOL],
          geometry_container[donorZone][INST_0][MESH_0],geometry_container[targetZone][INST_0][MESH_0],
          config_container[donorZone], config_container[targetZone]);
      if (config_container[targetZone]->GetKind_Solver() == RANS)
        transfer_container[donorZone][targetZone]->Allgather_InterfaceData(solver_container[donorZone][INST_0][MESH_0][TURB_SOL],solver_container[targetZone][INST_0][MESH_0][TURB_SOL],
            geometry_container[donorZone][INST_0][MESH_0],geometry_container[targetZone][INST_0][MESH_0],
            config_container[donorZone], config_container[targetZone]);
    }
    break;
  }

}

void CFluidDriver::Update() {

  for(iZone = 0; iZone < nZone; iZone++)
    iteration_container[iZone][INST_0]->Update(output, integration_container, geometry_container,
         solver_container, numerics_container, config_container,
         surface_movement, grid_movement, FFDBox, iZone, INST_0);
}

void CFluidDriver::DynamicMeshUpdate(unsigned long ExtIter) {

  bool harmonic_balance;

  for (iZone = 0; iZone < nZone; iZone++) {
   harmonic_balance = (config_container[iZone]->GetUnsteady_Simulation() == HARMONIC_BALANCE);
    /*--- Dynamic mesh update ---*/
    if ((config_container[iZone]->GetGrid_Movement()) && (!harmonic_balance)) {
      iteration_container[iZone][INST_0]->SetGrid_Movement(geometry_container, surface_movement, grid_movement, FFDBox, solver_container, config_container, iZone, INST_0, 0, ExtIter );
    }
  }

}

CTurbomachineryDriver::CTurbomachineryDriver(char* confFile,
    unsigned short val_nZone,
    unsigned short val_nDim, bool val_periodic, SU2_Comm MPICommunicator) : CFluidDriver(confFile,
        val_nZone,
        val_nDim,
        val_periodic,
        MPICommunicator) { }

CTurbomachineryDriver::~CTurbomachineryDriver(void) { }

void CTurbomachineryDriver::Run() {

  /*--- Run a single iteration of a multi-zone problem by looping over all
   zones and executing the iterations. Note that data transers between zones
   and other intermediate procedures may be required. ---*/

  for (iZone = 0; iZone < nZone; iZone++) {
    iteration_container[iZone][INST_0]->Preprocess(output, integration_container, geometry_container,
                                           solver_container, numerics_container, config_container,
                                           surface_movement, grid_movement, FFDBox, iZone, INST_0);
  }

  /* --- Update the mixing-plane interface ---*/
  for (iZone = 0; iZone < nZone; iZone++) {
    if(mixingplane)SetMixingPlane(iZone);
  }

  for (iZone = 0; iZone < nZone; iZone++) {
    iteration_container[iZone][INST_0]->Iterate(output, integration_container, geometry_container,
                                        solver_container, numerics_container, config_container,
                                        surface_movement, grid_movement, FFDBox, iZone, INST_0);
  }

  for (iZone = 0; iZone < nZone; iZone++) {
    iteration_container[iZone][INST_0]->Postprocess(output, integration_container, geometry_container,
                                      solver_container, numerics_container, config_container,
                                      surface_movement, grid_movement, FFDBox, iZone, INST_0);
  }

  if (rank == MASTER_NODE){
    SetTurboPerformance(ZONE_0);
  }


}

void CTurbomachineryDriver::SetMixingPlane(unsigned short donorZone){

  unsigned short targetZone, nMarkerInt, iMarkerInt ;
  nMarkerInt     = config_container[donorZone]->GetnMarker_MixingPlaneInterface()/2;

  /* --- transfer the average value from the donorZone to the targetZone*/
  for (iMarkerInt = 1; iMarkerInt <= nMarkerInt; iMarkerInt++){
    for (targetZone = 0; targetZone < nZone; targetZone++) {
      if (targetZone != donorZone){
        transfer_container[donorZone][targetZone]->Allgather_InterfaceAverage(solver_container[donorZone][INST_0][MESH_0][FLOW_SOL],solver_container[targetZone][INST_0][MESH_0][FLOW_SOL],
            geometry_container[donorZone][INST_0][MESH_0],geometry_container[targetZone][INST_0][MESH_0],
            config_container[donorZone], config_container[targetZone], iMarkerInt );
      }
    }
  }
}

void CTurbomachineryDriver::SetTurboPerformance(unsigned short targetZone){

  unsigned short donorZone;
  //IMPORTANT this approach of multi-zone performances rely upon the fact that turbomachinery markers follow the natural (stator-rotor) development of the real machine.
  /* --- transfer the local turboperfomance quantities (for each blade)  from all the donorZones to the targetZone (ZONE_0) ---*/
  for (donorZone = 1; donorZone < nZone; donorZone++) {
    transfer_container[donorZone][targetZone]->GatherAverageValues(solver_container[donorZone][INST_0][MESH_0][FLOW_SOL],solver_container[targetZone][INST_0][MESH_0][FLOW_SOL], donorZone);
  }

  /* --- compute turboperformance for each stage and the global machine ---*/

  output->ComputeTurboPerformance(solver_container[targetZone][INST_0][MESH_0][FLOW_SOL], geometry_container[targetZone][INST_0][MESH_0], config_container[targetZone]);

}


bool CTurbomachineryDriver::Monitor(unsigned long ExtIter) {

  su2double CFL;
  su2double rot_z_ini, rot_z_final ,rot_z;
  su2double outPres_ini, outPres_final, outPres;
  unsigned long rampFreq, finalRamp_Iter;
  unsigned short iMarker, KindBC, KindBCOption;
  string Marker_Tag;

  bool print;

  /*--- Synchronization point after a single solver iteration. Compute the
   wall clock time required. ---*/

#ifndef HAVE_MPI
  StopTime = su2double(clock())/su2double(CLOCKS_PER_SEC);
#else
  StopTime = MPI_Wtime();
#endif
  IterCount++;
  UsedTime = (StopTime - StartTime);


  /*--- Check if there is any change in the runtime parameters ---*/
  CConfig *runtime = NULL;
  strcpy(runtime_file_name, "runtime.dat");
  runtime = new CConfig(runtime_file_name, config_container[ZONE_0]);
  runtime->SetExtIter(ExtIter);
  delete runtime;

  /*--- Update the convergence history file (serial and parallel computations). ---*/

  for (iZone = 0; iZone < nZone; iZone++) {
    for (iInst = 0; iInst < nInst[iZone]; iInst++)
      output->SetConvHistory_Body(&ConvHist_file[iZone][iInst], geometry_container, solver_container,
          config_container, integration_container, false, UsedTime, iZone, iInst);
  }


  /*--- Evaluate the new CFL number (adaptive). ---*/
  if (config_container[ZONE_0]->GetCFL_Adapt() == YES) {
    if(mixingplane){
      CFL = 0;
      for (iZone = 0; iZone < nZone; iZone++){
        output->SetCFL_Number(solver_container, config_container, iZone);
        CFL += config_container[iZone]->GetCFL(MESH_0);
      }
      /*--- For fluid-multizone the new CFL number is the same for all the zones and it is equal to the zones' minimum value. ---*/
      for (iZone = 0; iZone < nZone; iZone++){
        config_container[iZone]->SetCFL(MESH_0, CFL/nZone);
      }
    }
    else{
      output->SetCFL_Number(solver_container, config_container, ZONE_0);
    }
  }


  /*--- ROTATING FRAME Ramp: Compute the updated rotational velocity. ---*/
  if (config_container[ZONE_0]->GetGrid_Movement() && config_container[ZONE_0]->GetRampRotatingFrame()) {
    rampFreq       = SU2_TYPE::Int(config_container[ZONE_0]->GetRampRotatingFrame_Coeff(1));
    finalRamp_Iter = SU2_TYPE::Int(config_container[ZONE_0]->GetRampRotatingFrame_Coeff(2));
    rot_z_ini = config_container[ZONE_0]->GetRampRotatingFrame_Coeff(0);
    print = false;
    if(ExtIter % rampFreq == 0 &&  ExtIter <= finalRamp_Iter){

      for (iZone = 0; iZone < nZone; iZone++) {
        rot_z_final = config_container[iZone]->GetFinalRotation_Rate_Z(iZone);
        if(abs(rot_z_final) > 0.0){
          rot_z = rot_z_ini + ExtIter*( rot_z_final - rot_z_ini)/finalRamp_Iter;
          config_container[iZone]->SetRotation_Rate_Z(rot_z, iZone);
          if(rank == MASTER_NODE && print && ExtIter > 0) {
            cout << endl << " Updated rotating frame grid velocities";
            cout << " for zone " << iZone << "." << endl;
          }
          geometry_container[iZone][INST_0][MESH_0]->SetRotationalVelocity(config_container[iZone], iZone, print);
          geometry_container[iZone][INST_0][MESH_0]->SetShroudVelocity(config_container[iZone]);
        }
      }

      for (iZone = 0; iZone < nZone; iZone++) {
        geometry_container[iZone][INST_0][MESH_0]->SetAvgTurboValue(config_container[iZone], iZone, INFLOW, false);
        geometry_container[iZone][INST_0][MESH_0]->SetAvgTurboValue(config_container[iZone],iZone, OUTFLOW, false);
        geometry_container[iZone][INST_0][MESH_0]->GatherInOutAverageValues(config_container[iZone], false);

      }

      for (iZone = 1; iZone < nZone; iZone++) {
        transfer_container[iZone][ZONE_0]->GatherAverageTurboGeoValues(geometry_container[iZone][INST_0][MESH_0],geometry_container[ZONE_0][INST_0][MESH_0], iZone);
      }

    }
  }


  /*--- Outlet Pressure Ramp: Compute the updated rotational velocity. ---*/
  if (config_container[ZONE_0]->GetRampOutletPressure()) {
    rampFreq       = SU2_TYPE::Int(config_container[ZONE_0]->GetRampOutletPressure_Coeff(1));
    finalRamp_Iter = SU2_TYPE::Int(config_container[ZONE_0]->GetRampOutletPressure_Coeff(2));
    outPres_ini    = config_container[ZONE_0]->GetRampOutletPressure_Coeff(0);
    outPres_final  = config_container[ZONE_0]->GetFinalOutletPressure();

    if(ExtIter % rampFreq == 0 &&  ExtIter <= finalRamp_Iter){
      outPres = outPres_ini + ExtIter*(outPres_final - outPres_ini)/finalRamp_Iter;
      if(rank == MASTER_NODE) config_container[ZONE_0]->SetMonitotOutletPressure(outPres);

      for (iZone = 0; iZone < nZone; iZone++) {
        for (iMarker = 0; iMarker < config_container[iZone]->GetnMarker_All(); iMarker++) {
          KindBC = config_container[iZone]->GetMarker_All_KindBC(iMarker);
          switch (KindBC) {
          case RIEMANN_BOUNDARY:
            Marker_Tag         = config_container[iZone]->GetMarker_All_TagBound(iMarker);
            KindBCOption       = config_container[iZone]->GetKind_Data_Riemann(Marker_Tag);
            if(KindBCOption == STATIC_PRESSURE || KindBCOption == RADIAL_EQUILIBRIUM ){
              SU2_MPI::Error("Outlet pressure ramp only implemented for NRBC", CURRENT_FUNCTION);
            }
            break;
          case GILES_BOUNDARY:
            Marker_Tag         = config_container[iZone]->GetMarker_All_TagBound(iMarker);
            KindBCOption       = config_container[iZone]->GetKind_Data_Giles(Marker_Tag);
            if(KindBCOption == STATIC_PRESSURE || KindBCOption == STATIC_PRESSURE_1D || KindBCOption == RADIAL_EQUILIBRIUM ){
              config_container[iZone]->SetGiles_Var1(outPres, Marker_Tag);
            }
            break;
          }
        }
      }
    }
  }


  /*--- Check whether the current simulation has reached the specified
   convergence criteria, and set StopCalc to true, if so. ---*/

  switch (config_container[ZONE_0]->GetKind_Solver()) {
  case EULER: case NAVIER_STOKES: case RANS:
    StopCalc = integration_container[ZONE_0][INST_0][FLOW_SOL]->GetConvergence(); break;
  case DISC_ADJ_EULER: case DISC_ADJ_NAVIER_STOKES: case DISC_ADJ_RANS:
  case DISC_ADJ_FEM_EULER: case DISC_ADJ_FEM_NS: case DISC_ADJ_FEM_RANS:
    StopCalc = integration_container[ZONE_0][INST_0][ADJFLOW_SOL]->GetConvergence(); break;
  }

  return StopCalc;

}

CDiscAdjFluidDriver::CDiscAdjFluidDriver(char* confFile,
                                                 unsigned short val_nZone,
                                                 unsigned short val_nDim, bool val_periodic,
                                         SU2_Comm MPICommunicator) : CFluidDriver(confFile,
																										 	 	 	 	 	 	 	 	 	 	 	 	 	 	 	 	val_nZone,
                                                                                    val_nDim,
                                                                                    val_periodic,
                                                                                    MPICommunicator) {

  RecordingState = NONE;
  unsigned short iZone;

  direct_iteration = new CIteration*[nZone];

  for (iZone = 0; iZone < nZone; iZone++){
    if(config_container[iZone]->GetBoolTurbomachinery()){
      direct_iteration[iZone] = new CTurboIteration(config_container[iZone]);
    }
    else{
      direct_iteration[iZone] = new CFluidIteration(config_container[iZone]);
    }
  }

}

CDiscAdjFluidDriver::~CDiscAdjFluidDriver(){

  for (iZone = 0; iZone < nZone; iZone++){
    delete direct_iteration[iZone];
  }

  delete [] direct_iteration;

}

void CDiscAdjFluidDriver::Run() {

  unsigned short iZone = 0, checkConvergence;
  unsigned long IntIter, nIntIter;

  bool unsteady;

  unsteady = (config_container[MESH_0]->GetUnsteady_Simulation() == DT_STEPPING_1ST) || (config_container[MESH_0]->GetUnsteady_Simulation() == DT_STEPPING_2ND);

  /*--- Begin Unsteady pseudo-time stepping internal loop, if not unsteady it does only one step --*/

  if (unsteady)
    nIntIter = config_container[MESH_0]->GetUnst_nIntIter();
  else
    nIntIter = 1;

  for (iZone = 0; iZone < nZone; iZone++) {

    iteration_container[iZone][INST_0]->Preprocess(output, integration_container, geometry_container,
                                                     solver_container, numerics_container, config_container,
                                                     surface_movement, grid_movement, FFDBox, iZone, INST_0);
  }


  /*--- For the adjoint iteration we need the derivatives of the iteration function with
   *    respect to the conservative flow variables. Since these derivatives do not change in the steady state case
   *    we only have to record if the current recording is different from cons. variables. ---*/

  if (RecordingState != FLOW_CONS_VARS || unsteady){

    /*--- SetRecording stores the computational graph on one iteration of the direct problem. Calling it with NONE
     *    as argument ensures that all information from a previous recording is removed. ---*/

    SetRecording(NONE);

    /*--- Store the computational graph of one direct iteration with the conservative variables as input. ---*/

    SetRecording(FLOW_CONS_VARS);

  }

  for (IntIter = 0; IntIter < nIntIter; IntIter++) {


    /*--- Initialize the adjoint of the output variables of the iteration with the adjoint solution
   *    of the previous iteration. The values are passed to the AD tool. ---*/

    for (iZone = 0; iZone < nZone; iZone++) {

      config_container[iZone]->SetIntIter(IntIter);

      iteration_container[iZone][INST_0]->InitializeAdjoint(solver_container, geometry_container, config_container, iZone, INST_0);

    }

    /*--- Initialize the adjoint of the objective function with 1.0. ---*/

    SetAdj_ObjFunction();

    /*--- Interpret the stored information by calling the corresponding routine of the AD tool. ---*/

    AD::ComputeAdjoint();

    /*--- Extract the computed adjoint values of the input variables and store them for the next iteration. ---*/

    for (iZone = 0; iZone < nZone; iZone++) {
      iteration_container[iZone][INST_0]->Iterate(output, integration_container, geometry_container,
                                          solver_container, numerics_container, config_container,
                                          surface_movement, grid_movement, FFDBox, iZone, INST_0);
    }

    /*--- Clear the stored adjoint information to be ready for a new evaluation. ---*/

    AD::ClearAdjoints();

    /*--- Check convergence in each zone --*/

    checkConvergence = 0;
    for (iZone = 0; iZone < nZone; iZone++)
      checkConvergence += (int) integration_container[iZone][INST_0][ADJFLOW_SOL]->GetConvergence();

    /*--- If convergence was reached in every zone --*/

    if (checkConvergence == nZone) break;

    /*--- Write the convergence history (only screen output) ---*/

    if (unsteady)
      output->SetConvHistory_Body(NULL, geometry_container, solver_container, config_container, integration_container, true, 0.0, ZONE_0, INST_0);

  }

  /*--- Compute the geometrical sensitivities ---*/

  if ((ExtIter+1 >= config_container[ZONE_0]->GetnExtIter()) ||
      integration_container[ZONE_0][INST_0][ADJFLOW_SOL]->GetConvergence() ||
      (ExtIter % config_container[ZONE_0]->GetWrt_Sol_Freq() == 0) || unsteady){

    /*--- SetRecording stores the computational graph on one iteration of the direct problem. Calling it with NONE
     * as argument ensures that all information from a previous recording is removed. ---*/

    SetRecording(NONE);

    /*--- Store the computational graph of one direct iteration with the mesh coordinates as input. ---*/

    SetRecording(MESH_COORDS);

    /*--- Initialize the adjoint of the output variables of the iteration with the adjoint solution
     *    of the current iteration. The values are passed to the AD tool. ---*/

    for (iZone = 0; iZone < nZone; iZone++) {

      iteration_container[iZone][INST_0]->InitializeAdjoint(solver_container, geometry_container, config_container, iZone, INST_0);

    }

    /*--- Initialize the adjoint of the objective function with 1.0. ---*/

    SetAdj_ObjFunction();

    /*--- Interpret the stored information by calling the corresponding routine of the AD tool. ---*/

    AD::ComputeAdjoint();

    /*--- Extract the computed sensitivity values. ---*/

    for (iZone = 0; iZone < nZone; iZone++) {
      solver_container[iZone][INST_0][MESH_0][ADJFLOW_SOL]->SetSensitivity(geometry_container[iZone][INST_0][MESH_0],config_container[iZone]);
    }

    /*--- Clear the stored adjoint information to be ready for a new evaluation. ---*/

    AD::ClearAdjoints();
  }
}

void CDiscAdjFluidDriver::SetRecording(unsigned short kind_recording){
  unsigned short iZone, iMesh;

  AD::Reset();

  /*--- Prepare for recording by resetting the flow solution to the initial converged solution---*/

  for (iZone = 0; iZone < nZone; iZone++) {
    for (iMesh = 0; iMesh <= config_container[iZone]->GetnMGLevels(); iMesh++){
      solver_container[iZone][INST_0][iMesh][ADJFLOW_SOL]->SetRecording(geometry_container[iZone][INST_0][iMesh], config_container[iZone]);
    }
    if (config_container[iZone]->GetKind_Solver() == DISC_ADJ_RANS && !config_container[iZone]->GetFrozen_Visc_Disc()) {
      solver_container[iZone][INST_0][MESH_0][ADJTURB_SOL]->SetRecording(geometry_container[iZone][INST_0][MESH_0], config_container[iZone]);
    }
  }


  /*---Enable recording and register input of the flow iteration (conservative variables or node coordinates) --- */

  if (kind_recording != NONE){

    AD::StartRecording();

    if (rank == MASTER_NODE && ((ExtIter == 0)) && kind_recording == FLOW_CONS_VARS) {
      cout << endl << "-------------------------------------------------------------------------" << endl;
      cout << "Direct iteration to store computational graph." << endl;
      cout << "Compute residuals to check the convergence of the direct problem." << endl;
      cout << "-------------------------------------------------------------------------" << endl << endl;
    }
    for (iZone = 0; iZone < nZone; iZone++) {
      iteration_container[iZone][INST_0]->RegisterInput(solver_container, geometry_container, config_container, iZone, INST_0, kind_recording);
    }

  }

  for (iZone = 0; iZone < nZone; iZone++) {
    iteration_container[iZone][INST_0]->SetDependencies(solver_container, geometry_container, config_container, iZone, INST_0, kind_recording);
  }

  /*--- Do one iteration of the direct flow solver ---*/

  DirectRun();

  /*--- Print residuals in the first iteration ---*/

  for (iZone = 0; iZone < nZone; iZone++) {
    if (rank == MASTER_NODE && ((ExtIter == 0) || (config_container[iZone]->GetUnsteady_Simulation() != STEADY)) && (kind_recording == FLOW_CONS_VARS)) {
      cout << " Zone " << iZone << ": log10[Conservative 0]: "<< log10(solver_container[iZone][INST_0][MESH_0][FLOW_SOL]->GetRes_RMS(0)) << endl;
      if ( config_container[iZone]->GetKind_Turb_Model() != NONE && !config_container[iZone]->GetFrozen_Visc_Disc()) {
        cout <<"       log10[RMS k]: " << log10(solver_container[iZone][INST_0][MESH_0][TURB_SOL]->GetRes_RMS(0)) << endl;
      }
    }
  }

  RecordingState = kind_recording;

  for (iZone = 0; iZone < nZone; iZone++) {
    iteration_container[iZone][INST_0]->RegisterOutput(solver_container, geometry_container, config_container, output, iZone, INST_0);
  }

  /*--- Extract the objective function and store it --- */

  SetObjFunction();

  AD::StopRecording();

}

void CDiscAdjFluidDriver::SetAdj_ObjFunction(){

  bool time_stepping = config_container[ZONE_0]->GetUnsteady_Simulation() != STEADY;
  unsigned long IterAvg_Obj = config_container[ZONE_0]->GetIter_Avg_Objective();
  unsigned long ExtIter = config_container[ZONE_0]->GetExtIter();
  su2double seeding = 1.0;

  if (time_stepping){
    if (ExtIter < IterAvg_Obj){
      seeding = 1.0/((su2double)IterAvg_Obj);
    }
    else{
      seeding = 0.0;
    }
  }

  if (rank == MASTER_NODE){
    SU2_TYPE::SetDerivative(ObjFunc, SU2_TYPE::GetValue(seeding));
  } else {
    SU2_TYPE::SetDerivative(ObjFunc, 0.0);
  }

}

void CDiscAdjFluidDriver::SetObjFunction(){

  bool compressible = (config_container[ZONE_0]->GetKind_Regime() == COMPRESSIBLE);
  bool heat         = (config_container[ZONE_0]->GetWeakly_Coupled_Heat());

  ObjFunc = 0.0;

  for (iZone = 0; iZone < nZone; iZone++){
    solver_container[iZone][INST_0][MESH_0][FLOW_SOL]->SetTotal_ComboObj(0.0);
  }

  /*--- Specific scalar objective functions ---*/

  for (iZone = 0; iZone < nZone; iZone++){
    switch (config_container[iZone]->GetKind_Solver()) {
      case EULER:                    case NAVIER_STOKES:                   case RANS:
      case DISC_ADJ_EULER:           case DISC_ADJ_NAVIER_STOKES:          case DISC_ADJ_RANS:
      case DISC_ADJ_FEM_EULER:       case DISC_ADJ_FEM_NS:                 case DISC_ADJ_FEM_RANS:
        
        if (config_container[ZONE_0]->GetnMarker_Analyze() != 0)
          output->SpecialOutput_AnalyzeSurface(solver_container[iZone][INST_0][MESH_0][FLOW_SOL], geometry_container[iZone][INST_0][MESH_0], config_container[iZone], false);
        
        if ((config_container[ZONE_0]->GetnMarker_Analyze() != 0) && compressible)
          output->SpecialOutput_Distortion(solver_container[ZONE_0][INST_0][MESH_0][FLOW_SOL], geometry_container[ZONE_0][INST_0][MESH_0], config_container[ZONE_0], false);
        
        if (config_container[ZONE_0]->GetnMarker_NearFieldBound() != 0)
          output->SpecialOutput_SonicBoom(solver_container[ZONE_0][INST_0][MESH_0][FLOW_SOL], geometry_container[ZONE_0][INST_0][MESH_0], config_container[ZONE_0], false);
          
        if (config_container[ZONE_0]->GetPlot_Section_Forces())
          output->SpecialOutput_SpanLoad(solver_container[ZONE_0][INST_0][MESH_0][FLOW_SOL], geometry_container[ZONE_0][INST_0][MESH_0], config_container[ZONE_0], false);
        
        break;
    }
  }

  /*--- Surface based obj. function ---*/

  for (iZone = 0; iZone < nZone; iZone++){
    solver_container[iZone][INST_0][MESH_0][FLOW_SOL]->Evaluate_ObjFunc(config_container[iZone]);
    ObjFunc += solver_container[iZone][INST_0][MESH_0][FLOW_SOL]->GetTotal_ComboObj();
    if (heat){
      if (config_container[iZone]->GetKind_ObjFunc() == TOTAL_HEATFLUX) {
        ObjFunc += solver_container[iZone][INST_0][MESH_0][HEAT_SOL]->GetTotal_HeatFlux();
      }
      else if (config_container[iZone]->GetKind_ObjFunc() == TOTAL_AVG_TEMPERATURE) {
        ObjFunc += solver_container[iZone][INST_0][MESH_0][HEAT_SOL]->GetTotal_AvgTemperature();
      }
    }
  }

  if (rank == MASTER_NODE){
    AD::RegisterOutput(ObjFunc);
  }
  
}

void CDiscAdjFluidDriver::DirectRun(){


  unsigned short iZone, jZone;
  bool unsteady = config_container[ZONE_0]->GetUnsteady_Simulation() != STEADY;

  /*--- Run a single iteration of a multi-zone problem by looping over all
   zones and executing the iterations. Note that data transers between zones
   and other intermediate procedures may be required. ---*/

  unsteady = (config_container[MESH_0]->GetUnsteady_Simulation() == DT_STEPPING_1ST) || (config_container[MESH_0]->GetUnsteady_Simulation() == DT_STEPPING_2ND);

  /*--- Zone preprocessing ---*/

  for (iZone = 0; iZone < nZone; iZone++)
    direct_iteration[iZone]->Preprocess(output, integration_container, geometry_container, solver_container, numerics_container, config_container, surface_movement, grid_movement, FFDBox, iZone, INST_0);

  /*--- Updating zone interface communication patterns,
   needed only for unsteady simulation since for steady problems
  this is done once in the interpolator_container constructor
   at the beginning of the computation ---*/

  if ( unsteady ) {
  for (iZone = 0; iZone < nZone; iZone++) {
      for (jZone = 0; jZone < nZone; jZone++)
        if(jZone != iZone && interpolator_container[iZone][jZone] != NULL)
        interpolator_container[iZone][jZone]->Set_TransferCoeff(config_container);
    }
  }

  /*--- Do one iteration of the direct solver  --*/

  /*--- At each pseudo time-step updates transfer data ---*/
  for (iZone = 0; iZone < nZone; iZone++)
    for (jZone = 0; jZone < nZone; jZone++)
      if(jZone != iZone && transfer_container[iZone][jZone] != NULL)
        Transfer_Data(iZone, jZone);

  /*--- For each zone runs one single iteration ---*/

  for (iZone = 0; iZone < nZone; iZone++) {
    config_container[iZone]->SetIntIter(1);
    direct_iteration[iZone]->Iterate(output, integration_container, geometry_container, solver_container, numerics_container, config_container, surface_movement, grid_movement, FFDBox, iZone, INST_0);
  }

}

CDiscAdjTurbomachineryDriver::CDiscAdjTurbomachineryDriver(char* confFile,
                                                           unsigned short val_nZone,
                                                           unsigned short val_nDim,
                                                           bool val_periodic,
                                                           SU2_Comm MPICommunicator): CDiscAdjFluidDriver(confFile, val_nZone, val_nDim, val_periodic, MPICommunicator){ }
CDiscAdjTurbomachineryDriver::~CDiscAdjTurbomachineryDriver(){

}


void CDiscAdjTurbomachineryDriver::DirectRun(){

  /*--- Run a single iteration of a multi-zone problem by looping over all
   zones and executing the iterations. Note that data transers between zones
   and other intermediate procedures may be required. ---*/

  for (iZone = 0; iZone < nZone; iZone++) {

    direct_iteration[iZone]->Preprocess(output, integration_container, geometry_container,
        solver_container, numerics_container, config_container,
        surface_movement, grid_movement, FFDBox, iZone, INST_0);

  }


  /* --- Update the mixing-plane interface ---*/
  for (iZone = 0; iZone < nZone; iZone++) {
    if(mixingplane)SetMixingPlane(iZone);
  }

  for (iZone = 0; iZone < nZone; iZone++) {
    direct_iteration[iZone]->Iterate(output, integration_container, geometry_container,
                                     solver_container, numerics_container, config_container,
                                     surface_movement, grid_movement, FFDBox, iZone, INST_0);
  }

  for (iZone = 0; iZone < nZone; iZone++) {
    direct_iteration[iZone]->Postprocess(output, integration_container, geometry_container,
                                      solver_container, numerics_container, config_container,
                                      surface_movement, grid_movement, FFDBox, iZone, INST_0);
  }


  if (rank == MASTER_NODE){
    SetTurboPerformance(ZONE_0);
  }

}

void CDiscAdjTurbomachineryDriver::SetObjFunction(){

  solver_container[ZONE_0][INST_0][MESH_0][FLOW_SOL]->SetTotal_ComboObj(0.0);

  switch (config_container[ZONE_0]->GetKind_ObjFunc()){
  case ENTROPY_GENERATION:
    solver_container[ZONE_0][INST_0][MESH_0][FLOW_SOL]->AddTotal_ComboObj(output->GetEntropyGen(config_container[ZONE_0]->GetnMarker_TurboPerformance() - 1, config_container[ZONE_0]->GetnSpanWiseSections()));
    break;
  case FLOW_ANGLE_OUT:
      solver_container[ZONE_0][INST_0][MESH_0][FLOW_SOL]->AddTotal_ComboObj(output->GetFlowAngleOut(config_container[ZONE_0]->GetnMarker_TurboPerformance() - 1, config_container[ZONE_0]->GetnSpanWiseSections()));
      break;
  case MASS_FLOW_IN:
    solver_container[ZONE_0][INST_0][MESH_0][FLOW_SOL]->AddTotal_ComboObj(output->GetMassFlowIn(config_container[ZONE_0]->GetnMarker_TurboPerformance() - 1, config_container[ZONE_0]->GetnSpanWiseSections()));
    break;
  default:
    break;
  }

  ObjFunc = solver_container[ZONE_0][INST_0][MESH_0][FLOW_SOL]->GetTotal_ComboObj();

  if (rank == MASTER_NODE){
    AD::RegisterOutput(ObjFunc);
  }
}

void CDiscAdjTurbomachineryDriver::SetMixingPlane(unsigned short donorZone){

  unsigned short targetZone, nMarkerInt, iMarkerInt ;
  nMarkerInt     = config_container[donorZone]->GetnMarker_MixingPlaneInterface()/2;

  /* --- transfer the average value from the donorZone to the targetZone*/
  for (iMarkerInt = 1; iMarkerInt <= nMarkerInt; iMarkerInt++){
    for (targetZone = 0; targetZone < nZone; targetZone++) {
      if (targetZone != donorZone){
        transfer_container[donorZone][targetZone]->Allgather_InterfaceAverage(solver_container[donorZone][INST_0][MESH_0][FLOW_SOL],solver_container[targetZone][INST_0][MESH_0][FLOW_SOL],
            geometry_container[donorZone][INST_0][MESH_0],geometry_container[targetZone][INST_0][MESH_0],
            config_container[donorZone], config_container[targetZone], iMarkerInt );
      }
    }
  }
}


void CDiscAdjTurbomachineryDriver::SetTurboPerformance(unsigned short targetZone){

  unsigned short donorZone;
  //IMPORTANT this approach of multi-zone performances rely upon the fact that turbomachinery markers follow the natural (stator-rotor) development of the real machine.
  /* --- transfer the local turboperfomance quantities (for each blade)  from all the donorZones to the targetZone (ZONE_0) ---*/
  for (donorZone = 1; donorZone < nZone; donorZone++) {
    transfer_container[donorZone][targetZone]->GatherAverageValues(solver_container[donorZone][INST_0][MESH_0][FLOW_SOL],solver_container[targetZone][INST_0][MESH_0][FLOW_SOL], donorZone);
  }

  /* --- compute turboperformance for each stage and the global machine ---*/

  output->ComputeTurboPerformance(solver_container[targetZone][INST_0][MESH_0][FLOW_SOL], geometry_container[targetZone][INST_0][MESH_0], config_container[targetZone]);

}

CHBDriver::CHBDriver(char* confFile,
    unsigned short val_nZone,
    unsigned short val_nDim,
    bool val_periodic,
    SU2_Comm MPICommunicator) : CDriver(confFile,
        val_nZone,
        val_nDim,
        val_periodic,
        MPICommunicator) {
  unsigned short kInst;

  nInstHB = nInst[ZONE_0];

  D = NULL;
  /*--- allocate dynamic memory for the Harmonic Balance operator ---*/
  D = new su2double*[nInstHB]; for (kInst = 0; kInst < nInstHB; kInst++) D[kInst] = new su2double[nInstHB];

}

CHBDriver::~CHBDriver(void) {

  unsigned short kInst;

  /*--- delete dynamic memory for the Harmonic Balance operator ---*/
  for (kInst = 0; kInst < nInstHB; kInst++) if (D[kInst] != NULL) delete [] D[kInst];
  if (D[kInst] != NULL) delete [] D;

}

void CHBDriver::Run() {

  /*--- Run a single iteration of a Harmonic Balance problem. Preprocess all
   all zones before beginning the iteration. ---*/

  for (iInst = 0; iInst < nInstHB; iInst++)
    iteration_container[ZONE_0][iInst]->Preprocess(output, integration_container, geometry_container,
        solver_container, numerics_container, config_container,
        surface_movement, grid_movement, FFDBox, ZONE_0, iInst);

  for (iInst = 0; iInst < nInstHB; iInst++)
    iteration_container[ZONE_0][iInst]->Iterate(output, integration_container, geometry_container,
        solver_container, numerics_container, config_container,
        surface_movement, grid_movement, FFDBox, ZONE_0, iInst);

}

void CHBDriver::Update() {

  for (iInst = 0; iInst < nInstHB; iInst++) {
    /*--- Compute the harmonic balance terms across all zones ---*/
    SetHarmonicBalance(iInst);

  }

  /*--- Precondition the harmonic balance source terms ---*/
  if (config_container[ZONE_0]->GetHB_Precondition() == YES) {
    StabilizeHarmonicBalance();

  }

  for (iInst = 0; iInst < nInstHB; iInst++) {

    /*--- Update the harmonic balance terms across all zones ---*/
    iteration_container[ZONE_0][iInst]->Update(output, integration_container, geometry_container,
        solver_container, numerics_container, config_container,
        surface_movement, grid_movement, FFDBox, ZONE_0, iInst);

  }

}

void CHBDriver::ResetConvergence() {

  for(iInst = 0; iInst < nZone; iInst++) {
    switch (config_container[ZONE_0]->GetKind_Solver()) {

    case EULER: case NAVIER_STOKES: case RANS:
      integration_container[ZONE_0][iInst][FLOW_SOL]->SetConvergence(false);
      if (config_container[ZONE_0]->GetKind_Solver() == RANS) integration_container[ZONE_0][iInst][TURB_SOL]->SetConvergence(false);
      if(config_container[ZONE_0]->GetKind_Trans_Model() == LM) integration_container[ZONE_0][iInst][TRANS_SOL]->SetConvergence(false);
      break;

    case FEM_ELASTICITY:
      integration_container[ZONE_0][iInst][FEA_SOL]->SetConvergence(false);
      break;

    case ADJ_EULER: case ADJ_NAVIER_STOKES: case ADJ_RANS: case DISC_ADJ_EULER: case DISC_ADJ_NAVIER_STOKES: case DISC_ADJ_RANS:
      integration_container[ZONE_0][iInst][ADJFLOW_SOL]->SetConvergence(false);
      if( (config_container[ZONE_0]->GetKind_Solver() == ADJ_RANS) || (config_container[ZONE_0]->GetKind_Solver() == DISC_ADJ_RANS) )
        integration_container[ZONE_0][iInst][ADJTURB_SOL]->SetConvergence(false);
      break;
    }
  }

}

void CHBDriver::SetHarmonicBalance(unsigned short iInst) {

  unsigned short iVar, jInst, iMGlevel;
  unsigned short nVar = solver_container[ZONE_0][INST_0][MESH_0][FLOW_SOL]->GetnVar();
  unsigned long iPoint;
  bool implicit = (config_container[ZONE_0]->GetKind_TimeIntScheme_Flow() == EULER_IMPLICIT);
  bool adjoint = (config_container[ZONE_0]->GetContinuous_Adjoint());
  if (adjoint) {
    implicit = (config_container[ZONE_0]->GetKind_TimeIntScheme_AdjFlow() == EULER_IMPLICIT);
  }

  unsigned long ExtIter = config_container[ZONE_0]->GetExtIter();

  /*--- Retrieve values from the config file ---*/
  su2double *U = new su2double[nVar];
  su2double *U_old = new su2double[nVar];
  su2double *Psi = new su2double[nVar];
  su2double *Psi_old = new su2double[nVar];
  su2double *Source = new su2double[nVar];
  su2double deltaU, deltaPsi;

  /*--- Compute period of oscillation ---*/
  su2double period = config_container[ZONE_0]->GetHarmonicBalance_Period();

  /*--- Non-dimensionalize the input period, if necessary.  */
  period /= config_container[ZONE_0]->GetTime_Ref();

  if (ExtIter == 0)
    ComputeHB_Operator();

  /*--- Compute various source terms for explicit direct, implicit direct, and adjoint problems ---*/
  /*--- Loop over all grid levels ---*/
  for (iMGlevel = 0; iMGlevel <= config_container[ZONE_0]->GetnMGLevels(); iMGlevel++) {

    /*--- Loop over each node in the volume mesh ---*/
    for (iPoint = 0; iPoint < geometry_container[ZONE_0][iInst][iMGlevel]->GetnPoint(); iPoint++) {

      for (iVar = 0; iVar < nVar; iVar++) {
        Source[iVar] = 0.0;
      }

      /*--- Step across the columns ---*/
      for (jInst = 0; jInst < nInstHB; jInst++) {

        /*--- Retrieve solution at this node in current zone ---*/
        for (iVar = 0; iVar < nVar; iVar++) {

          if (!adjoint) {
            U[iVar] = solver_container[ZONE_0][jInst][iMGlevel][FLOW_SOL]->node[iPoint]->GetSolution(iVar);
            Source[iVar] += U[iVar]*D[iInst][jInst];

            if (implicit) {
              U_old[iVar] = solver_container[ZONE_0][jInst][iMGlevel][FLOW_SOL]->node[iPoint]->GetSolution_Old(iVar);
              deltaU = U[iVar] - U_old[iVar];
              Source[iVar] += deltaU*D[iInst][jInst];
            }

          }

          else {
            Psi[iVar] = solver_container[ZONE_0][jInst][iMGlevel][ADJFLOW_SOL]->node[iPoint]->GetSolution(iVar);
            Source[iVar] += Psi[iVar]*D[jInst][iInst];

            if (implicit) {
              Psi_old[iVar] = solver_container[ZONE_0][jInst][iMGlevel][ADJFLOW_SOL]->node[iPoint]->GetSolution_Old(iVar);
              deltaPsi = Psi[iVar] - Psi_old[iVar];
              Source[iVar] += deltaPsi*D[jInst][iInst];
            }
          }
        }

        /*--- Store sources for current row ---*/
        for (iVar = 0; iVar < nVar; iVar++) {
          if (!adjoint) {
            solver_container[ZONE_0][iInst][iMGlevel][FLOW_SOL]->node[iPoint]->SetHarmonicBalance_Source(iVar, Source[iVar]);
          }
          else {
            solver_container[ZONE_0][iInst][iMGlevel][ADJFLOW_SOL]->node[iPoint]->SetHarmonicBalance_Source(iVar, Source[iVar]);
          }
        }

      }
    }
  }

  /*--- Source term for a turbulence model ---*/
  if (config_container[ZONE_0]->GetKind_Solver() == RANS) {

    /*--- Extra variables needed if we have a turbulence model. ---*/
    unsigned short nVar_Turb = solver_container[ZONE_0][INST_0][MESH_0][TURB_SOL]->GetnVar();
    su2double *U_Turb = new su2double[nVar_Turb];
    su2double *Source_Turb = new su2double[nVar_Turb];

    /*--- Loop over only the finest mesh level (turbulence is always solved
     on the original grid only). ---*/
    for (iPoint = 0; iPoint < geometry_container[ZONE_0][INST_0][MESH_0]->GetnPoint(); iPoint++) {
      for (iVar = 0; iVar < nVar_Turb; iVar++) Source_Turb[iVar] = 0.0;
      for (jInst = 0; jInst < nInstHB; jInst++) {

        /*--- Retrieve solution at this node in current zone ---*/
        for (iVar = 0; iVar < nVar_Turb; iVar++) {
          U_Turb[iVar] = solver_container[ZONE_0][jInst][MESH_0][TURB_SOL]->node[iPoint]->GetSolution(iVar);
          Source_Turb[iVar] += U_Turb[iVar]*D[iInst][jInst];
        }
      }

      /*--- Store sources for current iZone ---*/
      for (iVar = 0; iVar < nVar_Turb; iVar++)
        solver_container[ZONE_0][iInst][MESH_0][TURB_SOL]->node[iPoint]->SetHarmonicBalance_Source(iVar, Source_Turb[iVar]);
    }

    delete [] U_Turb;
    delete [] Source_Turb;
  }

  delete [] Source;
  delete [] U;
  delete [] U_old;
  delete [] Psi;
  delete [] Psi_old;

}

void CHBDriver::StabilizeHarmonicBalance() {

  unsigned short i, j, k, iVar, iInst, jInst, iMGlevel;
  unsigned short nVar = solver_container[ZONE_0][INST_0][MESH_0][FLOW_SOL]->GetnVar();
  unsigned long iPoint;
  bool adjoint = (config_container[ZONE_0]->GetContinuous_Adjoint());

  /*--- Retrieve values from the config file ---*/
  su2double *Source     = new su2double[nInstHB];
  su2double *Source_old = new su2double[nInstHB];
  su2double Delta;

  su2double **Pinv     = new su2double*[nInstHB];
  su2double **P        = new su2double*[nInstHB];
  for (iInst = 0; iInst < nInstHB; iInst++) {
    Pinv[iInst]       = new su2double[nInstHB];
    P[iInst]          = new su2double[nInstHB];
  }

  /*--- Loop over all grid levels ---*/
  for (iMGlevel = 0; iMGlevel <= config_container[ZONE_0]->GetnMGLevels(); iMGlevel++) {

    /*--- Loop over each node in the volume mesh ---*/
    for (iPoint = 0; iPoint < geometry_container[ZONE_0][INST_0][iMGlevel]->GetnPoint(); iPoint++) {

      /*--- Get time step for current node ---*/
      Delta = solver_container[ZONE_0][INST_0][iMGlevel][FLOW_SOL]->node[iPoint]->GetDelta_Time();

      /*--- Setup stabilization matrix for this node ---*/
      for (iInst = 0; iInst < nInstHB; iInst++) {
        for (jInst = 0; jInst < nInstHB; jInst++) {
          if (jInst == iInst ) {
            Pinv[iInst][jInst] = 1.0 + Delta*D[iInst][jInst];
          }
          else {
            Pinv[iInst][jInst] = Delta*D[iInst][jInst];
          }
        }
      }

      /*--- Invert stabilization matrix Pinv with Gauss elimination---*/

      /*--  A temporary matrix to hold the inverse, dynamically allocated ---*/
      su2double **temp = new su2double*[nInstHB];
      for (i = 0; i < nInstHB; i++) {
        temp[i] = new su2double[2 * nInstHB];
      }

      /*---  Copy the desired matrix into the temporary matrix ---*/
      for (i = 0; i < nInstHB; i++) {
        for (j = 0; j < nInstHB; j++) {
          temp[i][j] = Pinv[i][j];
          temp[i][nInstHB + j] = 0;
        }
        temp[i][nInstHB + i] = 1;
      }

      su2double max_val;
      unsigned short max_idx;

      /*---  Pivot each column such that the largest number possible divides the other rows  ---*/
      for (k = 0; k < nInstHB - 1; k++) {
        max_idx = k;
        max_val = abs(temp[k][k]);
        /*---  Find the largest value (pivot) in the column  ---*/
        for (j = k; j < nInstHB; j++) {
          if (abs(temp[j][k]) > max_val) {
            max_idx = j;
            max_val = abs(temp[j][k]);
          }
        }

        /*---  Move the row with the highest value up  ---*/
        for (j = 0; j < (nInstHB * 2); j++) {
          su2double d = temp[k][j];
          temp[k][j] = temp[max_idx][j];
          temp[max_idx][j] = d;
        }
        /*---  Subtract the moved row from all other rows ---*/
        for (i = k + 1; i < nInstHB; i++) {
          su2double c = temp[i][k] / temp[k][k];
          for (j = 0; j < (nInstHB * 2); j++) {
            temp[i][j] = temp[i][j] - temp[k][j] * c;
          }
        }
      }

      /*---  Back-substitution  ---*/
      for (k = nInstHB - 1; k > 0; k--) {
        if (temp[k][k] != su2double(0.0)) {
          for (int i = k - 1; i > -1; i--) {
            su2double c = temp[i][k] / temp[k][k];
            for (j = 0; j < (nInstHB * 2); j++) {
              temp[i][j] = temp[i][j] - temp[k][j] * c;
            }
          }
        }
      }

      /*---  Normalize the inverse  ---*/
      for (i = 0; i < nInstHB; i++) {
        su2double c = temp[i][i];
        for (j = 0; j < nInstHB; j++) {
          temp[i][j + nInstHB] = temp[i][j + nInstHB] / c;
        }
      }

      /*---  Copy the inverse back to the main program flow ---*/
      for (i = 0; i < nInstHB; i++) {
        for (j = 0; j < nInstHB; j++) {
          P[i][j] = temp[i][j + nInstHB];
        }
      }

      /*---  Delete dynamic template  ---*/
      for (iInst = 0; iInst < nInstHB; iInst++) {
        delete[] temp[iInst];
      }
      delete[] temp;

      /*--- Loop through variables to precondition ---*/
      for (iVar = 0; iVar < nVar; iVar++) {

        /*--- Get current source terms (not yet preconditioned) and zero source array to prepare preconditioning ---*/
        for (iInst = 0; iInst < nInstHB; iInst++) {
          Source_old[iInst] = solver_container[ZONE_0][iInst][iMGlevel][FLOW_SOL]->node[iPoint]->GetHarmonicBalance_Source(iVar);
          Source[iInst] = 0;
        }

        /*--- Step through columns ---*/
        for (iInst = 0; iInst < nInstHB; iInst++) {
          for (jInst = 0; jInst < nInstHB; jInst++) {
            Source[iInst] += P[iInst][jInst]*Source_old[jInst];
          }

          /*--- Store updated source terms for current node ---*/
          if (!adjoint) {
            solver_container[ZONE_0][iInst][iMGlevel][FLOW_SOL]->node[iPoint]->SetHarmonicBalance_Source(iVar, Source[iInst]);
          }
          else {
            solver_container[ZONE_0][iInst][iMGlevel][ADJFLOW_SOL]->node[iPoint]->SetHarmonicBalance_Source(iVar, Source[iInst]);
          }
        }

      }
    }
  }

  /*--- Deallocate dynamic memory ---*/
  for (iInst = 0; iInst < nInstHB; iInst++){
    delete [] P[iInst];
    delete [] Pinv[iInst];
  }
  delete [] P;
  delete [] Pinv;
  delete [] Source;
  delete [] Source_old;

}

void CHBDriver::ComputeHB_Operator() {

  const   complex<su2double> J(0.0,1.0);
  unsigned short i, j, k, iInst;

  su2double *Omega_HB       = new su2double[nInstHB];
  complex<su2double> **E    = new complex<su2double>*[nInstHB];
  complex<su2double> **Einv = new complex<su2double>*[nInstHB];
  complex<su2double> **DD   = new complex<su2double>*[nInstHB];
  for (iInst = 0; iInst < nInstHB; iInst++) {
    E[iInst]    = new complex<su2double>[nInstHB];
    Einv[iInst] = new complex<su2double>[nInstHB];
    DD[iInst]   = new complex<su2double>[nInstHB];
  }

  /*--- Get simualation period from config file ---*/
  su2double Period = config_container[ZONE_0]->GetHarmonicBalance_Period();

  /*--- Non-dimensionalize the input period, if necessary.      */
  Period /= config_container[ZONE_0]->GetTime_Ref();

  /*--- Build the array containing the selected frequencies to solve ---*/
  for (iInst = 0; iInst < nInstHB; iInst++) {
    Omega_HB[iInst]  = config_container[ZONE_0]->GetOmega_HB()[iInst];
    Omega_HB[iInst] /= config_container[ZONE_0]->GetOmega_Ref(); //TODO: check
  }

  /*--- Build the diagonal matrix of the frequencies DD ---*/
  for (i = 0; i < nInstHB; i++) {
    for (k = 0; k < nInstHB; k++) {
      if (k == i ) {
        DD[i][k] = J*Omega_HB[k];
      }
    }
  }


  /*--- Build the harmonic balance inverse matrix ---*/
  for (i = 0; i < nInstHB; i++) {
    for (k = 0; k < nInstHB; k++) {
      Einv[i][k] = complex<su2double>(cos(Omega_HB[k]*(i*Period/nInstHB))) + J*complex<su2double>(sin(Omega_HB[k]*(i*Period/nInstHB)));
    }
  }

  /*---  Invert inverse harmonic balance Einv with Gauss elimination ---*/

  /*--  A temporary matrix to hold the inverse, dynamically allocated ---*/
  complex<su2double> **temp = new complex<su2double>*[nInstHB];
  for (i = 0; i < nInstHB; i++) {
    temp[i] = new complex<su2double>[2 * nInstHB];
  }

  /*---  Copy the desired matrix into the temporary matrix ---*/
  for (i = 0; i < nInstHB; i++) {
    for (j = 0; j < nInstHB; j++) {
      temp[i][j] = Einv[i][j];
      temp[i][nInstHB + j] = 0;
    }
    temp[i][nInstHB + i] = 1;
  }

  su2double max_val;
  unsigned short max_idx;

  /*---  Pivot each column such that the largest number possible divides the other rows  ---*/
  for (k = 0; k < nInstHB - 1; k++) {
    max_idx = k;
    max_val = abs(temp[k][k]);
    /*---  Find the largest value (pivot) in the column  ---*/
    for (j = k; j < nInstHB; j++) {
      if (abs(temp[j][k]) > max_val) {
        max_idx = j;
        max_val = abs(temp[j][k]);
      }
    }
    /*---  Move the row with the highest value up  ---*/
    for (j = 0; j < (nInstHB * 2); j++) {
      complex<su2double> d = temp[k][j];
      temp[k][j] = temp[max_idx][j];
      temp[max_idx][j] = d;
    }
    /*---  Subtract the moved row from all other rows ---*/
    for (i = k + 1; i < nInstHB; i++) {
      complex<su2double> c = temp[i][k] / temp[k][k];
      for (j = 0; j < (nInstHB * 2); j++) {
        temp[i][j] = temp[i][j] - temp[k][j] * c;
      }
    }
  }
  /*---  Back-substitution  ---*/
  for (k = nInstHB - 1; k > 0; k--) {
    if (temp[k][k] != complex<su2double>(0.0)) {
      for (int i = k - 1; i > -1; i--) {
        complex<su2double> c = temp[i][k] / temp[k][k];
        for (j = 0; j < (nInstHB * 2); j++) {
          temp[i][j] = temp[i][j] - temp[k][j] * c;
        }
      }
    }
  }
  /*---  Normalize the inverse  ---*/
  for (i = 0; i < nInstHB; i++) {
    complex<su2double> c = temp[i][i];
    for (j = 0; j < nInstHB; j++) {
      temp[i][j + nInstHB] = temp[i][j + nInstHB] / c;
    }
  }
  /*---  Copy the inverse back to the main program flow ---*/
  for (i = 0; i < nInstHB; i++) {
    for (j = 0; j < nInstHB; j++) {
      E[i][j] = temp[i][j + nInstHB];
    }
  }
  /*---  Delete dynamic template  ---*/
  for (i = 0; i < nInstHB; i++) {
    delete[] temp[i];
  }
  delete[] temp;


  /*---  Temporary matrix for performing product  ---*/
  complex<su2double> **Temp    = new complex<su2double>*[nInstHB];

  /*---  Temporary complex HB operator  ---*/
  complex<su2double> **Dcpx    = new complex<su2double>*[nInstHB];

  for (iInst = 0; iInst < nInstHB; iInst++){
    Temp[iInst]    = new complex<su2double>[nInstHB];
    Dcpx[iInst]   = new complex<su2double>[nInstHB];
  }


  /*---  Calculation of the HB operator matrix ---*/
  for (int row = 0; row < nInstHB; row++) {
    for (int col = 0; col < nInstHB; col++) {
      for (int inner = 0; inner < nInstHB; inner++) {
        Temp[row][col] += Einv[row][inner] * DD[inner][col];
      }
    }
  }

  unsigned short row, col, inner;

  for (row = 0; row < nInstHB; row++) {
    for (col = 0; col < nInstHB; col++) {
      for (inner = 0; inner < nInstHB; inner++) {
        Dcpx[row][col] += Temp[row][inner] * E[inner][col];
      }
    }
  }

  /*---  Take just the real part of the HB operator matrix ---*/
  for (i = 0; i < nInstHB; i++) {
    for (k = 0; k < nInstHB; k++) {
      D[i][k] = real(Dcpx[i][k]);
    }
  }

  /*--- Deallocate dynamic memory ---*/
  for (iInst = 0; iInst < nInstHB; iInst++){
    delete [] E[iInst];
    delete [] Einv[iInst];
    delete [] DD[iInst];
    delete [] Temp[iInst];
    delete [] Dcpx[iInst];
  }
  delete [] E;
  delete [] Einv;
  delete [] DD;
  delete [] Temp;
  delete [] Dcpx;
  delete [] Omega_HB;

}

CFSIDriver::CFSIDriver(char* confFile,
                       unsigned short val_nZone,
                       unsigned short val_nDim,
                       bool val_periodic,
                       SU2_Comm MPICommunicator) : CDriver(confFile,
                                                           val_nZone,
                                                           val_nDim,
                                                           val_periodic,
                                                           MPICommunicator) {
  unsigned short iVar;
  unsigned short nVar_Flow = 0, nVar_Struct = 0;

  unsigned short iZone;
  for (iZone = 0; iZone < nZone; iZone++){
    switch (config_container[iZone]->GetKind_Solver()) {
       case RANS: case EULER: case NAVIER_STOKES:
         nVar_Flow = solver_container[iZone][INST_0][MESH_0][FLOW_SOL]->GetnVar();
         flow_criteria = config_container[iZone]->GetMinLogResidual_BGS_F();
         flow_criteria_rel = config_container[iZone]->GetOrderMagResidual_BGS_F();
         break;
       case FEM_ELASTICITY:
         nVar_Struct = solver_container[iZone][INST_0][MESH_0][FEA_SOL]->GetnVar();
         structure_criteria    = config_container[iZone]->GetMinLogResidual_BGS_S();
         structure_criteria_rel = config_container[iZone]->GetOrderMagResidual_BGS_S();
         break;
    }
  }

  init_res_flow   = new su2double[nVar_Flow];
  init_res_struct = new su2double[nVar_Struct];

  residual_flow   = new su2double[nVar_Flow];
  residual_struct = new su2double[nVar_Struct];

  residual_flow_rel   = new su2double[nVar_Flow];
  residual_struct_rel = new su2double[nVar_Struct];

  for (iVar = 0; iVar < nVar_Flow; iVar++){
    init_res_flow[iVar] = 0.0;
    residual_flow[iVar] = 0.0;
    residual_flow_rel[iVar] = 0.0;
  }
  for (iVar = 0; iVar < nVar_Struct; iVar++){
    init_res_struct[iVar] = 0.0;
    residual_struct[iVar] = 0.0;
    residual_struct_rel[iVar] = 0.0;
  }

}

CFSIDriver::~CFSIDriver(void) {

  delete [] init_res_flow;
  delete [] init_res_struct;
  delete [] residual_flow;
  delete [] residual_struct;
  delete [] residual_flow_rel;
  delete [] residual_struct_rel;

}

void CFSIDriver::Run() {

  /*--- As of now, we are coding it for just 2 zones. ---*/
  /*--- This will become more general, but we need to modify the configuration for that ---*/
  unsigned short ZONE_FLOW = 0, ZONE_STRUCT = 1;
  unsigned short iZone;

  /*--- Boolean to determine if we are running a static or dynamic case ---*/
  bool stat_fsi = ((config_container[ZONE_FLOW]->GetUnsteady_Simulation() == STEADY) && (config_container[ZONE_STRUCT]->GetDynamic_Analysis() == STATIC));
  bool dyn_fsi = (((config_container[ZONE_FLOW]->GetUnsteady_Simulation() == DT_STEPPING_1ST) || (config_container[ZONE_FLOW]->GetUnsteady_Simulation() == DT_STEPPING_2ND))
                   && (config_container[ZONE_STRUCT]->GetDynamic_Analysis() == DYNAMIC));

  unsigned long IntIter = 0; for (iZone = 0; iZone < nZone; iZone++) config_container[iZone]->SetIntIter(IntIter);
  unsigned long OuterIter = 0; for (iZone = 0; iZone < nZone; iZone++) config_container[iZone]->SetOuterIter(OuterIter);
  unsigned long nOuterIter = config_container[ZONE_FLOW]->GetnIterFSI();
  unsigned long nIntIter;

  bool Convergence = false;

  bool StopCalc_Flow = false;

  /*--- Be careful with whether or not we load the coords and grid velocity
   from the restart files... this needs to be standardized for the different
   solvers, in particular with FSI. ---*/

  /*-----------------------------------------------------------------*/
  /*---------------- Predict structural displacements ---------------*/
  /*-----------------------------------------------------------------*/

  Predict_Displacements(ZONE_STRUCT, ZONE_FLOW);

  while (OuterIter < nOuterIter) {

    /*-----------------------------------------------------------------*/
    /*------------------- Transfer Displacements ----------------------*/
    /*-----------------------------------------------------------------*/
  if(transfer_container[ZONE_STRUCT][ZONE_FLOW] != NULL)
      Transfer_Displacements(ZONE_STRUCT, ZONE_FLOW);

    /*-----------------------------------------------------------------*/
    /*--------------------- Mesh deformation --------------------------*/
    /*-----------------------------------------------------------------*/

  iteration_container[ZONE_FLOW][INST_0]->SetGrid_Movement(geometry_container,surface_movement, grid_movement, FFDBox, solver_container,
        config_container, ZONE_FLOW, INST_0, 0, ExtIter);

    /*-----------------------------------------------------------------*/
    /*-------------------- Fluid subiteration -------------------------*/
    /*-----------------------------------------------------------------*/

  iteration_container[ZONE_FLOW][INST_0]->Preprocess(output, integration_container, geometry_container,
      solver_container, numerics_container, config_container,
      surface_movement, grid_movement, FFDBox, ZONE_FLOW, INST_0);

  if ( stat_fsi ) {

    /*--- For steady-state flow simulations, we need to loop over ExtIter for the number of time steps ---*/
    /*--- However, ExtIter is the number of FSI iterations, so nIntIter is used in this case ---*/

    nIntIter = config_container[ZONE_FLOW]->GetUnst_nIntIter();

    for (IntIter = 0; IntIter < nIntIter; IntIter++){

      /*--- Set ExtIter to iExtIter_FLOW; this is a trick to loop on the steady-state flow solver ---*/
      config_container[ZONE_FLOW]->SetExtIter(IntIter);

      iteration_container[ZONE_FLOW][INST_0]->Iterate(output, integration_container, geometry_container,
          solver_container, numerics_container, config_container,
          surface_movement, grid_movement, FFDBox, ZONE_FLOW, INST_0);

      /*--- Write the convergence history for the fluid (only screen output) ---*/

      output->SetConvHistory_Body(&ConvHist_file[ZONE_0][INST_0], geometry_container, solver_container, config_container, integration_container, false, 0.0, ZONE_FLOW, INST_0);

      /*--- If the convergence criteria is met for the flow, break the loop ---*/
      StopCalc_Flow = integration_container[ZONE_FLOW][INST_0][FLOW_SOL]->GetConvergence();
      if (StopCalc_Flow) break;

    }

  }
  else if ( dyn_fsi ) {

    /*--- For unsteady flow simulations, we need to loop over nIntIter for the number of time steps ---*/

    nIntIter = config_container[ZONE_FLOW]->GetUnst_nIntIter();

    for (IntIter = 0; IntIter < nIntIter; IntIter++){

      config_container[ZONE_FLOW]->SetIntIter(IntIter);

      iteration_container[ZONE_FLOW][INST_0]->Iterate(output, integration_container, geometry_container, solver_container, numerics_container, config_container, surface_movement, grid_movement, FFDBox, ZONE_FLOW, INST_0);

      /*--- If convergence was reached in every zone --*/

      if (integration_container[ZONE_FLOW][INST_0][FLOW_SOL]->GetConvergence() == 1) break;
    }

    /*--- Write the convergence history for the fluid (only screen output) ---*/

     output->SetConvHistory_Body(NULL, geometry_container, solver_container, config_container, integration_container, true, 0.0, ZONE_FLOW, INST_0);

  } else {

    SU2_MPI::Error( "The definition of Fluid and Structural solvers is inconsistent for FSI applications ", CURRENT_FUNCTION);
    
  }

  /*--- Set the fluid convergence to false (to make sure FSI subiterations converge) ---*/

  integration_container[ZONE_FLOW][INST_0][FLOW_SOL]->SetConvergence(false);

  /*-----------------------------------------------------------------*/
  /*------------------- Set FEA loads from fluid --------------------*/
  /*-----------------------------------------------------------------*/
  if(transfer_container[ZONE_FLOW][ZONE_STRUCT] != NULL)
      Transfer_Tractions(ZONE_FLOW, ZONE_STRUCT);

    /*-----------------------------------------------------------------*/
    /*------------------ Structural subiteration ----------------------*/
    /*-----------------------------------------------------------------*/

  iteration_container[ZONE_STRUCT][INST_0]->Iterate(output, integration_container, geometry_container,
                                  solver_container, numerics_container, config_container,
                                  surface_movement, grid_movement, FFDBox, ZONE_STRUCT, INST_0);

    /*--- Write the convergence history for the structure (only screen output) ---*/

    output->SetConvHistory_Body(NULL, geometry_container, solver_container, config_container, integration_container, false, 0.0, ZONE_STRUCT, INST_0);

    /*--- Set the fluid convergence to false (to make sure FSI subiterations converge) ---*/

    integration_container[ZONE_STRUCT][INST_0][FEA_SOL]->SetConvergence(false);

    /*-----------------------------------------------------------------*/
    /*----------------- Displacements relaxation ----------------------*/
    /*-----------------------------------------------------------------*/

    Relaxation_Displacements(ZONE_STRUCT, ZONE_FLOW, OuterIter);

    /*-----------------------------------------------------------------*/
    /*-------------------- Check convergence --------------------------*/
    /*-----------------------------------------------------------------*/

    Convergence = BGSConvergence(OuterIter, ZONE_FLOW, ZONE_STRUCT);

    /*-----------------------------------------------------------------*/
    /*-------------------- Output FSI history -------------------------*/
    /*-----------------------------------------------------------------*/

    output->SpecialOutput_FSI(&FSIHist_file, geometry_container, solver_container,
                              config_container, integration_container, 0,
                              ZONE_FLOW, ZONE_STRUCT, false);

    if (Convergence) break;

    /*-----------------------------------------------------------------*/
    /*--------------------- Update OuterIter ---------------------------*/
    /*-----------------------------------------------------------------*/

    OuterIter++; for (iZone = 0; iZone < nZone; iZone++) config_container[iZone]->SetOuterIter(OuterIter);

  }

}

void CFSIDriver::Predict_Displacements(unsigned short donorZone, unsigned short targetZone) {

  solver_container[donorZone][INST_0][MESH_0][FEA_SOL]->PredictStruct_Displacement(geometry_container[donorZone][INST_0], config_container[donorZone],
      solver_container[donorZone][INST_0]);

  /*--- For parallel simulations we need to communicate the predicted solution before updating the fluid mesh ---*/

  solver_container[donorZone][INST_0][MESH_0][FEA_SOL]->Set_MPI_Solution_Pred(geometry_container[donorZone][INST_0][MESH_0], config_container[donorZone]);
  

}

void CFSIDriver::Predict_Tractions(unsigned short donorZone, unsigned short targetZone) {

}

void CFSIDriver::Transfer_Displacements(unsigned short donorZone, unsigned short targetZone) {

  bool MatchingMesh = config_container[targetZone]->GetMatchingMesh();

  /*--- Select the transfer method and the appropriate mesh properties (matching or nonmatching mesh) ---*/

  switch (config_container[targetZone]->GetKind_TransferMethod()) {
  case BROADCAST_DATA:
    if (MatchingMesh) {
        transfer_container[donorZone][targetZone]->Broadcast_InterfaceData_Matching(solver_container[donorZone][INST_0][MESH_0][FEA_SOL],solver_container[targetZone][INST_0][MESH_0][FLOW_SOL],
                                                                                    geometry_container[donorZone][INST_0][MESH_0],geometry_container[targetZone][INST_0][MESH_0],
                                                                                    config_container[donorZone], config_container[targetZone]);
      /*--- Set the volume deformation for the fluid zone ---*/
      //      grid_movement[targetZone]->SetVolume_Deformation(geometry_container[targetZone][INST_0][MESH_0], config_container[targetZone], true);
        
      }
      else {
        transfer_container[donorZone][targetZone]->Broadcast_InterfaceData_Interpolate(solver_container[donorZone][INST_0][MESH_0][FEA_SOL],solver_container[targetZone][INST_0][MESH_0][FLOW_SOL],
                                                                                       geometry_container[donorZone][INST_0][MESH_0],geometry_container[targetZone][INST_0][MESH_0],
                                                                                       config_container[donorZone], config_container[targetZone]);
      /*--- Set the volume deformation for the fluid zone ---*/
      //      grid_movement[targetZone]->SetVolume_Deformation(geometry_container[targetZone][INST_0][MESH_0], config_container[targetZone], true);
    }
    break;
  case SCATTER_DATA:
    if (MatchingMesh) {
        transfer_container[donorZone][targetZone]->Scatter_InterfaceData(solver_container[donorZone][INST_0][MESH_0][FEA_SOL],solver_container[targetZone][INST_0][MESH_0][FLOW_SOL],
                                                                         geometry_container[donorZone][INST_0][MESH_0],geometry_container[targetZone][INST_0][MESH_0],
                                                                         config_container[donorZone], config_container[targetZone]);
      /*--- Set the volume deformation for the fluid zone ---*/
      //      grid_movement[targetZone]->SetVolume_Deformation(geometry_container[targetZone][INST_0][MESH_0], config_container[targetZone], true);
      }
      else {
        SU2_MPI::Error("Scatter method not implemented for non-matching meshes.", CURRENT_FUNCTION);
    }
    break;
  case ALLGATHER_DATA:
    if (MatchingMesh) {
        SU2_MPI::Error("Allgather method not yet implemented for matching meshes.", CURRENT_FUNCTION);
      }
      else {
        transfer_container[donorZone][targetZone]->Allgather_InterfaceData(solver_container[donorZone][INST_0][MESH_0][FEA_SOL],solver_container[targetZone][INST_0][MESH_0][FLOW_SOL],
                                                                           geometry_container[donorZone][INST_0][MESH_0],geometry_container[targetZone][INST_0][MESH_0],
                                                                           config_container[donorZone], config_container[targetZone]);
      /*--- Set the volume deformation for the fluid zone ---*/
      //      grid_movement[targetZone]->SetVolume_Deformation(geometry_container[targetZone][INST_0][MESH_0], config_container[targetZone], true);
    }
    break;
  }

}

void CFSIDriver::Transfer_Tractions(unsigned short donorZone, unsigned short targetZone) {

  bool MatchingMesh = config_container[donorZone]->GetMatchingMesh();

  /*--- FEA equations -- Necessary as the SetFEA_Load routine is as of now contained in the structural solver ---*/
  unsigned long ExtIter = config_container[targetZone]->GetExtIter();
  config_container[targetZone]->SetGlobalParam(FEM_ELASTICITY, RUNTIME_FEA_SYS, ExtIter);

  /*--- Select the transfer method and the appropriate mesh properties (matching or nonmatching mesh) ---*/

  switch (config_container[donorZone]->GetKind_TransferMethod()) {
  case BROADCAST_DATA:
    if (MatchingMesh) {
        transfer_container[donorZone][targetZone]->Broadcast_InterfaceData_Matching(solver_container[donorZone][INST_0][MESH_0][FLOW_SOL],solver_container[targetZone][INST_0][MESH_0][FEA_SOL],
                                                                                    geometry_container[donorZone][INST_0][MESH_0],geometry_container[targetZone][INST_0][MESH_0],
                                                                                    config_container[donorZone], config_container[targetZone]);
      }
      else {
        transfer_container[donorZone][targetZone]->Broadcast_InterfaceData_Interpolate(solver_container[donorZone][INST_0][MESH_0][FLOW_SOL],solver_container[targetZone][INST_0][MESH_0][FEA_SOL],
                                                                                       geometry_container[donorZone][INST_0][MESH_0],geometry_container[targetZone][INST_0][MESH_0],
                                                                                       config_container[donorZone], config_container[targetZone]);
    }
    break;
  case SCATTER_DATA:
    if (MatchingMesh) {
        transfer_container[donorZone][targetZone]->Scatter_InterfaceData(solver_container[donorZone][INST_0][MESH_0][FLOW_SOL],solver_container[targetZone][INST_0][MESH_0][FEA_SOL],
                                                                         geometry_container[donorZone][INST_0][MESH_0],geometry_container[targetZone][INST_0][MESH_0],
                                                                         config_container[donorZone], config_container[targetZone]);
      }
      else {
        SU2_MPI::Error("Scatter method not implemented for non-matching meshes.", CURRENT_FUNCTION);
    }
    break;
  case ALLGATHER_DATA:
    if (MatchingMesh) {
        SU2_MPI::Error("Allgather method not yet implemented for matching meshes.", CURRENT_FUNCTION);
      }
      else {
        transfer_container[donorZone][targetZone]->Allgather_InterfaceData(solver_container[donorZone][INST_0][MESH_0][FLOW_SOL],solver_container[targetZone][INST_0][MESH_0][FEA_SOL],
                                                                           geometry_container[donorZone][INST_0][MESH_0],geometry_container[targetZone][INST_0][MESH_0],
                                                                           config_container[donorZone], config_container[targetZone]);
    }
    break;
  }

}

void CFSIDriver::Relaxation_Displacements(unsigned short donorZone, unsigned short targetZone, unsigned long OuterIter) {

  /*-------------------- Aitken's relaxation ------------------------*/

  /*------------------- Compute the coefficient ---------------------*/

  solver_container[donorZone][INST_0][MESH_0][FEA_SOL]->ComputeAitken_Coefficient(geometry_container[donorZone][INST_0], config_container[donorZone],
      solver_container[donorZone][INST_0], OuterIter);

  /*----------------- Set the relaxation parameter ------------------*/

  solver_container[donorZone][INST_0][MESH_0][FEA_SOL]->SetAitken_Relaxation(geometry_container[donorZone][INST_0], config_container[donorZone],
      solver_container[donorZone][INST_0]);

  /*----------------- Communicate the predicted solution and the old one ------------------*/
  solver_container[donorZone][INST_0][MESH_0][FEA_SOL]->Set_MPI_Solution_Pred_Old(geometry_container[donorZone][INST_0][MESH_0], config_container[donorZone]);
  

}

void CFSIDriver::Relaxation_Tractions(unsigned short donorZone, unsigned short targetZone, unsigned long OuterIter) {

}

bool CFSIDriver::BGSConvergence(unsigned long IntIter, unsigned short ZONE_FLOW, unsigned short ZONE_STRUCT) {


  int rank = MASTER_NODE;
#ifdef HAVE_MPI
  int size;
  MPI_Comm_rank(MPI_COMM_WORLD, &rank);
  MPI_Comm_size(MPI_COMM_WORLD, &size);
#endif

  unsigned short iMarker;
  unsigned short nVar_Flow = solver_container[ZONE_FLOW][INST_0][MESH_0][FLOW_SOL]->GetnVar(),
                 nVar_Struct = solver_container[ZONE_STRUCT][INST_0][MESH_0][FEA_SOL]->GetnVar();
  unsigned short iRes;

//  bool flow_converged_absolute = false,
//        flow_converged_relative = false,
//        struct_converged_absolute = false,
//        struct_converged_relative = false;

  bool Convergence = false;

  /*--- Apply BC's to the structural adjoint - otherwise, clamped nodes have too values that make no sense... ---*/
  for (iMarker = 0; iMarker < config_container[ZONE_STRUCT]->GetnMarker_All(); iMarker++){
  switch (config_container[ZONE_STRUCT]->GetMarker_All_KindBC(iMarker)) {
    case CLAMPED_BOUNDARY:
    solver_container[ZONE_STRUCT][INST_0][MESH_0][FEA_SOL]->BC_Clamped_Post(geometry_container[ZONE_STRUCT][INST_0][MESH_0],
        solver_container[ZONE_STRUCT][INST_0][MESH_0], numerics_container[ZONE_STRUCT][INST_0][MESH_0][FEA_SOL][FEA_TERM],
        config_container[ZONE_STRUCT], iMarker);
    break;
  }
  }

  /*--- Compute the residual for the flow and structural zones ---*/

  /*--- Flow ---*/

  solver_container[ZONE_FLOW][INST_0][MESH_0][FLOW_SOL]->ComputeResidual_Multizone(geometry_container[ZONE_FLOW][INST_0][MESH_0],
                                                                        config_container[ZONE_FLOW]);

  /*--- Structure ---*/

  solver_container[ZONE_STRUCT][INST_0][MESH_0][FEA_SOL]->ComputeResidual_Multizone(geometry_container[ZONE_STRUCT][INST_0][MESH_0],
                                                                         config_container[ZONE_STRUCT]);


  /*--- Retrieve residuals ---*/

  /*--- Flow residuals ---*/

  for (iRes = 0; iRes < nVar_Flow; iRes++){
    residual_flow[iRes] = log10(solver_container[ZONE_FLOW][INST_0][MESH_0][FLOW_SOL]->GetRes_BGS(iRes));
    if (IntIter == 0) init_res_flow[iRes] = residual_flow[iRes];
    residual_flow_rel[iRes] = fabs(residual_flow[iRes] - init_res_flow[iRes]);
  }

  /*--- Structure residuals ---*/

  for (iRes = 0; iRes < nVar_Struct; iRes++){
    residual_struct[iRes] = log10(solver_container[ZONE_STRUCT][INST_0][MESH_0][FEA_SOL]->GetRes_BGS(iRes));
    if (IntIter == 0) init_res_struct[iRes] = residual_struct[iRes];
    residual_struct_rel[iRes] = fabs(residual_struct[iRes] - init_res_struct[iRes]);
  }

  /*--- Check convergence ---*/
//  flow_converged_absolute = ((residual_flow[0] < flow_criteria) && (residual_flow[nVar_Flow-1] < flow_criteria));
//  flow_converged_relative = ((residual_flow_rel[0] > flow_criteria_rel) && (residual_flow_rel[nVar_Flow-1] > flow_criteria_rel));
//
//  struct_converged_absolute = ((residual_struct[0] < structure_criteria) && (residual_struct[nVar_Flow-1] < structure_criteria));
//  struct_converged_relative = ((residual_struct_rel[0] > structure_criteria_rel) && (residual_struct_rel[nVar_Flow-1] > structure_criteria_rel));

//  Convergence = ((flow_converged_absolute && struct_converged_absolute) ||
//                 (flow_converged_absolute && struct_converged_relative) ||
//                 (flow_converged_relative && struct_converged_relative) ||
//                 (flow_converged_relative && struct_converged_absolute));

  if (rank == MASTER_NODE){

    cout << endl << "-------------------------------------------------------------------------" << endl;
    cout << endl;
    cout << "Convergence summary for BGS iteration ";
    cout << IntIter << endl;
    cout << endl;
    /*--- TODO: This is a workaround until the TestCases.py script incorporates new classes for nested loops. ---*/
    cout << "Iter[ID]" << "    BGSRes[Rho]" << "   BGSRes[RhoE]" << "     BGSRes[Ux]" << "     BGSRes[Uy]" << endl;
    cout.precision(6); cout.setf(ios::fixed, ios::floatfield);
    cout.width(8); cout << IntIter*1000;
    cout.width(15); cout << residual_flow[0];
    cout.width(15); cout << residual_flow[nVar_Flow-1];
    cout.width(15); cout << residual_struct[0];
    cout.width(15); cout << residual_struct[1];
    cout << endl;

  }

  integration_container[ZONE_STRUCT][INST_0][FEA_SOL]->Convergence_Monitoring_FSI(geometry_container[ZONE_STRUCT][INST_0][MESH_0], config_container[ZONE_STRUCT], solver_container[ZONE_STRUCT][INST_0][MESH_0][FEA_SOL], IntIter);

  Convergence = integration_container[ZONE_STRUCT][INST_0][FEA_SOL]->GetConvergence_FSI();


  /*--- Flow ---*/

  solver_container[ZONE_FLOW][INST_0][MESH_0][FLOW_SOL]->UpdateSolution_BGS(geometry_container[ZONE_FLOW][INST_0][MESH_0],
                                                                       config_container[ZONE_FLOW]);

  /*--- Structure ---*/

  solver_container[ZONE_STRUCT][INST_0][MESH_0][FEA_SOL]->UpdateSolution_BGS(geometry_container[ZONE_STRUCT][INST_0][MESH_0],
                                                                       config_container[ZONE_STRUCT]);

  if (rank == MASTER_NODE) cout.setf(ios::scientific, ios::floatfield);

  return Convergence;

}

void CFSIDriver::Update() {

  /*--- As of now, we are coding it for just 2 zones. ---*/
  /*--- This will become more general, but we need to modify the configuration for that ---*/
  unsigned short ZONE_FLOW = 0, ZONE_STRUCT = 1;

  unsigned long IntIter = 0; // This doesn't affect here but has to go into the function
  ExtIter = config_container[ZONE_FLOW]->GetExtIter();

  /*-----------------------------------------------------------------*/
  /*--------------------- Enforce continuity ------------------------*/
  /*-----------------------------------------------------------------*/

  /*--- Enforces that the geometry of the flow corresponds to the converged, relaxed solution ---*/

  /*-------------------- Transfer the displacements --------------------*/

  Transfer_Displacements(ZONE_STRUCT, ZONE_FLOW);

  /*-------------------- Set the grid movement -------------------------*/

  iteration_container[ZONE_FLOW][INST_0]->SetGrid_Movement(geometry_container, surface_movement,
                                                   grid_movement, FFDBox, solver_container,
      config_container, ZONE_FLOW, INST_0, IntIter, ExtIter);

  /*--- TODO: Temporary output of objective function for Flow OFs. Needs to be integrated into the refurbished output ---*/


  if (rank == MASTER_NODE){

  /*--- Choose the filename of the objective function ---*/

    ofstream myfile_res;
    bool of_output = false;
    su2double objective_function = 0.0;

    switch (config_container[ZONE_FLOW]->GetKind_ObjFunc()) {
      case DRAG_COEFFICIENT:
        myfile_res.open("of_drag.opt");
        objective_function = solver_container[ZONE_FLOW][INST_0][MESH_0][FLOW_SOL]->GetTotal_CD();
        of_output = true;
        break;
      case LIFT_COEFFICIENT:
        myfile_res.open("of_lift.opt");
        objective_function = solver_container[ZONE_FLOW][INST_0][MESH_0][FLOW_SOL]->GetTotal_CL();
        of_output = true;
      break;
      case EFFICIENCY:
        myfile_res.open("of_efficiency.opt");
        objective_function = solver_container[ZONE_FLOW][INST_0][MESH_0][FLOW_SOL]->GetTotal_CEff();
        of_output = true;
        break;
      default:
        of_output = false;
        break;
    }

    if (of_output){

        myfile_res.precision(15);
        myfile_res << scientific << objective_function << endl;
        myfile_res.close();

    }

  }

  /*-----------------------------------------------------------------*/
  /*-------------------- Update fluid solver ------------------------*/
  /*-----------------------------------------------------------------*/

  iteration_container[ZONE_FLOW][INST_0]->Update(output, integration_container, geometry_container,
                       solver_container, numerics_container, config_container,
                       surface_movement, grid_movement, FFDBox, ZONE_FLOW, INST_0);

  /*-----------------------------------------------------------------*/
  /*----------------- Update structural solver ----------------------*/
  /*-----------------------------------------------------------------*/

  iteration_container[ZONE_STRUCT][INST_0]->Update(output, integration_container, geometry_container,
                         solver_container, numerics_container, config_container,
                         surface_movement, grid_movement, FFDBox, ZONE_STRUCT, INST_0);


  /*-----------------------------------------------------------------*/
  /*--------------- Update convergence parameter --------------------*/
  /*-----------------------------------------------------------------*/
  integration_container[ZONE_STRUCT][INST_0][FEA_SOL]->SetConvergence_FSI(false);


}

void CFSIDriver::DynamicMeshUpdate(unsigned long ExtIter){

}

CDiscAdjFSIDriver::CDiscAdjFSIDriver(char* confFile,
                                     unsigned short val_nZone,
                                     unsigned short val_nDim,
                                     bool val_periodic,
                                     SU2_Comm MPICommunicator) : CDriver(confFile,
                                                                            val_nZone,
                                                                            val_nDim,
                                                                            val_periodic,
                                                                            MPICommunicator) {

  unsigned short iVar;
  unsigned short nVar_Flow = 0, nVar_Struct = 0;
  RecordingState = 0;
  CurrentRecording = 0;

  switch (config_container[ZONE_0]->GetKind_ObjFunc()){
  case DRAG_COEFFICIENT:
  case LIFT_COEFFICIENT:
  case SIDEFORCE_COEFFICIENT:
  case EFFICIENCY:
  case MOMENT_X_COEFFICIENT:
  case MOMENT_Y_COEFFICIENT:
  case MOMENT_Z_COEFFICIENT:
  case EQUIVALENT_AREA:
    Kind_Objective_Function = FLOW_OBJECTIVE_FUNCTION;
    break;
  case REFERENCE_GEOMETRY:
  case REFERENCE_NODE:
  case VOLUME_FRACTION:
    Kind_Objective_Function = FEM_OBJECTIVE_FUNCTION;
    break;
  default:
    Kind_Objective_Function = NO_OBJECTIVE_FUNCTION;
    break;
  }

  direct_iteration = new CIteration*[nZone];

  unsigned short iZone;
  for (iZone = 0; iZone < nZone; iZone++){
    switch (config_container[iZone]->GetKind_Solver()) {
       case DISC_ADJ_RANS: case DISC_ADJ_EULER: case DISC_ADJ_NAVIER_STOKES:
         direct_iteration[iZone] = new CFluidIteration(config_container[iZone]);
         nVar_Flow = solver_container[iZone][INST_0][MESH_0][ADJFLOW_SOL]->GetnVar();
         flow_criteria = config_container[iZone]->GetMinLogResidual_BGS_F();
         flow_criteria_rel = config_container[iZone]->GetOrderMagResidual_BGS_F();
         break;
       case DISC_ADJ_FEM:
         direct_iteration[iZone] = new CFEAIteration(config_container[iZone]);
         nVar_Struct = solver_container[iZone][INST_0][MESH_0][ADJFEA_SOL]->GetnVar();
         structure_criteria    = config_container[iZone]->GetMinLogResidual_BGS_S();
         structure_criteria_rel = config_container[iZone]->GetOrderMagResidual_BGS_S();
         break;
    }
  }

  init_res_flow   = new su2double[nVar_Flow];
  init_res_struct = new su2double[nVar_Struct];

  residual_flow   = new su2double[nVar_Flow];
  residual_struct = new su2double[nVar_Struct];

  residual_flow_rel   = new su2double[nVar_Flow];
  residual_struct_rel = new su2double[nVar_Struct];

  for (iVar = 0; iVar < nVar_Flow; iVar++){
    init_res_flow[iVar] = 0.0;
    residual_flow[iVar] = 0.0;
    residual_flow_rel[iVar] = 0.0;
  }
  for (iVar = 0; iVar < nVar_Struct; iVar++){
    init_res_struct[iVar] = 0.0;
    residual_struct[iVar] = 0.0;
    residual_struct_rel[iVar] = 0.0;
  }


  bool write_history = true;

  /*--- Header of the temporary output file ---*/
  if ((write_history) && (rank == MASTER_NODE)){
    ofstream myfile_res;
    myfile_res.open ("history_adjoint_FSI.csv");

    myfile_res << "BGS_Iter\t";

    for (iVar = 0; iVar < nVar_Flow; iVar++){
      myfile_res << "ResFlow[" << iVar << "]\t";
    }

    for (iVar = 0; iVar < nVar_Struct; iVar++){
      myfile_res << "ResFEA[" << iVar << "]\t";
    }


    bool de_effects = config_container[ZONE_0]->GetDE_Effects();
    for (iVar = 0; iVar < config_container[ZONE_0]->GetnElasticityMod(); iVar++)
        myfile_res << "Sens_E_" << iVar << "\t";

    for (iVar = 0; iVar < config_container[ZONE_0]->GetnPoissonRatio(); iVar++)
      myfile_res << "Sens_Nu_" << iVar << "\t";

    if (de_effects){
        for (iVar = 0; iVar < config_container[ZONE_0]->GetnElectric_Field(); iVar++)
          myfile_res << "Sens_EField_" << iVar << "\t";
    }

    myfile_res << endl;

    myfile_res.close();
  }

  // TEST: for implementation of python framework in standalone structural problems
  if ((config_container[ZONE_1]->GetDV_FEA() != NODV_FEA) && (rank == MASTER_NODE)){

    /*--- Header of the temporary output file ---*/
    ofstream myfile_res;

    switch (config_container[ZONE_1]->GetDV_FEA()) {
      case YOUNG_MODULUS:
        myfile_res.open("grad_young.opt");
        break;
      case POISSON_RATIO:
        myfile_res.open("grad_poisson.opt");
        break;
      case DENSITY_VAL:
      case DEAD_WEIGHT:
        myfile_res.open("grad_density.opt");
        break;
      case ELECTRIC_FIELD:
        myfile_res.open("grad_efield.opt");
        break;
      default:
        myfile_res.open("grad.opt");
        break;
    }

    unsigned short iDV;
    unsigned short nDV = solver_container[ZONE_1][INST_0][MESH_0][ADJFEA_SOL]->GetnDVFEA();

    myfile_res << "INDEX" << "\t" << "GRAD" << endl;

    myfile_res.precision(15);

    for (iDV = 0; iDV < nDV; iDV++){
      myfile_res << iDV;
      myfile_res << "\t";
      myfile_res << scientific << solver_container[ZONE_1][INST_0][MESH_0][ADJFEA_SOL]->GetGlobal_Sens_DVFEA(iDV);
      myfile_res << endl;
    }

    myfile_res.close();
  }

  /*--- TODO: This is a workaround until the TestCases.py script incorporates new classes for nested loops. ---*/
  config_container[ZONE_0]->SetnExtIter(1);
  config_container[ZONE_1]->SetnExtIter(1);

}

CDiscAdjFSIDriver::~CDiscAdjFSIDriver(void) {

  delete [] direct_iteration;
  delete [] init_res_flow;
  delete [] init_res_struct;
  delete [] residual_flow;
  delete [] residual_struct;
  delete [] residual_flow_rel;
  delete [] residual_struct_rel;

}

void CDiscAdjFSIDriver::Update(){

}

void CDiscAdjFSIDriver::DynamicMeshUpdate(unsigned long ExtIter){

}

void CDiscAdjFSIDriver::Run( ) {

  /*--- As of now, we are coding it for just 2 zones. ---*/
  /*--- This will become more general, but we need to modify the configuration for that ---*/
  unsigned short ZONE_FLOW = 0, ZONE_STRUCT = 1;
  unsigned short iZone;

  unsigned long IntIter = 0; for (iZone = 0; iZone < nZone; iZone++) config_container[iZone]->SetIntIter(IntIter);
  unsigned long OuterIter = 0; for (iZone = 0; iZone < nZone; iZone++) config_container[iZone]->SetOuterIter(OuterIter);

  Preprocess(ZONE_FLOW, ZONE_STRUCT, ALL_VARIABLES);

  switch (Kind_Objective_Function){
  case FLOW_OBJECTIVE_FUNCTION:
    Iterate_Block_FlowOF(ZONE_FLOW, ZONE_STRUCT, ALL_VARIABLES);
    break;
  case FEM_OBJECTIVE_FUNCTION:
    Iterate_Block_StructuralOF(ZONE_FLOW, ZONE_STRUCT, ALL_VARIABLES);
    break;
  }

  Postprocess(ZONE_FLOW, ZONE_STRUCT);

}


void CDiscAdjFSIDriver::Preprocess(unsigned short ZONE_FLOW,
                  unsigned short ZONE_STRUCT,
                  unsigned short kind_recording){

  unsigned long IntIter = 0, iPoint;
  config_container[ZONE_0]->SetIntIter(IntIter);
  unsigned short ExtIter = config_container[ZONE_FLOW]->GetExtIter();

  bool dual_time_1st = (config_container[ZONE_FLOW]->GetUnsteady_Simulation() == DT_STEPPING_1ST);
  bool dual_time_2nd = (config_container[ZONE_FLOW]->GetUnsteady_Simulation() == DT_STEPPING_2ND);
  bool turbulent = (config_container[ZONE_FLOW]->GetKind_Solver() == DISC_ADJ_RANS);
  bool dual_time = (dual_time_1st || dual_time_2nd);
  unsigned short iMesh;
  int Direct_Iter_Flow;
  bool update_geo = false;

  /*----------------------------------------------------------------------------*/
  /*------------------------------ FLOW SOLUTION -------------------------------*/
  /*----------------------------------------------------------------------------*/

  /*--- For the unsteady adjoint, load direct solutions from restart files. ---*/

  if (config_container[ZONE_FLOW]->GetUnsteady_Simulation()) {

    Direct_Iter_Flow = SU2_TYPE::Int(config_container[ZONE_FLOW]->GetUnst_AdjointIter()) - SU2_TYPE::Int(ExtIter) - 2;

    /*--- For dual-time stepping we want to load the already converged solution at timestep n ---*/

    if (dual_time) {
      Direct_Iter_Flow += 1;
    }

    if (ExtIter == 0){

      if (dual_time_2nd) {

        /*--- Load solution at timestep n-2 ---*/

        iteration_container[ZONE_FLOW][INST_0]->LoadUnsteady_Solution(geometry_container, solver_container,config_container, ZONE_FLOW, INST_0, Direct_Iter_Flow-2);

        /*--- Push solution back to correct array ---*/

        for (iMesh=0; iMesh<=config_container[ZONE_FLOW]->GetnMGLevels();iMesh++) {
          for(iPoint=0; iPoint<geometry_container[ZONE_FLOW][INST_0][iMesh]->GetnPoint();iPoint++) {
            solver_container[ZONE_FLOW][INST_0][iMesh][FLOW_SOL]->node[iPoint]->Set_Solution_time_n();
            solver_container[ZONE_FLOW][INST_0][iMesh][FLOW_SOL]->node[iPoint]->Set_Solution_time_n1();
            if (turbulent) {
              solver_container[ZONE_FLOW][INST_0][iMesh][TURB_SOL]->node[iPoint]->Set_Solution_time_n();
              solver_container[ZONE_FLOW][INST_0][iMesh][TURB_SOL]->node[iPoint]->Set_Solution_time_n1();
            }
          }
        }
      }
      if (dual_time) {

        /*--- Load solution at timestep n-1 ---*/

        iteration_container[ZONE_FLOW][INST_0]->LoadUnsteady_Solution(geometry_container, solver_container,config_container, ZONE_FLOW, INST_0, Direct_Iter_Flow-1);

        /*--- Push solution back to correct array ---*/

        for (iMesh=0; iMesh<=config_container[ZONE_FLOW]->GetnMGLevels();iMesh++) {
          for(iPoint=0; iPoint<geometry_container[ZONE_FLOW][INST_0][iMesh]->GetnPoint();iPoint++) {
            solver_container[ZONE_FLOW][INST_0][iMesh][FLOW_SOL]->node[iPoint]->Set_Solution_time_n();
            if (turbulent) {
              solver_container[ZONE_FLOW][INST_0][iMesh][TURB_SOL]->node[iPoint]->Set_Solution_time_n();
            }
          }
        }
      }

      /*--- Load solution timestep n ---*/

      iteration_container[ZONE_FLOW][INST_0]->LoadUnsteady_Solution(geometry_container, solver_container,config_container, ZONE_FLOW, INST_0, Direct_Iter_Flow);

    }


    if ((ExtIter > 0) && dual_time){

      /*--- Load solution timestep n - 2 ---*/

      iteration_container[ZONE_FLOW][INST_0]->LoadUnsteady_Solution(geometry_container, solver_container,config_container, ZONE_FLOW, INST_0, Direct_Iter_Flow - 2);

      /*--- Temporarily store the loaded solution in the Solution_Old array ---*/

      for (iMesh=0; iMesh<=config_container[ZONE_FLOW]->GetnMGLevels();iMesh++) {
        for(iPoint=0; iPoint<geometry_container[ZONE_FLOW][INST_0][iMesh]->GetnPoint();iPoint++) {
           solver_container[ZONE_FLOW][INST_0][iMesh][FLOW_SOL]->node[iPoint]->Set_OldSolution();
           if (turbulent){
             solver_container[ZONE_FLOW][INST_0][iMesh][TURB_SOL]->node[iPoint]->Set_OldSolution();
           }
        }
      }

      /*--- Set Solution at timestep n to solution at n-1 ---*/

      for (iMesh=0; iMesh<=config_container[ZONE_FLOW]->GetnMGLevels();iMesh++) {
        for(iPoint=0; iPoint<geometry_container[ZONE_FLOW][INST_0][iMesh]->GetnPoint();iPoint++) {
          solver_container[ZONE_FLOW][INST_0][iMesh][FLOW_SOL]->node[iPoint]->SetSolution(solver_container[ZONE_FLOW][INST_0][iMesh][FLOW_SOL]->node[iPoint]->GetSolution_time_n());
          if (turbulent) {
            solver_container[ZONE_FLOW][INST_0][iMesh][TURB_SOL]->node[iPoint]->SetSolution(solver_container[ZONE_FLOW][INST_0][iMesh][TURB_SOL]->node[iPoint]->GetSolution_time_n());
          }
        }
      }
      if (dual_time_1st){
      /*--- Set Solution at timestep n-1 to the previously loaded solution ---*/
        for (iMesh=0; iMesh<=config_container[ZONE_FLOW]->GetnMGLevels();iMesh++) {
          for(iPoint=0; iPoint<geometry_container[ZONE_FLOW][INST_0][iMesh]->GetnPoint();iPoint++) {
            solver_container[ZONE_FLOW][INST_0][iMesh][FLOW_SOL]->node[iPoint]->Set_Solution_time_n(solver_container[ZONE_FLOW][INST_0][iMesh][FLOW_SOL]->node[iPoint]->GetSolution_time_n1());
            if (turbulent) {
              solver_container[ZONE_FLOW][INST_0][iMesh][TURB_SOL]->node[iPoint]->Set_Solution_time_n(solver_container[ZONE_FLOW][INST_0][iMesh][TURB_SOL]->node[iPoint]->GetSolution_time_n1());
            }
          }
        }
      }
      if (dual_time_2nd){
        /*--- Set Solution at timestep n-1 to solution at n-2 ---*/
        for (iMesh=0; iMesh<=config_container[ZONE_FLOW]->GetnMGLevels();iMesh++) {
          for(iPoint=0; iPoint<geometry_container[ZONE_FLOW][INST_0][iMesh]->GetnPoint();iPoint++) {
            solver_container[ZONE_FLOW][INST_0][iMesh][FLOW_SOL]->node[iPoint]->Set_Solution_time_n(solver_container[ZONE_FLOW][INST_0][iMesh][FLOW_SOL]->node[iPoint]->GetSolution_time_n1());
            if (turbulent) {
              solver_container[ZONE_FLOW][INST_0][iMesh][TURB_SOL]->node[iPoint]->Set_Solution_time_n(solver_container[ZONE_FLOW][INST_0][iMesh][TURB_SOL]->node[iPoint]->GetSolution_time_n1());
            }
          }
        }
        /*--- Set Solution at timestep n-2 to the previously loaded solution ---*/
        for (iMesh=0; iMesh<=config_container[ZONE_FLOW]->GetnMGLevels();iMesh++) {
          for(iPoint=0; iPoint<geometry_container[ZONE_FLOW][INST_0][iMesh]->GetnPoint();iPoint++) {
            solver_container[ZONE_FLOW][INST_0][iMesh][FLOW_SOL]->node[iPoint]->Set_Solution_time_n1(solver_container[ZONE_FLOW][INST_0][iMesh][FLOW_SOL]->node[iPoint]->GetSolution_Old());
            if (turbulent) {
              solver_container[ZONE_FLOW][INST_0][iMesh][TURB_SOL]->node[iPoint]->Set_Solution_time_n1(solver_container[ZONE_FLOW][INST_0][iMesh][TURB_SOL]->node[iPoint]->GetSolution_Old());
            }
          }
        }
      }
    }
  }
  else{

    /*--- Load the restart (we need to use the routine in order to get the GEOMETRY, otherwise it's restarted from the base mesh ---*/

    solver_container[ZONE_FLOW][INST_0][MESH_0][FLOW_SOL]->LoadRestart(geometry_container[ZONE_FLOW][INST_0], solver_container[ZONE_FLOW][INST_0], config_container[ZONE_FLOW], 0, true);

  if (ExtIter == 0 || dual_time) {

    for (iMesh=0; iMesh<=config_container[ZONE_FLOW]->GetnMGLevels();iMesh++) {
      for (iPoint = 0; iPoint < geometry_container[ZONE_FLOW][INST_0][iMesh]->GetnPoint(); iPoint++) {
        solver_container[ZONE_FLOW][INST_0][iMesh][ADJFLOW_SOL]->node[iPoint]->SetSolution_Direct(solver_container[ZONE_FLOW][INST_0][iMesh][FLOW_SOL]->node[iPoint]->GetSolution());
      }
    }
    if (turbulent && !config_container[ZONE_FLOW]->GetFrozen_Visc_Disc()) {
      for (iPoint = 0; iPoint < geometry_container[ZONE_FLOW][INST_0][MESH_0]->GetnPoint(); iPoint++) {
        solver_container[ZONE_FLOW][INST_0][MESH_0][ADJTURB_SOL]->node[iPoint]->SetSolution_Direct(solver_container[ZONE_FLOW][INST_0][MESH_0][TURB_SOL]->node[iPoint]->GetSolution());
      }
    }
  }

    /*--- Store geometry of the converged solution also in the adjoint solver in order to be able to reset it later ---*/

    for (iPoint = 0; iPoint < geometry_container[ZONE_FLOW][INST_0][MESH_0]->GetnPoint(); iPoint++){
      solver_container[ZONE_FLOW][INST_0][MESH_0][ADJFLOW_SOL]->node[iPoint]->SetGeometry_Direct(geometry_container[ZONE_FLOW][INST_0][MESH_0]->node[iPoint]->GetCoord());
    }

  }

  /*----------------------------------------------------------------------------*/
  /*-------------------------- STRUCTURAL SOLUTION -----------------------------*/
  /*----------------------------------------------------------------------------*/

  IntIter = 0;
  config_container[ZONE_STRUCT]->SetIntIter(IntIter);
  ExtIter = config_container[ZONE_STRUCT]->GetExtIter();
  bool dynamic = (config_container[ZONE_STRUCT]->GetDynamic_Analysis() == DYNAMIC);

  int Direct_Iter_FEA;

  /*--- For the dynamic adjoint, load direct solutions from restart files. ---*/

  if (dynamic) {

    Direct_Iter_FEA = SU2_TYPE::Int(config_container[ZONE_STRUCT]->GetUnst_AdjointIter()) - SU2_TYPE::Int(ExtIter) - 1;

    /*--- We want to load the already converged solution at timesteps n and n-1 ---*/

    /*--- Load solution at timestep n-1 ---*/

    iteration_container[ZONE_STRUCT][INST_0]->LoadDynamic_Solution(geometry_container, solver_container,config_container, ZONE_STRUCT, INST_0, Direct_Iter_FEA-1);

    /*--- Push solution back to correct array ---*/

    for(iPoint=0; iPoint<geometry_container[ZONE_STRUCT][INST_0][MESH_0]->GetnPoint();iPoint++){
      solver_container[ZONE_STRUCT][INST_0][MESH_0][FEA_SOL]->node[iPoint]->SetSolution_time_n();
    }

    /*--- Push solution back to correct array ---*/

    for(iPoint=0; iPoint<geometry_container[ZONE_STRUCT][INST_0][MESH_0]->GetnPoint();iPoint++){
      solver_container[ZONE_STRUCT][INST_0][MESH_0][FEA_SOL]->node[iPoint]->SetSolution_Accel_time_n();
    }

    /*--- Push solution back to correct array ---*/

    for(iPoint=0; iPoint<geometry_container[ZONE_STRUCT][INST_0][MESH_0]->GetnPoint();iPoint++){
      solver_container[ZONE_STRUCT][INST_0][MESH_0][FEA_SOL]->node[iPoint]->SetSolution_Vel_time_n();
    }

    /*--- Load solution timestep n ---*/

    iteration_container[ZONE_STRUCT][INST_0]->LoadDynamic_Solution(geometry_container, solver_container,config_container, ZONE_STRUCT, INST_0, Direct_Iter_FEA);

    /*--- Store FEA solution also in the adjoint solver in order to be able to reset it later ---*/

    for (iPoint = 0; iPoint < geometry_container[ZONE_STRUCT][INST_0][MESH_0]->GetnPoint(); iPoint++){
      solver_container[ZONE_STRUCT][INST_0][MESH_0][ADJFEA_SOL]->node[iPoint]->SetSolution_Direct(solver_container[ZONE_STRUCT][INST_0][MESH_0][FEA_SOL]->node[iPoint]->GetSolution());
    }

    for (iPoint = 0; iPoint < geometry_container[ZONE_STRUCT][INST_0][MESH_0]->GetnPoint(); iPoint++){
      solver_container[ZONE_STRUCT][INST_0][MESH_0][ADJFEA_SOL]->node[iPoint]->SetSolution_Accel_Direct(solver_container[ZONE_STRUCT][INST_0][MESH_0][FEA_SOL]->node[iPoint]->GetSolution_Accel());
    }

    for (iPoint = 0; iPoint < geometry_container[ZONE_STRUCT][INST_0][MESH_0]->GetnPoint(); iPoint++){
      solver_container[ZONE_STRUCT][INST_0][MESH_0][ADJFEA_SOL]->node[iPoint]->SetSolution_Vel_Direct(solver_container[ZONE_STRUCT][INST_0][MESH_0][FEA_SOL]->node[iPoint]->GetSolution_Vel());
    }

  }
  else {

    solver_container[ZONE_STRUCT][INST_0][MESH_0][FEA_SOL]->LoadRestart(geometry_container[ZONE_STRUCT][INST_0], solver_container[ZONE_STRUCT][INST_0], config_container[ZONE_STRUCT], 0, update_geo);

    /*--- Store FEA solution also in the adjoint solver in order to be able to reset it later ---*/

    for (iPoint = 0; iPoint < geometry_container[ZONE_STRUCT][INST_0][MESH_0]->GetnPoint(); iPoint++){
      solver_container[ZONE_STRUCT][INST_0][MESH_0][ADJFEA_SOL]->node[iPoint]->SetSolution_Direct(solver_container[ZONE_STRUCT][INST_0][MESH_0][FEA_SOL]->node[iPoint]->GetSolution());
    }

  }

  /*----------------------------------------------------------------------------*/
  /*--------------------- ADJOINT SOLVER PREPROCESSING -------------------------*/
  /*----------------------------------------------------------------------------*/

  solver_container[ZONE_FLOW][INST_0][MESH_0][ADJFLOW_SOL]->Preprocessing(geometry_container[ZONE_FLOW][INST_0][MESH_0], solver_container[ZONE_FLOW][INST_0][MESH_0],  config_container[ZONE_FLOW] , MESH_0, 0, RUNTIME_ADJFLOW_SYS, false);

  if (turbulent){
    solver_container[ZONE_FLOW][INST_0][MESH_0][ADJTURB_SOL]->Preprocessing(geometry_container[ZONE_FLOW][INST_0][MESH_0], solver_container[ZONE_FLOW][INST_0][MESH_0],  config_container[ZONE_FLOW] , MESH_0, 0, RUNTIME_ADJTURB_SYS, false);
  }

  solver_container[ZONE_STRUCT][INST_0][MESH_0][ADJFEA_SOL]->Preprocessing(geometry_container[ZONE_STRUCT][INST_0][MESH_0], solver_container[ZONE_STRUCT][INST_0][MESH_0],  config_container[ZONE_STRUCT] , MESH_0, 0, RUNTIME_ADJFEA_SYS, false);



}

void CDiscAdjFSIDriver::PrintDirect_Residuals(unsigned short ZONE_FLOW,
                                                          unsigned short ZONE_STRUCT,
                                                          unsigned short kind_recording){

  unsigned short ExtIter = config_container[ZONE_FLOW]->GetExtIter();
  bool turbulent = (config_container[ZONE_FLOW]->GetKind_Solver() == DISC_ADJ_RANS);
  bool nonlinear_analysis = (config_container[ZONE_STRUCT]->GetGeometricConditions() == LARGE_DEFORMATIONS);   // Nonlinear analysis.
  bool unsteady = config_container[ZONE_FLOW]->GetUnsteady_Simulation() != NONE;
  bool dynamic = (config_container[ZONE_STRUCT]->GetDynamic_Analysis() == DYNAMIC);

  su2double val_OFunction = 0.0;
  string kind_OFunction;

  cout.precision(6);
  cout.setf(ios::scientific, ios::floatfield);

  if ((kind_recording == FLOW_CONS_VARS) || (kind_recording == MESH_COORDS)) {

    /*--- Print residuals in the first iteration ---*/

    if (rank == MASTER_NODE && ((ExtIter == 0) || unsteady )){
      cout << "log10[RMS Density]: "<< log10(solver_container[ZONE_FLOW][INST_0][MESH_0][FLOW_SOL]->GetRes_RMS(0))
                     <<", Drag: " <<solver_container[ZONE_FLOW][INST_0][MESH_0][FLOW_SOL]->GetTotal_CD()
                     <<", Lift: " << solver_container[ZONE_FLOW][INST_0][MESH_0][FLOW_SOL]->GetTotal_CL() << "." << endl;

      if (turbulent){
        cout << "log10[RMS k]: " << log10(solver_container[ZONE_FLOW][INST_0][MESH_0][TURB_SOL]->GetRes_RMS(0)) << endl;
      }
      if (Kind_Objective_Function == FLOW_OBJECTIVE_FUNCTION){
        switch (config_container[ZONE_FLOW]->GetKind_ObjFunc()){
        case DRAG_COEFFICIENT:
          kind_OFunction = "(Drag coefficient): ";
          val_OFunction = solver_container[ZONE_FLOW][INST_0][MESH_0][FLOW_SOL]->GetTotal_CD();
          break;
        case LIFT_COEFFICIENT:
          kind_OFunction = "(Lift coefficient): ";
          val_OFunction = solver_container[ZONE_FLOW][INST_0][MESH_0][FLOW_SOL]->GetTotal_CL();
          break;
        case SIDEFORCE_COEFFICIENT:
          kind_OFunction = "(Sideforce coefficient): ";
          val_OFunction = solver_container[ZONE_FLOW][INST_0][MESH_0][FLOW_SOL]->GetTotal_CSF();
          break;
        case EFFICIENCY:
          kind_OFunction = "(Efficiency): ";
          val_OFunction = solver_container[ZONE_FLOW][INST_0][MESH_0][FLOW_SOL]->GetTotal_CEff();
          break;
        case MOMENT_X_COEFFICIENT:
          kind_OFunction = "(Moment X coefficient): ";
          val_OFunction = solver_container[ZONE_FLOW][INST_0][MESH_0][FLOW_SOL]->GetTotal_CMx();
          break;
        case MOMENT_Y_COEFFICIENT:
          kind_OFunction = "(Moment Y coefficient): ";
          val_OFunction = solver_container[ZONE_FLOW][INST_0][MESH_0][FLOW_SOL]->GetTotal_CMy();
          break;
        case MOMENT_Z_COEFFICIENT:
          kind_OFunction = "(Moment Z coefficient): ";
          val_OFunction = solver_container[ZONE_FLOW][INST_0][MESH_0][FLOW_SOL]->GetTotal_CMz();
          break;
        case EQUIVALENT_AREA:
          kind_OFunction = "(Equivalent area): ";
          val_OFunction = solver_container[ZONE_FLOW][INST_0][MESH_0][FLOW_SOL]->GetTotal_CEquivArea();
          break;
        default:
          val_OFunction = 0.0;  // If the objective function is computed in a different physical problem
          break;
        }
        cout << "Objective function " << kind_OFunction << val_OFunction << endl;
      }
    }

  }

  if ((kind_recording == FEA_DISP_VARS) || (kind_recording == FLOW_CROSS_TERM) || (kind_recording == GEOMETRY_CROSS_TERM)) {

    if (rank == MASTER_NODE && ((ExtIter == 0) || dynamic )){
      if (nonlinear_analysis){
        cout << "UTOL-A: "   << log10(solver_container[ZONE_STRUCT][INST_0][MESH_0][FEA_SOL]->GetRes_FEM(0))
             << ", RTOL-A: " << log10(solver_container[ZONE_STRUCT][INST_0][MESH_0][FEA_SOL]->GetRes_FEM(1))
             << ", ETOL-A: " << log10(solver_container[ZONE_STRUCT][INST_0][MESH_0][FEA_SOL]->GetRes_FEM(2)) << "." << endl;
      }
      else{
        if (solver_container[ZONE_STRUCT][INST_0][MESH_0][FEA_SOL]->GetnVar() == 2){
          cout << "log10[RMS Ux]: "   << log10(solver_container[ZONE_STRUCT][INST_0][MESH_0][FEA_SOL]->GetRes_RMS(0))
               << ", log10[RMS Uy]: " << log10(solver_container[ZONE_STRUCT][INST_0][MESH_0][FEA_SOL]->GetRes_RMS(1)) << "." << endl;

        }
        else{
          cout << "log10[RMS Ux]: "   << log10(solver_container[ZONE_STRUCT][INST_0][MESH_0][FEA_SOL]->GetRes_RMS(0))
               << ", log10[RMS Uy]: " << log10(solver_container[ZONE_STRUCT][INST_0][MESH_0][FEA_SOL]->GetRes_RMS(1))
               << ", log10[RMS Uz]: " << log10(solver_container[ZONE_STRUCT][INST_0][MESH_0][FEA_SOL]->GetRes_RMS(2))<< "." << endl;
        }

      }
      if (Kind_Objective_Function == FEM_OBJECTIVE_FUNCTION){
        switch (config_container[ZONE_STRUCT]->GetKind_ObjFunc()){
        case REFERENCE_GEOMETRY:
          kind_OFunction = "(Reference Geometry): ";
          val_OFunction = solver_container[ZONE_STRUCT][INST_0][MESH_0][FEA_SOL]->GetTotal_OFRefGeom();
          break;
        case REFERENCE_NODE:
          kind_OFunction = "(Reference Node): ";
          val_OFunction = solver_container[ZONE_STRUCT][INST_0][MESH_0][FEA_SOL]->GetTotal_OFRefNode();
          break;
        case VOLUME_FRACTION:
          kind_OFunction = "(Volume Fraction): ";
          val_OFunction = solver_container[ZONE_STRUCT][INST_0][MESH_0][FEA_SOL]->GetTotal_OFVolFrac();
          break;
        default:
          val_OFunction = 0.0;  // If the objective function is computed in a different physical problem
          break;
        }
        cout << "Objective function " << kind_OFunction << val_OFunction << endl;
      }
    }

  }

}

void CDiscAdjFSIDriver::Iterate_Direct(unsigned short ZONE_FLOW, unsigned short ZONE_STRUCT, unsigned short kind_recording){

  if ((kind_recording == FLOW_CONS_VARS) ||
      (kind_recording == MESH_COORDS)) {

    Fluid_Iteration_Direct(ZONE_FLOW, ZONE_STRUCT);


  }

  if ((kind_recording == FEA_DISP_VARS) ||
      (kind_recording == FLOW_CROSS_TERM) ||
      (kind_recording == GEOMETRY_CROSS_TERM)) {

    Structural_Iteration_Direct(ZONE_FLOW, ZONE_STRUCT);

  }


  if (kind_recording == FEM_CROSS_TERM_GEOMETRY) {

    Mesh_Deformation_Direct(ZONE_FLOW, ZONE_STRUCT);

  }


}

void CDiscAdjFSIDriver::Fluid_Iteration_Direct(unsigned short ZONE_FLOW, unsigned short ZONE_STRUCT) {

  bool turbulent = (config_container[ZONE_FLOW]->GetKind_Solver() == DISC_ADJ_RANS);

  /*-----------------------------------------------------------------*/
  /*------------------- Set Dependency on Geometry ------------------*/
  /*-----------------------------------------------------------------*/

  geometry_container[ZONE_FLOW][INST_0][MESH_0]->UpdateGeometry(geometry_container[ZONE_FLOW][INST_0], config_container[ZONE_FLOW]);

  solver_container[ZONE_FLOW][INST_0][MESH_0][FLOW_SOL]->Set_MPI_Solution(geometry_container[ZONE_FLOW][INST_0][MESH_0], config_container[ZONE_FLOW]);

  solver_container[ZONE_FLOW][INST_0][MESH_0][FLOW_SOL]->Preprocessing(geometry_container[ZONE_FLOW][INST_0][MESH_0],solver_container[ZONE_FLOW][INST_0][MESH_0], config_container[ZONE_FLOW], MESH_0, NO_RK_ITER, RUNTIME_FLOW_SYS, true);

  if(turbulent){
    solver_container[ZONE_FLOW][INST_0][MESH_0][TURB_SOL]->Postprocessing(geometry_container[ZONE_FLOW][INST_0][MESH_0], solver_container[ZONE_FLOW][INST_0][MESH_0], config_container[ZONE_FLOW], MESH_0);
    solver_container[ZONE_FLOW][INST_0][MESH_0][TURB_SOL]->Set_MPI_Solution(geometry_container[ZONE_FLOW][INST_0][MESH_0], config_container[ZONE_FLOW]);
  }

  /*-----------------------------------------------------------------*/
  /*----------------- Iterate the flow solver -----------------------*/
  /*---- Sets all the cross dependencies for the flow variables -----*/
  /*-----------------------------------------------------------------*/

  config_container[ZONE_FLOW]->SetIntIter(0);

  direct_iteration[ZONE_FLOW]->Iterate(output, integration_container, geometry_container,
      solver_container, numerics_container, config_container,
      surface_movement, grid_movement, FFDBox, ZONE_FLOW, INST_0);

  /*-----------------------------------------------------------------*/
  /*--------------------- Set MPI Solution --------------------------*/
  /*-----------------------------------------------------------------*/

  solver_container[ZONE_FLOW][INST_0][MESH_0][FLOW_SOL]->Set_MPI_Solution(geometry_container[ZONE_FLOW][INST_0][MESH_0], config_container[ZONE_FLOW]);

}

void CDiscAdjFSIDriver::Structural_Iteration_Direct(unsigned short ZONE_FLOW, unsigned short ZONE_STRUCT) {

  bool turbulent = (config_container[ZONE_FLOW]->GetKind_Solver() == DISC_ADJ_RANS);

  /*-----------------------------------------------------------------*/
  /*---------- Set Dependencies on Geometry and Flow ----------------*/
  /*-----------------------------------------------------------------*/

  solver_container[ZONE_STRUCT][INST_0][MESH_0][FEA_SOL]->Set_MPI_Solution(geometry_container[ZONE_STRUCT][INST_0][MESH_0], config_container[ZONE_STRUCT]);

  geometry_container[ZONE_FLOW][INST_0][MESH_0]->UpdateGeometry(geometry_container[ZONE_FLOW][INST_0], config_container[ZONE_FLOW]);

  solver_container[ZONE_FLOW][INST_0][MESH_0][FLOW_SOL]->Set_MPI_Solution(geometry_container[ZONE_FLOW][INST_0][MESH_0], config_container[ZONE_FLOW]);

  solver_container[ZONE_FLOW][INST_0][MESH_0][FLOW_SOL]->Preprocessing(geometry_container[ZONE_FLOW][INST_0][MESH_0],solver_container[ZONE_FLOW][INST_0][MESH_0], config_container[ZONE_FLOW], MESH_0, NO_RK_ITER, RUNTIME_FLOW_SYS, true);

  if(turbulent){
    solver_container[ZONE_FLOW][INST_0][MESH_0][TURB_SOL]->Postprocessing(geometry_container[ZONE_FLOW][INST_0][MESH_0], solver_container[ZONE_FLOW][INST_0][MESH_0], config_container[ZONE_FLOW], MESH_0);
    solver_container[ZONE_FLOW][INST_0][MESH_0][TURB_SOL]->Set_MPI_Solution(geometry_container[ZONE_FLOW][INST_0][MESH_0], config_container[ZONE_FLOW]);
  }
  
  /*-----------------------------------------------------------------*/
  /*-------------------- Transfer Tractions -------------------------*/
  /*-----------------------------------------------------------------*/

  Transfer_Tractions(ZONE_FLOW, ZONE_STRUCT);

  /*-----------------------------------------------------------------*/
  /*--------------- Iterate the structural solver -------------------*/
  /*-----------------------------------------------------------------*/

  direct_iteration[ZONE_STRUCT]->Iterate(output, integration_container, geometry_container,
                                        solver_container, numerics_container, config_container,
                                        surface_movement, grid_movement, FFDBox, ZONE_STRUCT, INST_0);

  /*-----------------------------------------------------------------*/
  /*--------------------- Set MPI Solution --------------------------*/
  /*-----------------------------------------------------------------*/

  solver_container[ZONE_STRUCT][INST_0][MESH_0][FEA_SOL]->Set_MPI_Solution(geometry_container[ZONE_STRUCT][INST_0][MESH_0], config_container[ZONE_STRUCT]);


}

void CDiscAdjFSIDriver::Mesh_Deformation_Direct(unsigned short ZONE_FLOW, unsigned short ZONE_STRUCT) {

  unsigned long IntIter = config_container[ZONE_STRUCT]->GetIntIter();
  unsigned long ExtIter = config_container[ZONE_STRUCT]->GetExtIter();

  /*-----------------------------------------------------------------*/
  /*--------------------- Set MPI Solution --------------------------*/
  /*-----------------------------------------------------------------*/

  geometry_container[ZONE_FLOW][INST_0][MESH_0]->UpdateGeometry(geometry_container[ZONE_FLOW][INST_0], config_container[ZONE_FLOW]);

  solver_container[ZONE_FLOW][INST_0][MESH_0][FLOW_SOL]->Set_MPI_Solution(geometry_container[ZONE_FLOW][INST_0][MESH_0], config_container[ZONE_FLOW]);

  solver_container[ZONE_FLOW][INST_0][MESH_0][FLOW_SOL]->Preprocessing(geometry_container[ZONE_FLOW][INST_0][MESH_0],solver_container[ZONE_FLOW][INST_0][MESH_0], config_container[ZONE_FLOW], MESH_0, NO_RK_ITER, RUNTIME_FLOW_SYS, true);

  solver_container[ZONE_STRUCT][INST_0][MESH_0][FEA_SOL]->Set_MPI_Solution(geometry_container[ZONE_STRUCT][INST_0][MESH_0], config_container[ZONE_STRUCT]);

  /*-----------------------------------------------------------------*/
  /*------------------- Transfer Displacements ----------------------*/
  /*-----------------------------------------------------------------*/

  Transfer_Displacements(ZONE_STRUCT, ZONE_FLOW);

  /*-----------------------------------------------------------------*/
  /*------------------- Set the Grid movement -----------------------*/
  /*---- No longer done in the preprocess of the flow iteration -----*/
  /*---- as the flag Grid_Movement is set to false in this case -----*/
  /*-----------------------------------------------------------------*/

  direct_iteration[ZONE_FLOW]->SetGrid_Movement(geometry_container, surface_movement,
                                                   grid_movement, FFDBox, solver_container,
                                                   config_container, ZONE_FLOW, INST_0, IntIter, ExtIter);

  geometry_container[ZONE_FLOW][INST_0][MESH_0]->UpdateGeometry(geometry_container[ZONE_FLOW][INST_0], config_container[ZONE_FLOW]);
  solver_container[ZONE_STRUCT][INST_0][MESH_0][FEA_SOL]->Set_MPI_Solution(geometry_container[ZONE_STRUCT][INST_0][MESH_0], config_container[ZONE_STRUCT]);


}

void CDiscAdjFSIDriver::SetRecording(unsigned short ZONE_FLOW,
                                              unsigned short ZONE_STRUCT,
                                              unsigned short kind_recording){

  unsigned long IntIter = config_container[ZONE_0]->GetIntIter();
  bool unsteady = (config_container[ZONE_FLOW]->GetUnsteady_Simulation() != NONE);
  bool dynamic = (config_container[ZONE_STRUCT]->GetDynamic_Analysis() == DYNAMIC);

  string kind_DirectIteration = " ";
  string kind_AdjointIteration = " ";

  if (unsteady || dynamic){
    SU2_MPI::Error("DYNAMIC ADJOINT SOLVER NOT IMPLEMENTED FOR FSI APPLICATIONS", CURRENT_FUNCTION);
  }


  if (rank == MASTER_NODE){
    cout << endl;
    switch (kind_recording){
    case FLOW_CONS_VARS:
      kind_AdjointIteration = "Flow iteration: flow input -> flow output";
      kind_DirectIteration = "flow ";
      break;
    case MESH_COORDS:
      kind_AdjointIteration = "Geometry cross term from flow: geometry input -> flow output";
      kind_DirectIteration = "flow ";
      break;
    case FEA_DISP_VARS:
      kind_AdjointIteration = "Structural iteration: structural input -> structural output";
      kind_DirectIteration = "structural ";
      break;
    case FLOW_CROSS_TERM:
      kind_AdjointIteration = "Flow cross term: flow input -> structural output";
      kind_DirectIteration = "structural ";
      break;
    case GEOMETRY_CROSS_TERM:
      kind_AdjointIteration = "Geometry cross term from structure: geometry input -> structural output";
      kind_DirectIteration = "structural ";
      break;
    case FEM_CROSS_TERM_GEOMETRY:
      kind_AdjointIteration = "Structural cross term from geometry: structural input -> geometry output";
      kind_DirectIteration = "mesh deformation ";
      break;
    }
    cout << kind_AdjointIteration << endl;
    cout << "Direct " << kind_DirectIteration << "iteration to store computational graph." << endl;
    switch (kind_recording){
    case FLOW_CONS_VARS: case MESH_COORDS:
    case FEA_DISP_VARS: case FLOW_CROSS_TERM: case GEOMETRY_CROSS_TERM:
      cout << "Compute residuals to check the convergence of the direct problem." << endl; break;
    case FEM_CROSS_TERM_GEOMETRY:
      cout << "Deform the grid using the converged solution of the direct problem." << endl; break;
    }
  }


  AD::Reset();

  if (CurrentRecording != kind_recording && (CurrentRecording != NONE) ){

    /*--- Clear indices ---*/

    PrepareRecording(ZONE_FLOW, ZONE_STRUCT, ALL_VARIABLES);

    /*--- Clear indices of coupling variables ---*/

    SetDependencies(ZONE_FLOW, ZONE_STRUCT, ALL_VARIABLES);

    /*--- Run one iteration while tape is passive - this clears all indices ---*/
    Iterate_Direct(ZONE_FLOW, ZONE_STRUCT, kind_recording);

  }

  /*--- Prepare for recording ---*/

  PrepareRecording(ZONE_FLOW, ZONE_STRUCT, kind_recording);

  /*--- Start the recording of all operations ---*/

  AD::StartRecording();

  /*--- Register input variables ---*/

  RegisterInput(ZONE_FLOW, ZONE_STRUCT, kind_recording);

  /*--- Set dependencies for flow, geometry and structural solvers ---*/

  SetDependencies(ZONE_FLOW, ZONE_STRUCT, kind_recording);

  /*--- Run a direct iteration ---*/
  Iterate_Direct(ZONE_FLOW, ZONE_STRUCT, kind_recording);

  /*--- Register objective function and output variables ---*/

  RegisterOutput(ZONE_FLOW, ZONE_STRUCT, kind_recording);

  /*--- Stop the recording ---*/
  AD::StopRecording();

  /*--- Set the recording status ---*/

  CurrentRecording = kind_recording;

  /* --- Reset the number of the internal iterations---*/

  config_container[ZONE_0]->SetIntIter(IntIter);


}

void CDiscAdjFSIDriver::PrepareRecording(unsigned short ZONE_FLOW,
                                                   unsigned short ZONE_STRUCT,
                                                   unsigned short kind_recording){

  unsigned short iMesh;
  bool turbulent = (config_container[ZONE_FLOW]->GetKind_Solver() == DISC_ADJ_RANS);

  /*--- Set fluid variables to direct solver values ---*/
  for (iMesh = 0; iMesh <= config_container[ZONE_FLOW]->GetnMGLevels(); iMesh++){
    solver_container[ZONE_FLOW][INST_0][iMesh][ADJFLOW_SOL]->SetRecording(geometry_container[ZONE_FLOW][INST_0][MESH_0], config_container[ZONE_FLOW]);
  }
  if (turbulent){
    solver_container[ZONE_FLOW][INST_0][MESH_0][ADJTURB_SOL]->SetRecording(geometry_container[ZONE_FLOW][INST_0][MESH_0], config_container[ZONE_FLOW]);
  }

  /*--- Set geometry to the converged values ---*/

  solver_container[ZONE_FLOW][INST_0][MESH_0][ADJFLOW_SOL]->SetMesh_Recording(geometry_container[ZONE_FLOW][INST_0], grid_movement[ZONE_FLOW][INST_0], config_container[ZONE_FLOW]);

  /*--- Set structural variables to direct solver values ---*/

  solver_container[ZONE_STRUCT][INST_0][MESH_0][ADJFEA_SOL]->SetRecording(geometry_container[ZONE_STRUCT][INST_0][MESH_0], config_container[ZONE_STRUCT]);

}

void CDiscAdjFSIDriver::RegisterInput(unsigned short ZONE_FLOW,
                                               unsigned short ZONE_STRUCT,
                                               unsigned short kind_recording){

  /*--- Register flow variables ---*/
  if ((kind_recording == FLOW_CONS_VARS) ||
      (kind_recording == FLOW_CROSS_TERM)) {
    iteration_container[ZONE_FLOW][INST_0]->RegisterInput(solver_container, geometry_container, config_container, ZONE_FLOW, INST_0, kind_recording);
  }

  /*--- Register geometry variables ---*/
  if ((kind_recording == MESH_COORDS) ||
      (kind_recording == GEOMETRY_CROSS_TERM)) {
    iteration_container[ZONE_FLOW][INST_0]->RegisterInput(solver_container, geometry_container, config_container, ZONE_FLOW, INST_0, kind_recording);
  }

  /*--- Register structural variables ---*/
  if ((kind_recording == FEA_DISP_VARS) ||
      (kind_recording == FEM_CROSS_TERM_GEOMETRY)) {
    iteration_container[ZONE_STRUCT][INST_0]->RegisterInput(solver_container, geometry_container, config_container, ZONE_STRUCT, INST_0, kind_recording);
  }


}

void CDiscAdjFSIDriver::SetDependencies(unsigned short ZONE_FLOW,
                                                  unsigned short ZONE_STRUCT,
                                                  unsigned short kind_recording){

  /*--- Add dependencies for geometrical and turbulent variables ---*/

  iteration_container[ZONE_FLOW][INST_0]->SetDependencies(solver_container, geometry_container, numerics_container, config_container, ZONE_FLOW, INST_0, kind_recording);

  /*--- Add dependencies for E, Nu, Rho, and Rho_DL variables ---*/

  iteration_container[ZONE_STRUCT][INST_0]->SetDependencies(solver_container, geometry_container, numerics_container, config_container, ZONE_STRUCT, INST_0, kind_recording);


}

void CDiscAdjFSIDriver::RegisterOutput(unsigned short ZONE_FLOW,
                                                 unsigned short ZONE_STRUCT,
                                                 unsigned short kind_recording){

  bool turbulent = (config_container[ZONE_FLOW]->GetKind_Solver() == DISC_ADJ_RANS);

  /*--- Register the objective function as output of the iteration ---*/
  /*--- We need to avoid recording it twice for the crossed terms  ---*/

  /*--- Register a flow-type objective function ---*/
  if ((kind_recording == FLOW_CONS_VARS) ||
      (kind_recording == MESH_COORDS)) {
    solver_container[ZONE_FLOW][INST_0][MESH_0][ADJFLOW_SOL]->RegisterObj_Func(config_container[ZONE_FLOW]);
  }

  /*--- The FEM_CROSS_TERM_GEOMETRY evaluates the mesh routines:
   *--- They don't throw any dependency on the objective function ---*/

  /*--- Register a structural-type objective function ---*/
  if ((kind_recording == FEA_DISP_VARS) ||
      (kind_recording == FLOW_CROSS_TERM) ||
      (kind_recording == GEOMETRY_CROSS_TERM)){
    solver_container[ZONE_STRUCT][INST_0][MESH_0][ADJFEA_SOL]->RegisterObj_Func(config_container[ZONE_STRUCT]);
  }

  /*--- Register the conservative variables of the flow as output of the iteration ---*/
  if ((kind_recording == FLOW_CONS_VARS) ||
      (kind_recording == MESH_COORDS)) {

    solver_container[ZONE_FLOW][INST_0][MESH_0][ADJFLOW_SOL]->RegisterOutput(geometry_container[ZONE_FLOW][INST_0][MESH_0],config_container[ZONE_FLOW]);

    if (turbulent){
      solver_container[ZONE_FLOW][INST_0][MESH_0][ADJTURB_SOL]->RegisterOutput(geometry_container[ZONE_FLOW][INST_0][MESH_0],
          config_container[ZONE_FLOW]);
    }
  }

  /*--- Register the displacements of the nodes of the fluid as output of the iteration ---*/
  if (kind_recording == FEM_CROSS_TERM_GEOMETRY) {

    geometry_container[ZONE_FLOW][INST_0][MESH_0]->RegisterOutput_Coordinates(config_container[ZONE_FLOW]);

  }

  /*--- Register the displacements of the structure as output of the iteration ---*/
  if ((kind_recording == FEA_DISP_VARS) ||
      (kind_recording == FLOW_CROSS_TERM) ||
      (kind_recording == GEOMETRY_CROSS_TERM)) {

    solver_container[ZONE_STRUCT][INST_0][MESH_0][ADJFEA_SOL]->RegisterOutput(geometry_container[ZONE_STRUCT][INST_0][MESH_0],config_container[ZONE_STRUCT]);

  }


}


void CDiscAdjFSIDriver::Iterate_Block(unsigned short ZONE_FLOW,
                                                unsigned short ZONE_STRUCT,
                                                unsigned short kind_recording){

  unsigned long IntIter=0, nIntIter = 1;
  bool dual_time_1st = (config_container[ZONE_0]->GetUnsteady_Simulation() == DT_STEPPING_1ST);
  bool dual_time_2nd = (config_container[ZONE_0]->GetUnsteady_Simulation() == DT_STEPPING_2ND);
  bool dual_time = (dual_time_1st || dual_time_2nd);
  bool dynamic = (config_container[ZONE_STRUCT]->GetDynamic_Analysis() == DYNAMIC);

  bool adjoint_convergence = false;

  /*--- Record one direct iteration with kind_recording as input ---*/

  SetRecording(ZONE_FLOW, ZONE_STRUCT, kind_recording);

  /*--- Print the residuals of the direct subiteration ---*/

  PrintDirect_Residuals(ZONE_FLOW, ZONE_STRUCT, kind_recording);

  /*--- Run the iteration ---*/

  switch (kind_recording){
  case FLOW_CONS_VARS:
    nIntIter = config_container[ZONE_FLOW]->GetUnst_nIntIter();
    break;
  case FEA_DISP_VARS:
    nIntIter = config_container[ZONE_STRUCT]->GetDyn_nIntIter();
    break;
  case MESH_COORDS:
  case FEM_CROSS_TERM_GEOMETRY:
  case FLOW_CROSS_TERM:
  case GEOMETRY_CROSS_TERM:
    nIntIter = 1;
    break;
  }

  for (unsigned short iZone = 0; iZone < config_container[ZONE_FLOW]->GetnZone(); iZone++)
    config_container[iZone]->SetIntIter(IntIter);

  for(IntIter = 0; IntIter < nIntIter; IntIter++){

    /*--- Set the internal iteration ---*/

    for (unsigned short iZone = 0; iZone < config_container[ZONE_FLOW]->GetnZone(); iZone++)
      config_container[iZone]->SetIntIter(IntIter);

    /*--- Set the adjoint values of the flow and objective function ---*/

    InitializeAdjoint(ZONE_FLOW, ZONE_STRUCT, kind_recording);

    /*--- Run the adjoint computation ---*/

    AD::ComputeAdjoint();

    /*--- Extract the adjoints of the input variables and store them for the next iteration ---*/

    ExtractAdjoint(ZONE_FLOW, ZONE_STRUCT, kind_recording);

    /*--- Clear all adjoints to re-use the stored computational graph in the next iteration ---*/
    AD::ClearAdjoints();

    /*--- Check the convergence of the adjoint block ---*/

    adjoint_convergence = CheckConvergence(IntIter, ZONE_FLOW, ZONE_STRUCT, kind_recording);

    /*--- Write the convergence history (only screen output) ---*/

    ConvergenceHistory(IntIter, nIntIter, ZONE_FLOW, ZONE_STRUCT, kind_recording);

    /*--- Break the loop if converged ---*/

    if (adjoint_convergence) break;


  }

  if (dual_time){
    integration_container[ZONE_FLOW][INST_0][ADJFLOW_SOL]->SetConvergence(false);
  }
  if (dynamic){
    integration_container[ZONE_FLOW][INST_0][ADJFLOW_SOL]->SetConvergence(false);
  }

}


void CDiscAdjFSIDriver::InitializeAdjoint(unsigned short ZONE_FLOW,
                                                     unsigned short ZONE_STRUCT,
                                                     unsigned short kind_recording){

  bool turbulent = (config_container[ZONE_FLOW]->GetKind_Solver() == DISC_ADJ_RANS);

  /*--- Initialize the adjoint of the objective function (typically with 1.0) ---*/
  /*--- We need to avoid setting it twice for the crossed terms  ---*/

  /*--- Register a flow-type objective function ---*/
  if ((kind_recording == FLOW_CONS_VARS) ||
      (kind_recording == MESH_COORDS)) {
    solver_container[ZONE_FLOW][INST_0][MESH_0][ADJFLOW_SOL]->SetAdj_ObjFunc(geometry_container[ZONE_FLOW][INST_0][MESH_0], config_container[ZONE_FLOW]);
  }

  /*--- Register a structural-type objective function ---*/
  if ((kind_recording == FEA_DISP_VARS) ||
      (kind_recording == FLOW_CROSS_TERM) ||
      (kind_recording == GEOMETRY_CROSS_TERM)){
    solver_container[ZONE_STRUCT][INST_0][MESH_0][ADJFEA_SOL]->SetAdj_ObjFunc(geometry_container[ZONE_STRUCT][INST_0][MESH_0], config_container[ZONE_STRUCT]);
  }

  /*--- Adjoint of the fluid conservative variables ---*/

  if ((kind_recording == FLOW_CONS_VARS) ||
      (kind_recording == MESH_COORDS)) {

    /*--- Initialize the adjoints the conservative variables ---*/
    solver_container[ZONE_FLOW][INST_0][MESH_0][ADJFLOW_SOL]->SetAdjoint_Output(geometry_container[ZONE_FLOW][INST_0][MESH_0],
                                                                    config_container[ZONE_FLOW]);

    if (turbulent){
      solver_container[ZONE_FLOW][INST_0][MESH_0][ADJTURB_SOL]->SetAdjoint_Output(geometry_container[ZONE_FLOW][INST_0][MESH_0],
                                                                      config_container[ZONE_FLOW]);
    }

  }

  /*--- Adjoint of the positions of the mesh ---*/
  if (kind_recording == FEM_CROSS_TERM_GEOMETRY) {

    solver_container[ZONE_FLOW][INST_0][MESH_0][ADJFLOW_SOL]->SetAdjoint_OutputMesh(geometry_container[ZONE_FLOW][INST_0][MESH_0],
                                                                            config_container[ZONE_FLOW]);

  }

  /*--- Adjoint of the structural displacements ---*/
  if ((kind_recording == FEA_DISP_VARS) ||
      (kind_recording == FLOW_CROSS_TERM) ||
      (kind_recording == GEOMETRY_CROSS_TERM)) {

    /*--- Initialize the adjoints the conservative variables ---*/

    solver_container[ZONE_STRUCT][INST_0][MESH_0][ADJFEA_SOL]->SetAdjoint_Output(geometry_container[ZONE_STRUCT][INST_0][MESH_0],
                                                                         config_container[ZONE_STRUCT]);

  }

}

void CDiscAdjFSIDriver::ExtractAdjoint(unsigned short ZONE_FLOW,
                                                  unsigned short ZONE_STRUCT,
                                                  unsigned short kind_recording){
													  
  /*--- Extract the adjoint of the fluid conservative variables ---*/

  if (kind_recording == FLOW_CONS_VARS) {

    /*--- Extract the adjoints of the conservative input variables and store them for the next iteration ---*/

    solver_container[ZONE_FLOW][INST_0][MESH_0][ADJFLOW_SOL]->ExtractAdjoint_Solution(geometry_container[ZONE_FLOW][INST_0][MESH_0],
                                                      config_container[ZONE_FLOW]);

    solver_container[ZONE_FLOW][INST_0][MESH_0][ADJFLOW_SOL]->ExtractAdjoint_Variables(geometry_container[ZONE_FLOW][INST_0][MESH_0],
                                                      config_container[ZONE_FLOW]);

    if (config_container[ZONE_FLOW]->GetKind_Solver() == DISC_ADJ_RANS) {
      solver_container[ZONE_FLOW][INST_0][MESH_0][ADJTURB_SOL]->ExtractAdjoint_Solution(geometry_container[ZONE_FLOW][INST_0][MESH_0],
                                                        config_container[ZONE_FLOW]);
    }

  }

  /*--- Extract the adjoint of the mesh coordinates ---*/

  if (kind_recording == MESH_COORDS) {

    /*--- Extract the adjoints of the flow geometry and store them for the next iteration ---*/

    solver_container[ZONE_FLOW][INST_0][MESH_0][ADJFLOW_SOL]->ExtractAdjoint_CrossTerm_Geometry_Flow(geometry_container[ZONE_FLOW][INST_0][MESH_0],
                                                      config_container[ZONE_FLOW]);

  }

  /*--- Extract the adjoint of the structural displacements ---*/

  if (kind_recording == FEA_DISP_VARS) {

    /*--- Extract the adjoints of the conservative input variables and store them for the next iteration ---*/

    solver_container[ZONE_STRUCT][INST_0][MESH_0][ADJFEA_SOL]->ExtractAdjoint_Solution(geometry_container[ZONE_STRUCT][INST_0][MESH_0],
                                                                               config_container[ZONE_STRUCT]);

    solver_container[ZONE_STRUCT][INST_0][MESH_0][ADJFEA_SOL]->ExtractAdjoint_Variables(geometry_container[ZONE_STRUCT][INST_0][MESH_0],
                                                                                config_container[ZONE_STRUCT]);

  }

  /*--- Extract the adjoint cross term from the structural problem with respect to the flow variables ---*/
  if (kind_recording == FLOW_CROSS_TERM) {

    /*--- Extract the adjoints of the conservative input variables and store them for the next iteration ---*/

    solver_container[ZONE_FLOW][INST_0][MESH_0][ADJFLOW_SOL]->ExtractAdjoint_CrossTerm(geometry_container[ZONE_FLOW][INST_0][MESH_0],
                                                      config_container[ZONE_FLOW]);

    if (config_container[ZONE_FLOW]->GetKind_Solver() == DISC_ADJ_RANS) {
      solver_container[ZONE_FLOW][INST_0][MESH_0][ADJTURB_SOL]->ExtractAdjoint_CrossTerm(geometry_container[ZONE_FLOW][INST_0][MESH_0],
                                                        config_container[ZONE_FLOW]);
    }

  }

  if (kind_recording == FEM_CROSS_TERM_GEOMETRY) {

    /*--- Extract the adjoints of the displacements (input variables) and store them for the next iteration ---*/

    solver_container[ZONE_STRUCT][INST_0][MESH_0][ADJFEA_SOL]->ExtractAdjoint_CrossTerm_Geometry(geometry_container[ZONE_STRUCT][INST_0][MESH_0],
                                                                                config_container[ZONE_STRUCT]);

  }


  if (kind_recording == GEOMETRY_CROSS_TERM) {

    /*--- Extract the adjoints of the geometry input variables and store them for the next iteration ---*/

    solver_container[ZONE_FLOW][INST_0][MESH_0][ADJFLOW_SOL]->ExtractAdjoint_CrossTerm_Geometry(geometry_container[ZONE_FLOW][INST_0][MESH_0],
                                                                                        config_container[ZONE_FLOW]);

  }

}

bool CDiscAdjFSIDriver::CheckConvergence(unsigned long IntIter,
                                                   unsigned short ZONE_FLOW,
                                                   unsigned short ZONE_STRUCT,
                                                   unsigned short kind_recording){

  bool flow_convergence    = false,
        struct_convergence  = false;

  bool adjoint_convergence = false;

  su2double residual_1, residual_2;

  if (kind_recording == FLOW_CONS_VARS) {

      /*--- Set the convergence criteria (only residual possible as of now) ---*/

      residual_1 = log10(solver_container[ZONE_FLOW][INST_0][MESH_0][ADJFLOW_SOL]->GetRes_RMS(0));
      residual_2 = log10(solver_container[ZONE_FLOW][INST_0][MESH_0][ADJFLOW_SOL]->GetRes_RMS(1));

      flow_convergence = ((residual_1 < config_container[ZONE_FLOW]->GetMinLogResidual()) &&
                          (residual_2 < config_container[ZONE_FLOW]->GetMinLogResidual()));

  }

  if (kind_recording == FEA_DISP_VARS) {

    /*--- Set the convergence criteria (only residual possible as of now) ---*/

    residual_1 = log10(solver_container[ZONE_STRUCT][INST_0][MESH_0][ADJFEA_SOL]->GetRes_RMS(0));
    residual_2 = log10(solver_container[ZONE_STRUCT][INST_0][MESH_0][ADJFEA_SOL]->GetRes_RMS(1));

    // Temporary, until function is added
    struct_convergence = ((residual_1 < config_container[ZONE_STRUCT]->GetResidual_FEM_UTOL()) &&
                          (residual_2 < config_container[ZONE_STRUCT]->GetResidual_FEM_UTOL()));

  }

  switch (kind_recording){
  case FLOW_CONS_VARS:      adjoint_convergence = flow_convergence; break;
  case MESH_COORDS:  adjoint_convergence = true; break;
  case FEA_DISP_VARS:       adjoint_convergence = struct_convergence; break;
  case FLOW_CROSS_TERM:     adjoint_convergence = true; break;
  case FEM_CROSS_TERM_GEOMETRY:      adjoint_convergence = true; break;
  case GEOMETRY_CROSS_TERM: adjoint_convergence = true; break;
  default:                  adjoint_convergence = false; break;
  }

  /*--- Apply the same convergence criteria to all the processors ---*/

#ifdef HAVE_MPI

  unsigned short *sbuf_conv = NULL, *rbuf_conv = NULL;
  sbuf_conv = new unsigned short[1]; sbuf_conv[0] = 0;
  rbuf_conv = new unsigned short[1]; rbuf_conv[0] = 0;

  /*--- Convergence criteria ---*/

  sbuf_conv[0] = adjoint_convergence;
  SU2_MPI::Reduce(sbuf_conv, rbuf_conv, 1, MPI_UNSIGNED_SHORT, MPI_SUM, MASTER_NODE, MPI_COMM_WORLD);

  /*-- Compute global convergence criteria in the master node --*/

  sbuf_conv[0] = 0;
  if (rank == MASTER_NODE) {
    if (rbuf_conv[0] == size) sbuf_conv[0] = 1;
    else sbuf_conv[0] = 0;
  }

  SU2_MPI::Bcast(sbuf_conv, 1, MPI_UNSIGNED_SHORT, MASTER_NODE, MPI_COMM_WORLD);

  if (sbuf_conv[0] == 1) { adjoint_convergence = true;}
  else { adjoint_convergence = false;}

  delete [] sbuf_conv;
  delete [] rbuf_conv;

#endif

  return adjoint_convergence;

}

void CDiscAdjFSIDriver::ConvergenceHistory(unsigned long IntIter,
                                                      unsigned long nIntIter,
                                                      unsigned short ZONE_FLOW,
                                                      unsigned short ZONE_STRUCT,
                                                      unsigned short kind_recording){

  unsigned long BGS_Iter = config_container[ZONE_FLOW]->GetOuterIter();


  ofstream ConvHist_file;
  if (rank == MASTER_NODE)
    output->SetConvHistory_Header(&ConvHist_file, config_container[ZONE_0], ZONE_0, INST_0);


  if (kind_recording == FLOW_CONS_VARS) {

    if (rank == MASTER_NODE){
      if (IntIter == 0){
        cout << endl;
        cout << " IntIter" << "    BGSIter" << "   Res[Psi_Rho]" << "     Res[Psi_E]" << endl;
      }

      if (IntIter % config_container[ZONE_FLOW]->GetWrt_Con_Freq() == 0){
        /*--- Output the flow convergence ---*/
        /*--- This is temporary as it requires several changes in the output structure ---*/
        cout.width(8);     cout << IntIter;
        cout.width(11);    cout << BGS_Iter + 1;
        cout.precision(6); cout.setf(ios::fixed, ios::floatfield);
        cout.width(15);    cout << log10(solver_container[ZONE_FLOW][INST_0][MESH_0][ADJFLOW_SOL]->GetRes_RMS(0));
        cout.width(15);    cout << log10(solver_container[ZONE_FLOW][INST_0][MESH_0][ADJFLOW_SOL]->GetRes_RMS(1));
        cout << endl;
      }

    }
  }

  if (kind_recording == FEA_DISP_VARS) {

    /*--- Set the convergence criteria (only residual possible) ---*/
    output->SetConvHistory_Body(NULL, geometry_container, solver_container, config_container, integration_container, true, 0.0, ZONE_STRUCT, INST_0);

  }


}

void CDiscAdjFSIDriver::Iterate_Block_FlowOF(unsigned short ZONE_FLOW,
                                                       unsigned short ZONE_STRUCT,
                                                       unsigned short kind_recording){

  bool BGS_Converged = false;

  unsigned short iZone;

  unsigned long iOuterIter = 0; for (iZone = 0; iZone < nZone; iZone++) config_container[iZone]->SetOuterIter(iOuterIter);
  unsigned long nOuterIter = config_container[ZONE_FLOW]->GetnIterFSI();

  for (iOuterIter = 0; iOuterIter < nOuterIter; iOuterIter++){

    if (rank == MASTER_NODE){
      cout << endl << "                    ****** BGS ITERATION ";
      cout << iOuterIter;
      cout << " ******" << endl;
    }

    for (iZone = 0; iZone < nZone; iZone++) config_container[iZone]->SetOuterIter(iOuterIter);

    /*--- Iterate fluid (including cross term) ---*/

    Iterate_Block(ZONE_FLOW, ZONE_STRUCT, FLOW_CONS_VARS);

    /*--- Compute mesh (it is a cross term dF / dMv ) ---*/

    Iterate_Block(ZONE_FLOW, ZONE_STRUCT, MESH_COORDS);

    /*--- Compute mesh cross term (dM / dSv) ---*/

    Iterate_Block(ZONE_FLOW, ZONE_STRUCT, FEM_CROSS_TERM_GEOMETRY);

    /*--- Iterate structure first ---*/

    Iterate_Block(ZONE_FLOW, ZONE_STRUCT, FEA_DISP_VARS);

    /*--- Compute cross term (dS / dFv) ---*/

    Iterate_Block(ZONE_FLOW, ZONE_STRUCT, FLOW_CROSS_TERM);

    /*--- Compute cross term (dS / dMv) ---*/

    Iterate_Block(ZONE_FLOW, ZONE_STRUCT, GEOMETRY_CROSS_TERM);


    /*--- Check convergence of the BGS method ---*/
    BGS_Converged = BGSConvergence(iOuterIter, ZONE_FLOW, ZONE_STRUCT);

    if (BGS_Converged) break;

  }


}

void CDiscAdjFSIDriver::Iterate_Block_StructuralOF(unsigned short ZONE_FLOW,
                                                              unsigned short ZONE_STRUCT,
                                                              unsigned short kind_recording){

  bool BGS_Converged = false;

  unsigned short iZone;

  unsigned long iOuterIter = 0; for (iZone = 0; iZone < nZone; iZone++) config_container[iZone]->SetOuterIter(iOuterIter);
  unsigned long nOuterIter = config_container[ZONE_FLOW]->GetnIterFSI();

  ofstream myfile_struc, myfile_flow, myfile_geo;

  for (iOuterIter = 0; iOuterIter < nOuterIter; iOuterIter++){

    if (rank == MASTER_NODE){
      cout << endl << "                    ****** BGS ITERATION ";
      cout << iOuterIter;
      cout << " ******" << endl;
    }

    for (iZone = 0; iZone < nZone; iZone++) config_container[iZone]->SetOuterIter(iOuterIter);

    /*--- Iterate structure first ---*/

    Iterate_Block(ZONE_FLOW, ZONE_STRUCT, FEA_DISP_VARS);

    /*--- Compute cross term (dS / dFv) ---*/

    Iterate_Block(ZONE_FLOW, ZONE_STRUCT, FLOW_CROSS_TERM);

    /*--- Compute cross term (dS / dMv) ---*/

    Iterate_Block(ZONE_FLOW, ZONE_STRUCT, GEOMETRY_CROSS_TERM);

    /*--- Iterate fluid (including cross term) ---*/

    Iterate_Block(ZONE_FLOW, ZONE_STRUCT, FLOW_CONS_VARS);

    /*--- Compute mesh (it is a cross term dF / dMv ) ---*/

    Iterate_Block(ZONE_FLOW, ZONE_STRUCT, MESH_COORDS);

    /*--- Compute mesh cross term (dM / dSv) ---*/

    Iterate_Block(ZONE_FLOW, ZONE_STRUCT, FEM_CROSS_TERM_GEOMETRY);


    /*--- Check convergence of the BGS method ---*/
    BGS_Converged = BGSConvergence(iOuterIter, ZONE_FLOW, ZONE_STRUCT);

    if (BGS_Converged) break;

  }


}

bool CDiscAdjFSIDriver::BGSConvergence(unsigned long IntIter,
                                                 unsigned short ZONE_FLOW,
                                                 unsigned short ZONE_STRUCT){

  unsigned short iMarker;
  unsigned short nVar_Flow = solver_container[ZONE_FLOW][INST_0][MESH_0][ADJFLOW_SOL]->GetnVar(),
                   nVar_Struct = solver_container[ZONE_STRUCT][INST_0][MESH_0][ADJFEA_SOL]->GetnVar();
  unsigned short iRes;

  bool flow_converged_absolute = false,
        flow_converged_relative = false,
        struct_converged_absolute = false,
        struct_converged_relative = false;

  bool Convergence = false;

  /*--- Apply BC's to the structural adjoint - otherwise, clamped nodes have too values that make no sense... ---*/
  for (iMarker = 0; iMarker < config_container[ZONE_STRUCT]->GetnMarker_All(); iMarker++)
  switch (config_container[ZONE_STRUCT]->GetMarker_All_KindBC(iMarker)) {
    case CLAMPED_BOUNDARY:
    solver_container[ZONE_STRUCT][INST_0][MESH_0][ADJFEA_SOL]->BC_Clamped_Post(geometry_container[ZONE_STRUCT][INST_0][MESH_0],
        solver_container[ZONE_STRUCT][INST_0][MESH_0], numerics_container[ZONE_STRUCT][INST_0][MESH_0][FEA_SOL][FEA_TERM],
        config_container[ZONE_STRUCT], iMarker);
    break;
  }

  /*--- Compute the residual for the flow and structural zones ---*/

  /*--- Flow ---*/

  solver_container[ZONE_FLOW][INST_0][MESH_0][ADJFLOW_SOL]->ComputeResidual_Multizone(geometry_container[ZONE_FLOW][INST_0][MESH_0],
                                                                        config_container[ZONE_FLOW]);

  /*--- Structure ---*/

  solver_container[ZONE_STRUCT][INST_0][MESH_0][ADJFEA_SOL]->ComputeResidual_Multizone(geometry_container[ZONE_STRUCT][INST_0][MESH_0],
                                                                         config_container[ZONE_STRUCT]);


  /*--- Retrieve residuals ---*/

  /*--- Flow residuals ---*/

  for (iRes = 0; iRes < nVar_Flow; iRes++){
    residual_flow[iRes] = log10(solver_container[ZONE_FLOW][INST_0][MESH_0][ADJFLOW_SOL]->GetRes_BGS(iRes));
    if (IntIter == 0) init_res_flow[iRes] = residual_flow[iRes];
    residual_flow_rel[iRes] = fabs(residual_flow[iRes] - init_res_flow[iRes]);
  }

  /*--- Structure residuals ---*/

  for (iRes = 0; iRes < nVar_Struct; iRes++){
    residual_struct[iRes] = log10(solver_container[ZONE_STRUCT][INST_0][MESH_0][ADJFEA_SOL]->GetRes_BGS(iRes));
    if (IntIter == 0) init_res_struct[iRes] = residual_struct[iRes];
    residual_struct_rel[iRes] = fabs(residual_struct[iRes] - init_res_struct[iRes]);
  }

  /*--- Check convergence ---*/
  flow_converged_absolute = ((residual_flow[0] < flow_criteria) && (residual_flow[nVar_Flow-1] < flow_criteria));
  flow_converged_relative = ((residual_flow_rel[0] > flow_criteria_rel) && (residual_flow_rel[nVar_Flow-1] > flow_criteria_rel));

  struct_converged_absolute = ((residual_struct[0] < structure_criteria) && (residual_struct[nVar_Flow-1] < structure_criteria));
  struct_converged_relative = ((residual_struct_rel[0] > structure_criteria_rel) && (residual_struct_rel[nVar_Flow-1] > structure_criteria_rel));

  Convergence = ((flow_converged_absolute && struct_converged_absolute) ||
                 (flow_converged_absolute && struct_converged_relative) ||
                 (flow_converged_relative && struct_converged_relative) ||
                 (flow_converged_relative && struct_converged_absolute));

  if (rank == MASTER_NODE){

    cout << endl << "-------------------------------------------------------------------------" << endl;
    cout << endl;
    cout << "Convergence summary for BGS iteration ";
    cout << IntIter << endl;
    cout << endl;
    /*--- TODO: This is a workaround until the TestCases.py script incorporates new classes for nested loops. ---*/
    cout << "Iter[ID]" << "  BGSRes[Psi_Rho]" << "  BGSRes[Psi_E]" << "  BGSRes[Psi_Ux]" << "  BGSRes[Psi_Uy]" << endl;
    cout.precision(6); cout.setf(ios::fixed, ios::floatfield);
    cout.width(8); cout << IntIter*1000;
    cout.width(17); cout << residual_flow[0];
    cout.width(15); cout << residual_flow[nVar_Flow-1];
    cout.width(16); cout << residual_struct[0];
    cout.width(16); cout << residual_struct[1];
    cout << endl;
    cout << endl;
    cout << "-------------------------------------------------------------------------" << endl;


    bool write_history = true;
    unsigned short iVar;

    /*--- Header of the temporary output file ---*/
    if ((write_history) && (rank == MASTER_NODE)){
      ofstream myfile_res;
      bool de_effects = config_container[ZONE_STRUCT]->GetDE_Effects();

      myfile_res.open ("history_adjoint_FSI.csv", ios::app);

      myfile_res << IntIter << "\t";

      myfile_res.precision(15);

      for (iVar = 0; iVar < nVar_Flow; iVar++){
        myfile_res << fixed << residual_flow[iVar] << "\t";
      }

      for (iVar = 0; iVar < nVar_Struct; iVar++){
        myfile_res << fixed << residual_struct[iVar] << "\t";
      }

      for (iVar = 0; iVar < config_container[ZONE_STRUCT]->GetnElasticityMod(); iVar++)
         myfile_res << scientific << solver_container[ZONE_STRUCT][INST_0][MESH_0][ADJFEA_SOL]->GetGlobal_Sens_E(iVar) << "\t";
      for (iVar = 0; iVar < config_container[ZONE_STRUCT]->GetnPoissonRatio(); iVar++)
         myfile_res << scientific << solver_container[ZONE_STRUCT][INST_0][MESH_0][ADJFEA_SOL]->GetGlobal_Sens_Nu(iVar) << "\t";
      if (de_effects){
        for (iVar = 0; iVar < config_container[ZONE_STRUCT]->GetnElectric_Field(); iVar++)
          myfile_res << scientific << solver_container[ZONE_STRUCT][INST_0][MESH_0][ADJFEA_SOL]->GetGlobal_Sens_EField(0) << "\t";
      }

      myfile_res << endl;

      myfile_res.close();
    }

    // TEST: for implementation of python framework in coupled FSI problems
    if ((config_container[ZONE_1]->GetDV_FEA() != NODV_FEA) && (rank == MASTER_NODE)){

      /*--- Header of the temporary output file ---*/
      ofstream myfile_res;

      switch (config_container[ZONE_1]->GetDV_FEA()) {
        case YOUNG_MODULUS:
          myfile_res.open("grad_young.opt");
          break;
        case POISSON_RATIO:
          myfile_res.open("grad_poisson.opt");
          break;
        case DENSITY_VAL:
        case DEAD_WEIGHT:
          myfile_res.open("grad_density.opt");
          break;
        case ELECTRIC_FIELD:
          myfile_res.open("grad_efield.opt");
          break;
        default:
          myfile_res.open("grad.opt");
          break;
      }

      unsigned short iDV;
      unsigned short nDV = solver_container[ZONE_1][INST_0][MESH_0][ADJFEA_SOL]->GetnDVFEA();

      myfile_res << "INDEX" << "\t" << "GRAD" << endl;

      myfile_res.precision(15);

      for (iDV = 0; iDV < nDV; iDV++){
        myfile_res << iDV;
        myfile_res << "\t";
        myfile_res << scientific << solver_container[ZONE_1][INST_0][MESH_0][ADJFEA_SOL]->GetGlobal_Sens_DVFEA(iDV);
        myfile_res << endl;
      }

      myfile_res.close();
    }


  }

  /*--- Apply the same convergence criteria to all the processors ---*/

#ifdef HAVE_MPI

  unsigned short *sbuf_conv = NULL, *rbuf_conv = NULL;
  sbuf_conv = new unsigned short[1]; sbuf_conv[0] = 0;
  rbuf_conv = new unsigned short[1]; rbuf_conv[0] = 0;

  /*--- Convergence criteria ---*/

  sbuf_conv[0] = Convergence;
  SU2_MPI::Reduce(sbuf_conv, rbuf_conv, 1, MPI_UNSIGNED_SHORT, MPI_SUM, MASTER_NODE, MPI_COMM_WORLD);

  /*-- Compute global convergence criteria in the master node --*/

  sbuf_conv[0] = 0;
  if (rank == MASTER_NODE) {
    if (rbuf_conv[0] == size) sbuf_conv[0] = 1;
    else sbuf_conv[0] = 0;
  }

  SU2_MPI::Bcast(sbuf_conv, 1, MPI_UNSIGNED_SHORT, MASTER_NODE, MPI_COMM_WORLD);

  if (sbuf_conv[0] == 1) { Convergence = true;}
  else { Convergence = false;}

  delete [] sbuf_conv;
  delete [] rbuf_conv;

#endif

  /*--- Update the solution for the flow and structural zones ---*/

  /*--- Flow ---*/

  solver_container[ZONE_FLOW][INST_0][MESH_0][ADJFLOW_SOL]->UpdateSolution_BGS(geometry_container[ZONE_FLOW][INST_0][MESH_0],
                                                                       config_container[ZONE_FLOW]);

  /*--- Structure ---*/

  solver_container[ZONE_STRUCT][INST_0][MESH_0][ADJFEA_SOL]->UpdateSolution_BGS(geometry_container[ZONE_STRUCT][INST_0][MESH_0],
                                                                       config_container[ZONE_STRUCT]);

  return Convergence;
}

void CDiscAdjFSIDriver::Postprocess(unsigned short ZONE_FLOW,
                                             unsigned short ZONE_STRUCT) {

  unsigned short iMarker;

  /*--- Apply BC's to the structural adjoint after the solution has converged (to avoid unphysical values in clamped nodes) ---*/
  for (iMarker = 0; iMarker < config_container[ZONE_STRUCT]->GetnMarker_All(); iMarker++)
  switch (config_container[ZONE_STRUCT]->GetMarker_All_KindBC(iMarker)) {
    case CLAMPED_BOUNDARY:
    solver_container[ZONE_STRUCT][INST_0][MESH_0][ADJFEA_SOL]->BC_Clamped_Post(geometry_container[ZONE_STRUCT][INST_0][MESH_0],
        solver_container[ZONE_STRUCT][INST_0][MESH_0], numerics_container[ZONE_STRUCT][INST_0][MESH_0][FEA_SOL][FEA_TERM],
        config_container[ZONE_STRUCT], iMarker);
    break;
  }


}

void CDiscAdjFSIDriver::Transfer_Displacements(unsigned short donorZone, unsigned short targetZone) {

  bool MatchingMesh = config_container[targetZone]->GetMatchingMesh();

  /*--- Select the transfer method and the appropriate mesh properties (matching or nonmatching mesh) ---*/

  switch (config_container[targetZone]->GetKind_TransferMethod()) {
  case BROADCAST_DATA:
    if (MatchingMesh) {
        transfer_container[donorZone][targetZone]->Broadcast_InterfaceData_Matching(solver_container[donorZone][INST_0][MESH_0][FEA_SOL],solver_container[targetZone][INST_0][MESH_0][FLOW_SOL],
                                                                                    geometry_container[donorZone][INST_0][MESH_0],geometry_container[targetZone][INST_0][MESH_0],
                                                                                    config_container[donorZone], config_container[targetZone]);
      /*--- Set the volume deformation for the fluid zone ---*/
      //      grid_movement[targetZone]->SetVolume_Deformation(geometry_container[targetZone][INST_0][MESH_0], config_container[targetZone], true);

      }
      else {
        transfer_container[donorZone][targetZone]->Broadcast_InterfaceData_Interpolate(solver_container[donorZone][INST_0][MESH_0][FEA_SOL],solver_container[targetZone][INST_0][MESH_0][FLOW_SOL],
                                                                                       geometry_container[donorZone][INST_0][MESH_0],geometry_container[targetZone][INST_0][MESH_0],
                                                                                       config_container[donorZone], config_container[targetZone]);
      /*--- Set the volume deformation for the fluid zone ---*/
      //      grid_movement[targetZone]->SetVolume_Deformation(geometry_container[targetZone][INST_0][MESH_0], config_container[targetZone], true);
    }
    break;
  case SCATTER_DATA:
    if (MatchingMesh) {
        transfer_container[donorZone][targetZone]->Scatter_InterfaceData(solver_container[donorZone][INST_0][MESH_0][FEA_SOL],solver_container[targetZone][INST_0][MESH_0][FLOW_SOL],
                                                                         geometry_container[donorZone][INST_0][MESH_0],geometry_container[targetZone][INST_0][MESH_0],
                                                                         config_container[donorZone], config_container[targetZone]);
      /*--- Set the volume deformation for the fluid zone ---*/
      //      grid_movement[targetZone]->SetVolume_Deformation(geometry_container[targetZone][INST_0][MESH_0], config_container[targetZone], true);
      }
      else {
        SU2_MPI::Error("Scatter method not implemented for non-matching meshes.", CURRENT_FUNCTION);
    }
    break;
  case ALLGATHER_DATA:
    if (MatchingMesh) {
        SU2_MPI::Error("Allgather method not yet implemented for matching meshes.", CURRENT_FUNCTION);
      }
      else {
        transfer_container[donorZone][targetZone]->Allgather_InterfaceData(solver_container[donorZone][INST_0][MESH_0][FEA_SOL],solver_container[targetZone][INST_0][MESH_0][FLOW_SOL],
                                                                           geometry_container[donorZone][INST_0][MESH_0],geometry_container[targetZone][INST_0][MESH_0],
                                                                           config_container[donorZone], config_container[targetZone]);
      /*--- Set the volume deformation for the fluid zone ---*/
      //      grid_movement[targetZone]->SetVolume_Deformation(geometry_container[targetZone][INST_0][MESH_0], config_container[targetZone], true);
    }
    break;
  }

}

void CDiscAdjFSIDriver::Transfer_Tractions(unsigned short donorZone, unsigned short targetZone) {

  bool MatchingMesh = config_container[donorZone]->GetMatchingMesh();

  /*--- FEA equations -- Necessary as the SetFEA_Load routine is as of now contained in the structural solver ---*/
  unsigned long ExtIter = config_container[targetZone]->GetExtIter();
  config_container[targetZone]->SetGlobalParam(FEM_ELASTICITY, RUNTIME_FEA_SYS, ExtIter);

  /*--- Select the transfer method and the appropriate mesh properties (matching or nonmatching mesh) ---*/

  switch (config_container[donorZone]->GetKind_TransferMethod()) {
  case BROADCAST_DATA:
    if (MatchingMesh) {
        transfer_container[donorZone][targetZone]->Broadcast_InterfaceData_Matching(solver_container[donorZone][INST_0][MESH_0][FLOW_SOL],solver_container[targetZone][INST_0][MESH_0][FEA_SOL],
                                                                                    geometry_container[donorZone][INST_0][MESH_0],geometry_container[targetZone][INST_0][MESH_0],
                                                                                    config_container[donorZone], config_container[targetZone]);
      }
      else {
        transfer_container[donorZone][targetZone]->Broadcast_InterfaceData_Interpolate(solver_container[donorZone][INST_0][MESH_0][FLOW_SOL],solver_container[targetZone][INST_0][MESH_0][FEA_SOL],
                                                                                       geometry_container[donorZone][INST_0][MESH_0],geometry_container[targetZone][INST_0][MESH_0],
                                                                                       config_container[donorZone], config_container[targetZone]);
    }
    break;
  case SCATTER_DATA:
    if (MatchingMesh) {
        transfer_container[donorZone][targetZone]->Scatter_InterfaceData(solver_container[donorZone][INST_0][MESH_0][FLOW_SOL],solver_container[targetZone][INST_0][MESH_0][FEA_SOL],
                                                                         geometry_container[donorZone][INST_0][MESH_0],geometry_container[targetZone][INST_0][MESH_0],
                                                                         config_container[donorZone], config_container[targetZone]);
      }
      else {
        SU2_MPI::Error("Scatter method not implemented for non-matching meshes.", CURRENT_FUNCTION);
    }
    break;
  case ALLGATHER_DATA:
    if (MatchingMesh) {
        SU2_MPI::Error("Allgather method not yet implemented for matching meshes.", CURRENT_FUNCTION);
      }
      else {
        transfer_container[donorZone][targetZone]->Allgather_InterfaceData(solver_container[donorZone][INST_0][MESH_0][FLOW_SOL],solver_container[targetZone][INST_0][MESH_0][FEA_SOL],
                                                                           geometry_container[donorZone][INST_0][MESH_0],geometry_container[targetZone][INST_0][MESH_0],
                                                                           config_container[donorZone], config_container[targetZone]);
    }
    break;
  }

}


CMultiphysicsZonalDriver::CMultiphysicsZonalDriver(char* confFile,
                                                   unsigned short val_nZone,
                                                   unsigned short val_nDim,
                                                   bool val_periodic,
                                                   SU2_Comm MPICommunicator) : CDriver(confFile,
                                                                                       val_nZone,
                                                                                       val_nDim,
                                                                                       val_periodic,
                                                                                       MPICommunicator) { }

CMultiphysicsZonalDriver::~CMultiphysicsZonalDriver(void) { }

void CMultiphysicsZonalDriver::Run() {

  unsigned short iZone, jZone, checkConvergence;
  unsigned long IntIter, nIntIter;
  bool unsteady;

  /*--- Check whether the driver is capable of solving the problem ---*/

  for (iZone = 0; iZone < nZone; iZone++) {
    for (jZone = 0; jZone < nZone; jZone++) {

      if (iZone != jZone) {
        bool not_capable_fsi        = (   (transfer_types[iZone][jZone] == FLOW_TRACTION)
                                      ||  (transfer_types[iZone][jZone] == STRUCTURAL_DISPLACEMENTS)
                                      ||  (transfer_types[iZone][jZone] == STRUCTURAL_DISPLACEMENTS_DISC_ADJ));
        bool not_capable_turbo      = transfer_types[iZone][jZone] == MIXING_PLANE;
        bool not_capable_ConsVar    = transfer_types[iZone][jZone] == CONSERVATIVE_VARIABLES;

        if (not_capable_fsi)
          SU2_MPI::Error("Coupling between fluids and elastic solids not provided. Please use designated FSI driver instead.", CURRENT_FUNCTION);

        if (not_capable_turbo)
          SU2_MPI::Error("Turbo machinery environment not provided. Please use designated turbo machinery driver instead.", CURRENT_FUNCTION);

        if (not_capable_ConsVar)
          SU2_MPI::Error("Exchange of conservative variables not necessarily well defined. Exiting.", CURRENT_FUNCTION);
      }
    }
  }

  /*--- Run a single iteration of a multi-zone problem by looping over all
   zones and executing the iterations. Note that data transers between zones
   and other intermediate procedures may be required. ---*/

  unsteady = (config_container[ZONE_0]->GetUnsteady_Simulation() == DT_STEPPING_1ST) || (config_container[MESH_0]->GetUnsteady_Simulation() == DT_STEPPING_2ND);

  /*--- Zone preprocessing ---*/

  for (iZone = 0; iZone < nZone; iZone++) {
    iteration_container[iZone][INST_0]->Preprocess(output, integration_container, geometry_container, solver_container, numerics_container, config_container, surface_movement, grid_movement, FFDBox, iZone, INST_0);
    config_container[iZone]->SetDelta_UnstTimeND(config_container[ZONE_0]->GetDelta_UnstTimeND());
  }

  /*--- Updating zone interface communication patterns,
   needed only for unsteady simulation since for steady problems
   this is done once in the interpolator_container constructor
   at the beginning of the computation ---*/

  if ( unsteady ) {
    for (iZone = 0; iZone < nZone; iZone++) {
      for (jZone = 0; jZone < nZone; jZone++)
        if(jZone != iZone && interpolator_container[iZone][jZone] != NULL)
        interpolator_container[iZone][jZone]->Set_TransferCoeff(config_container);
    }
  }

  /*--- Begin Unsteady pseudo-time stepping internal loop, if not unsteady it does only one step --*/

  if (unsteady)
    nIntIter = config_container[MESH_0]->GetUnst_nIntIter();
  else
    nIntIter = 1;

  for (IntIter = 0; IntIter < nIntIter; IntIter++) {

    /*--- For each zone runs one single iteration including the data transfers to it ---*/

    for (iZone = 0; iZone < nZone; iZone++) {

      // When running a unsteady simulation, we have to adapt CFL values here.
      if (unsteady && (config_container[ZONE_0]->GetCFL_Adapt() == YES)) {
          output->SetCFL_Number(solver_container, config_container, iZone);
      }

      config_container[iZone]->SetIntIter(IntIter);

      for (jZone = 0; jZone < nZone; jZone++)
        if(jZone != iZone && transfer_container[jZone][iZone] != NULL)
          Transfer_Data(jZone, iZone);

      iteration_container[iZone][INST_0]->Iterate(output, integration_container, geometry_container, solver_container, numerics_container, config_container, surface_movement, grid_movement, FFDBox, iZone, INST_0);
    }

    /*--- Check convergence in each zone --*/

    checkConvergence = 0;
    for (iZone = 0; iZone < nZone; iZone++) {

      if ((config_container[iZone]->GetKind_Solver() == EULER)
          || (config_container[iZone]->GetKind_Solver() == NAVIER_STOKES)
          || (config_container[iZone]->GetKind_Solver() == RANS))
        checkConvergence += (int) integration_container[iZone][INST_0][FLOW_SOL]->GetConvergence();
      else if ((config_container[iZone]->GetKind_Solver() == DISC_ADJ_EULER)
               || (config_container[iZone]->GetKind_Solver() == DISC_ADJ_NAVIER_STOKES)
               || (config_container[iZone]->GetKind_Solver() == DISC_ADJ_RANS))
        checkConvergence += (int) integration_container[iZone][INST_0][ADJFLOW_SOL]->GetConvergence();
      else if ((config_container[iZone]->GetKind_Solver() == HEAT_EQUATION_FVM))
        checkConvergence += (int) integration_container[iZone][INST_0][HEAT_SOL]->GetConvergence();
    }

    /*--- If convergence was reached in every zone --*/

    if (checkConvergence == nZone) break;
  }

}

void CMultiphysicsZonalDriver::Update() {

  for(iZone = 0; iZone < nZone; iZone++)
    iteration_container[iZone][INST_0]->Update(output, integration_container, geometry_container,
         solver_container, numerics_container, config_container,
         surface_movement, grid_movement, FFDBox, iZone, INST_0);
}

void CMultiphysicsZonalDriver::DynamicMeshUpdate(unsigned long ExtIter) {

  bool harmonic_balance;

  for (iZone = 0; iZone < nZone; iZone++) {
   harmonic_balance = (config_container[iZone]->GetUnsteady_Simulation() == HARMONIC_BALANCE);
    /*--- Dynamic mesh update ---*/
    if ((config_container[iZone]->GetGrid_Movement()) && (!harmonic_balance)) {
      iteration_container[iZone][INST_0]->SetGrid_Movement(geometry_container, surface_movement, grid_movement, FFDBox, solver_container, config_container, iZone, INST_0, 0, ExtIter );
    }
  }

}

void CMultiphysicsZonalDriver::Transfer_Data(unsigned short donorZone, unsigned short targetZone) {

  bool MatchingMesh = config_container[targetZone]->GetMatchingMesh();

  /*--- Select the transfer method and the appropriate mesh properties (matching or nonmatching mesh) ---*/

  switch (config_container[targetZone]->GetKind_TransferMethod()) {

  case BROADCAST_DATA:
      if (MatchingMesh) {
        if (transfer_types[donorZone][targetZone] == SLIDING_INTERFACE) {
          transfer_container[donorZone][targetZone]->Broadcast_InterfaceData_Matching(solver_container[donorZone][INST_0][MESH_0][FLOW_SOL],solver_container[targetZone][INST_0][MESH_0][FLOW_SOL],
              geometry_container[donorZone][INST_0][MESH_0],geometry_container[targetZone][INST_0][MESH_0],
              config_container[donorZone], config_container[targetZone]);
          if (config_container[targetZone]->GetKind_Solver() == RANS)
            transfer_container[donorZone][targetZone]->Broadcast_InterfaceData_Matching(solver_container[donorZone][INST_0][MESH_0][TURB_SOL],solver_container[targetZone][INST_0][MESH_0][TURB_SOL],
                geometry_container[donorZone][INST_0][MESH_0],geometry_container[targetZone][INST_0][MESH_0],
                config_container[donorZone], config_container[targetZone]);
        }
        else if (transfer_types[donorZone][targetZone] == CONJUGATE_HEAT_FS) {
          transfer_container[donorZone][targetZone]->Broadcast_InterfaceData_Matching(solver_container[donorZone][INST_0][MESH_0][FLOW_SOL],solver_container[targetZone][INST_0][MESH_0][HEAT_SOL],
              geometry_container[donorZone][INST_0][MESH_0],geometry_container[targetZone][INST_0][MESH_0],
              config_container[donorZone], config_container[targetZone]);
        }
        else if (transfer_types[donorZone][targetZone] == CONJUGATE_HEAT_WEAKLY_FS) {
          transfer_container[donorZone][targetZone]->Broadcast_InterfaceData_Matching(solver_container[donorZone][INST_0][MESH_0][HEAT_SOL],solver_container[targetZone][INST_0][MESH_0][HEAT_SOL],
              geometry_container[donorZone][INST_0][MESH_0],geometry_container[targetZone][INST_0][MESH_0],
              config_container[donorZone], config_container[targetZone]);
        }
        else if (transfer_types[donorZone][targetZone] == CONJUGATE_HEAT_SF) {
          transfer_container[donorZone][targetZone]->Broadcast_InterfaceData_Matching(solver_container[donorZone][INST_0][MESH_0][HEAT_SOL],solver_container[targetZone][INST_0][MESH_0][FLOW_SOL],
              geometry_container[donorZone][INST_0][MESH_0],geometry_container[targetZone][INST_0][MESH_0],
              config_container[donorZone], config_container[targetZone]);
        }
        else if (transfer_types[donorZone][targetZone] == CONJUGATE_HEAT_WEAKLY_SF) {
          transfer_container[donorZone][targetZone]->Broadcast_InterfaceData_Matching(solver_container[donorZone][INST_0][MESH_0][HEAT_SOL],solver_container[targetZone][INST_0][MESH_0][HEAT_SOL],
              geometry_container[donorZone][INST_0][MESH_0],geometry_container[targetZone][INST_0][MESH_0],
              config_container[donorZone], config_container[targetZone]);
        }
        else if ((transfer_types[donorZone][targetZone] == NO_TRANSFER)
                 || (transfer_types[donorZone][targetZone] == ZONES_ARE_EQUAL)
                 || (transfer_types[donorZone][targetZone] == NO_COMMON_INTERFACE)) { }
        else {
          cout << "WARNING: One of the specified interface transfer routines is not known to the chosen driver and has not been executed." << endl;
        }
      }
      else {
        if (transfer_types[donorZone][targetZone] == SLIDING_INTERFACE) {
          transfer_container[donorZone][targetZone]->Broadcast_InterfaceData_Interpolate(solver_container[donorZone][INST_0][MESH_0][FLOW_SOL],solver_container[targetZone][INST_0][MESH_0][FLOW_SOL],
              geometry_container[donorZone][INST_0][MESH_0],geometry_container[targetZone][INST_0][MESH_0],
              config_container[donorZone], config_container[targetZone]);
          if (config_container[targetZone]->GetKind_Solver() == RANS)
            transfer_container[donorZone][targetZone]->Broadcast_InterfaceData_Interpolate(solver_container[donorZone][INST_0][MESH_0][TURB_SOL],solver_container[targetZone][INST_0][MESH_0][TURB_SOL],
                geometry_container[donorZone][INST_0][MESH_0],geometry_container[targetZone][INST_0][MESH_0],
                config_container[donorZone], config_container[targetZone]);
        }
        else if (transfer_types[donorZone][targetZone] == CONJUGATE_HEAT_FS) {
          transfer_container[donorZone][targetZone]->Broadcast_InterfaceData_Interpolate(solver_container[donorZone][INST_0][MESH_0][FLOW_SOL],solver_container[targetZone][INST_0][MESH_0][HEAT_SOL],
              geometry_container[donorZone][INST_0][MESH_0],geometry_container[targetZone][INST_0][MESH_0],
              config_container[donorZone], config_container[targetZone]);
        }
        else if (transfer_types[donorZone][targetZone] == CONJUGATE_HEAT_WEAKLY_FS) {
          transfer_container[donorZone][targetZone]->Broadcast_InterfaceData_Interpolate(solver_container[donorZone][INST_0][MESH_0][HEAT_SOL],solver_container[targetZone][INST_0][MESH_0][HEAT_SOL],
              geometry_container[donorZone][INST_0][MESH_0],geometry_container[targetZone][INST_0][MESH_0],
              config_container[donorZone], config_container[targetZone]);
        }
        else if (transfer_types[donorZone][targetZone] == CONJUGATE_HEAT_SF) {
          transfer_container[donorZone][targetZone]->Broadcast_InterfaceData_Interpolate(solver_container[donorZone][INST_0][MESH_0][HEAT_SOL],solver_container[targetZone][INST_0][MESH_0][FLOW_SOL],
              geometry_container[donorZone][INST_0][MESH_0],geometry_container[targetZone][INST_0][MESH_0],
              config_container[donorZone], config_container[targetZone]);
        }
        else if (transfer_types[donorZone][targetZone] == CONJUGATE_HEAT_WEAKLY_SF) {
          transfer_container[donorZone][targetZone]->Broadcast_InterfaceData_Interpolate(solver_container[donorZone][INST_0][MESH_0][HEAT_SOL],solver_container[targetZone][INST_0][MESH_0][HEAT_SOL],
              geometry_container[donorZone][INST_0][MESH_0],geometry_container[targetZone][INST_0][MESH_0],
              config_container[donorZone], config_container[targetZone]);
        }
        else if ((transfer_types[donorZone][targetZone] == NO_TRANSFER)
                 || (transfer_types[donorZone][targetZone] == ZONES_ARE_EQUAL)
                 || (transfer_types[donorZone][targetZone] == NO_COMMON_INTERFACE)) { }
        else {
          cout << "WARNING: One of the intended interface transfer routines is not known to the chosen driver and has not been executed." << endl;
        }
      }
      break;

  case SCATTER_DATA:
    if (MatchingMesh) {
      if (transfer_types[donorZone][targetZone] == SLIDING_INTERFACE) {
        transfer_container[donorZone][targetZone]->Scatter_InterfaceData(solver_container[donorZone][INST_0][MESH_0][FLOW_SOL],solver_container[targetZone][INST_0][MESH_0][FLOW_SOL],
            geometry_container[donorZone][INST_0][MESH_0],geometry_container[targetZone][INST_0][MESH_0],
            config_container[donorZone], config_container[targetZone]);
        if (config_container[targetZone]->GetKind_Solver() == RANS)
          transfer_container[donorZone][targetZone]->Scatter_InterfaceData(solver_container[donorZone][INST_0][MESH_0][TURB_SOL],solver_container[targetZone][INST_0][MESH_0][TURB_SOL],
              geometry_container[donorZone][INST_0][MESH_0],geometry_container[targetZone][INST_0][MESH_0],
              config_container[donorZone], config_container[targetZone]);
      }
      else if (transfer_types[donorZone][targetZone] == CONJUGATE_HEAT_FS) {
        transfer_container[donorZone][targetZone]->Scatter_InterfaceData(solver_container[donorZone][INST_0][MESH_0][FLOW_SOL],solver_container[targetZone][INST_0][MESH_0][HEAT_SOL],
            geometry_container[donorZone][INST_0][MESH_0],geometry_container[targetZone][INST_0][MESH_0],
            config_container[donorZone], config_container[targetZone]);
      }
      else if (transfer_types[donorZone][targetZone] == CONJUGATE_HEAT_WEAKLY_FS) {
        transfer_container[donorZone][targetZone]->Scatter_InterfaceData(solver_container[donorZone][INST_0][MESH_0][HEAT_SOL],solver_container[targetZone][INST_0][MESH_0][HEAT_SOL],
            geometry_container[donorZone][INST_0][MESH_0],geometry_container[targetZone][INST_0][MESH_0],
            config_container[donorZone], config_container[targetZone]);
      }
      else if (transfer_types[donorZone][targetZone] == CONJUGATE_HEAT_SF) {
        transfer_container[donorZone][targetZone]->Scatter_InterfaceData(solver_container[donorZone][INST_0][MESH_0][HEAT_SOL],solver_container[targetZone][INST_0][MESH_0][FLOW_SOL],
            geometry_container[donorZone][INST_0][MESH_0],geometry_container[targetZone][INST_0][MESH_0],
            config_container[donorZone], config_container[targetZone]);
      }
      else if (transfer_types[donorZone][targetZone] == CONJUGATE_HEAT_WEAKLY_SF) {
        transfer_container[donorZone][targetZone]->Scatter_InterfaceData(solver_container[donorZone][INST_0][MESH_0][HEAT_SOL],solver_container[targetZone][INST_0][MESH_0][HEAT_SOL],
            geometry_container[donorZone][INST_0][MESH_0],geometry_container[targetZone][INST_0][MESH_0],
            config_container[donorZone], config_container[targetZone]);
      }
      else if ((transfer_types[donorZone][targetZone] == NO_TRANSFER)
               || (transfer_types[donorZone][targetZone] == ZONES_ARE_EQUAL)
               || (transfer_types[donorZone][targetZone] == NO_COMMON_INTERFACE)) { }
      else {
        cout << "WARNING: One of the specified interface transfer routines is not known to the chosen driver and has not been executed." << endl;
      }
    }
    else {
      SU2_MPI::Error("Scatter method not implemented for non-matching meshes. ", CURRENT_FUNCTION);
    }
    break;

  case ALLGATHER_DATA:
    if (MatchingMesh) {
      SU2_MPI::Error("Allgather method not implemented for matching meshes. ", CURRENT_FUNCTION);
    }
    else {
      if (transfer_types[donorZone][targetZone] == SLIDING_INTERFACE) {
        transfer_container[donorZone][targetZone]->Allgather_InterfaceData(solver_container[donorZone][INST_0][MESH_0][FLOW_SOL],solver_container[targetZone][INST_0][MESH_0][FLOW_SOL],
            geometry_container[donorZone][INST_0][MESH_0],geometry_container[targetZone][INST_0][MESH_0],
            config_container[donorZone], config_container[targetZone]);
        if (config_container[targetZone]->GetKind_Solver() == RANS)
          transfer_container[donorZone][targetZone]->Allgather_InterfaceData(solver_container[donorZone][INST_0][MESH_0][TURB_SOL],solver_container[targetZone][INST_0][MESH_0][TURB_SOL],
              geometry_container[donorZone][INST_0][MESH_0],geometry_container[targetZone][INST_0][MESH_0],
              config_container[donorZone], config_container[targetZone]);
      }
      else if (transfer_types[donorZone][targetZone] == CONJUGATE_HEAT_FS) {
        transfer_container[donorZone][targetZone]->Allgather_InterfaceData(solver_container[donorZone][INST_0][MESH_0][FLOW_SOL],solver_container[targetZone][INST_0][MESH_0][HEAT_SOL],
            geometry_container[donorZone][INST_0][MESH_0],geometry_container[targetZone][INST_0][MESH_0],
            config_container[donorZone], config_container[targetZone]);
      }
      else if (transfer_types[donorZone][targetZone] == CONJUGATE_HEAT_WEAKLY_FS) {
        transfer_container[donorZone][targetZone]->Allgather_InterfaceData(solver_container[donorZone][INST_0][MESH_0][HEAT_SOL],solver_container[targetZone][INST_0][MESH_0][HEAT_SOL],
            geometry_container[donorZone][INST_0][MESH_0],geometry_container[targetZone][INST_0][MESH_0],
            config_container[donorZone], config_container[targetZone]);
      }
      else if (transfer_types[donorZone][targetZone] == CONJUGATE_HEAT_SF) {
        transfer_container[donorZone][targetZone]->Allgather_InterfaceData(solver_container[donorZone][INST_0][MESH_0][HEAT_SOL],solver_container[targetZone][INST_0][MESH_0][FLOW_SOL],
            geometry_container[donorZone][INST_0][MESH_0],geometry_container[targetZone][INST_0][MESH_0],
            config_container[donorZone], config_container[targetZone]);
      }
      else if (transfer_types[donorZone][targetZone] == CONJUGATE_HEAT_WEAKLY_SF) {
        transfer_container[donorZone][targetZone]->Allgather_InterfaceData(solver_container[donorZone][INST_0][MESH_0][HEAT_SOL],solver_container[targetZone][INST_0][MESH_0][HEAT_SOL],
            geometry_container[donorZone][INST_0][MESH_0],geometry_container[targetZone][INST_0][MESH_0],
            config_container[donorZone], config_container[targetZone]);
      }
      else if ((transfer_types[donorZone][targetZone] == NO_TRANSFER)
               || (transfer_types[donorZone][targetZone] == ZONES_ARE_EQUAL)
               || (transfer_types[donorZone][targetZone] == NO_COMMON_INTERFACE)) { }
      else {
        cout << "WARNING: One of the specified interface transfer routines is not known to the chosen driver and can't be executed." << endl;
      }
    }
    break;
  }
}<|MERGE_RESOLUTION|>--- conflicted
+++ resolved
@@ -245,13 +245,8 @@
             if (Kind_Regime == COMPRESSIBLE) cout << "Compressible RANS equations." << endl;
             if (Kind_Regime == INCOMPRESSIBLE) cout << "Incompressible RANS equations." << endl;
             break;
-<<<<<<< HEAD
           case HEAT_EQUATION_FVM: case DISC_ADJ_HEAT: cout << "Heat equation." << endl; break;
-          case FEM_ELASTICITY: case DISC_ADJ_FEM: cout << "Geometrically linear elasticity solver." << endl; break;
-=======
-          case HEAT_EQUATION_FVM: cout << "Heat equation." << endl; break;
           case FEM_ELASTICITY: case DISC_ADJ_FEM: cout << "Elasticity solver." << endl; break;
->>>>>>> cdf2a2df
           case ADJ_EULER: cout << "Continuous Euler adjoint equations." << endl; break;
           case ADJ_NAVIER_STOKES: cout << "Continuous Navier-Stokes adjoint equations." << endl; break;
           case ADJ_RANS: cout << "Continuous RANS adjoint equations." << endl; break;
