--- conflicted
+++ resolved
@@ -59,10 +59,7 @@
   Solution_Adj_Old = NULL;
   Input_AdjIndices = NULL;
   Output_AdjIndices = NULL;
-<<<<<<< HEAD
   Solution_BGS_k = NULL;
-=======
->>>>>>> 9d12d85c
   
 }
 
@@ -86,10 +83,7 @@
   Solution_Adj_Old = NULL;
   Input_AdjIndices = NULL;
   Output_AdjIndices = NULL;
-<<<<<<< HEAD
   Solution_BGS_k = NULL;
-=======
->>>>>>> 9d12d85c
 
   /*--- Initialize the number of solution variables. This version
    of the constructor will be used primarily for converting the
@@ -127,10 +121,7 @@
   Solution_Adj_Old = NULL;
   Input_AdjIndices = NULL;
   Output_AdjIndices = NULL;
-<<<<<<< HEAD
   Solution_BGS_k = NULL;
-=======
->>>>>>> 9d12d85c
   
   /*--- Initializate the number of dimension and number of variables ---*/
   nDim = val_nDim;
@@ -166,24 +157,17 @@
   if(config->GetMultizone_Problem() && config->GetAD_Mode()) {
     Input_AdjIndices = new int[nVar];
     Output_AdjIndices = new int[nVar];
-<<<<<<< HEAD
-  }
-  
-  for (iVar = 0; iVar < nVar; iVar++) {
-    Input_AdjIndices[iVar] = -1;
-    Output_AdjIndices[iVar] = -1;
+
+    for (iVar = 0; iVar < nVar; iVar++) {
+      Input_AdjIndices[iVar] = -1;
+      Output_AdjIndices[iVar] = -1;
+    }
   }
 
   if (config->GetMultizone_Problem()) {
     Solution_BGS_k = new su2double [nVar];
     for (iVar = 0; iVar < nVar; iVar++) {
       Solution_BGS_k[iVar] = 0.0;
-=======
-
-    for (iVar = 0; iVar < nVar; iVar++) {
-      Input_AdjIndices[iVar] = -1;
-      Output_AdjIndices[iVar] = -1;
->>>>>>> 9d12d85c
     }
   }
 }
@@ -206,10 +190,7 @@
   if (Solution_Adj_Old    != NULL) delete [] Solution_Adj_Old;
   if (Input_AdjIndices    != NULL) delete [] Input_AdjIndices;
   if (Output_AdjIndices   != NULL) delete [] Output_AdjIndices;
-<<<<<<< HEAD
   if (Solution_BGS_k      != NULL) delete [] Solution_BGS_k;
-=======
->>>>>>> 9d12d85c
   
   if (Gradient != NULL) {
     for (iVar = 0; iVar < nVar; iVar++)
