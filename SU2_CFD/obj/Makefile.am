--- conflicted
+++ resolved
@@ -152,29 +152,6 @@
 su2_cfd_ldadd += @su2_externals_LIBS@
 libSU2Core_cxx_flags += @su2_externals_INCLUDES@
 
-<<<<<<< HEAD
-# if BUILD_CGNS
-su2_cfd_cxx_flags += @CGNS_CXX@
-su2_cfd_ldadd += @CGNS_LD@
-# endif
-
-# if BUILD_LAPACK
-su2_cfd_cxx_flags += @LAPACK_CXX@
-su2_cfd_ldadd += @LAPACK_LD@
-# endif
-
-# if BUILD_BLAS
-su2_cfd_cxx_flags += @BLAS_CXX@
-su2_cfd_ldadd += @BLAS_LD@
-# endif
-
-# if BUILD_CBLAS
-su2_cfd_cxx_flags += @CBLAS_CXX@
-su2_cfd_ldadd += @CBLAS_LD@
-# endif
-
-=======
->>>>>>> 43243f3c
 # if BUILD_MUTATIONPP
 su2_cfd_cxx_flags += @MUTATIONPP_CXX@
 su2_cfd_ldadd += @MUTATIONPP_LD@
